--- conflicted
+++ resolved
@@ -70,11 +70,7 @@
   virtual void correctVisibility(pqPipelineBrowserWidget *pbw);
   /// Creates a single view instance.
   virtual pqRenderView *createRenderView(QWidget *container,
-<<<<<<< HEAD
-                                         QString viewName="");
-=======
                                          QString viewName=QString(""));
->>>>>>> 567515f7
   /// Remove all filters of a given name: i.e. Slice.
   virtual void destroyFilter(pqObjectBuilder *builder, const QString &name);
   /// Destroy sources and view relevant to mode switching.
