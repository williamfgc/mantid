--- conflicted
+++ resolved
@@ -84,11 +84,8 @@
 #include <pqStandardPropertyWidgetInterface.h>
 #include <pqStandardViewFrameActionsImplementation.h>
 #include <pqUndoRedoBehavior.h>
-<<<<<<< HEAD
-=======
 #include <pqView.h>
 #include <pqViewFrameActionsBehavior.h>
->>>>>>> de25462e
 #include <pqViewStreamingBehavior.h>
 #include <pqVerifyRequiredPluginBehavior.h>
 #include <pqSaveDataReaction.h>
@@ -215,7 +212,6 @@
                    this,
                    SLOT(onRotationPoint()));
 
-<<<<<<< HEAD
   /// Provide access to the color-editor panel for the application.
   pqApplicationCore::instance()->registerManager(
     "COLOR_EDITOR_PANEL", this->ui.colorMapEditorDock);
@@ -233,14 +229,12 @@
   this->ui.pipelineBrowser->enableAnnotationFilter(m_widgetName);
   this->ui.pipelineBrowser->hide();
   g_log.warning("Annotation Name: " + m_widgetName.toStdString());
-=======
+  
   // Connect the rebinned sources manager
   QObject::connect(&m_rebinnedSourcesManager,
                    SIGNAL(triggerAcceptForNewFilters()),
                    this->ui.propertiesPanel,
                    SLOT(apply()));
-
->>>>>>> de25462e
 }
 
 void MdViewerWidget::panelChanged()
@@ -353,15 +347,10 @@
   pqActiveObjects *activeObjects = &pqActiveObjects::instance();
   QObject::connect(activeObjects, SIGNAL(portChanged(pqOutputPort*)),
                    this->ui.propertiesPanel, SLOT(setOutputPort(pqOutputPort*)));
-<<<<<<< HEAD
+
   //QObject::connect(activeObjects, SIGNAL(representationChanged(pqRepresentation*)),
   //                 this->ui.propertiesPanel, SLOT(setRepresentation(pqRepresentation*)));
-=======
-
-  QObject::connect(activeObjects, SIGNAL(representationChanged(pqRepresentation*)),
-                   this->ui.propertiesPanel, SLOT(setRepresentation(pqRepresentation*)));
- 
->>>>>>> de25462e
+
   QObject::connect(activeObjects, SIGNAL(viewChanged(pqView*)),
                    this->ui.propertiesPanel, SLOT(setView(pqView*)));
 
@@ -650,9 +639,7 @@
  */
 void MdViewerWidget::renderWorkspace(QString workspaceName, int workspaceType, std::string instrumentName)
 {
-<<<<<<< HEAD
   GlobalInterpreterLock gil;
-=======
   // Workaround: Note that setting to the standard view was part of the eventFilter. This causes the 
   //             VSI window to not close properly. Moving it here ensures that we have the switch, but
   //             after the window is started again.
@@ -667,7 +654,6 @@
     this->currentView->initializeColorScale();
   }
 
->>>>>>> de25462e
   QString sourcePlugin = "";
   if (VatesViewerInterface::PEAKS == workspaceType)
   {
@@ -682,14 +668,13 @@
     sourcePlugin = "MDEW Source";
   }
 
-<<<<<<< HEAD
   pqPipelineSource* source = this->currentView->setPluginSource(sourcePlugin, workspaceName);
   //pqSaveDataReaction::saveActiveData("/tmp/data.vtk");
   source->getProxy()->SetAnnotation(this->m_widgetName.toLatin1().data(), "1");
   //this->ui.proxiesPanel->clear();
   //this->ui.proxiesPanel->addProxy(source->getProxy(),"datasource",QStringList(),true);
   //this->ui.proxiesPanel->updateLayout();
-=======
+
   // Make sure that we are not loading a rebinned vsi workspace.
   if (workspaceName.contains(m_rebinnedWorkspaceIdentifier))
   {
@@ -702,8 +687,6 @@
 
   // Load a new source plugin
   this->currentView->setPluginSource(sourcePlugin, workspaceName);
-
->>>>>>> de25462e
   this->renderAndFinalSetup();
 
   // Reset the current view to the correct initial view
@@ -926,14 +909,12 @@
   this->currentView->setColorsForView(this->ui.colorSelectionWidget);
   this->currentView->checkView(this->initialView);
   this->currentView->updateAnimationControls();
-<<<<<<< HEAD
   pqPipelineSource *source = this->currentView->origSrc;
   pqPipelineRepresentation *repr = this->currentView->origRep;
   this->ui.proxiesPanel->clear();
   this->ui.proxiesPanel->addProxy(source->getProxy(),"datasource",QStringList(),true);
   this->ui.proxiesPanel->addProxy(repr->getProxy(),"display",QStringList("CubeAxesVisibility"),true);
   this->ui.proxiesPanel->updateLayout();
-=======
   this->setDestroyedListener();
   this->currentView->setVisibilityListener();
   this->currentView->onAutoScale(this->ui.colorSelectionWidget);
@@ -945,7 +926,6 @@
 void MdViewerWidget::setColorForBackground()
 {
   this->currentView->setColorForBackground(this->viewSwitched);
->>>>>>> de25462e
 }
 
 /**
@@ -1008,12 +988,8 @@
   this->connectDialogs();
   this->hiddenView->close();
   this->hiddenView->destroyView();
-<<<<<<< HEAD
   this->hiddenView->deleteLater();
-=======
-  delete this->hiddenView;
   this->setColorForBackground();
->>>>>>> de25462e
   this->currentView->render();
   this->currentView->setColorsForView(this->ui.colorSelectionWidget);
   
