--- conflicted
+++ resolved
@@ -222,26 +222,8 @@
     std::cout << tim << " to create and add the hexadrons." << std::endl;
 
     points->Delete();
-<<<<<<< HEAD
     visualDataset->Squeeze();
     return visualDataset.GetPointer();
-=======
-    signal->Delete();
-    visualDataSet->Squeeze();
-    delete [] pointIDs;
-    delete [] voxelShown;
-    delete [] pointNeeded;
-
-    // Hedge against empty data sets
-    if (visualDataSet->GetNumberOfPoints() <= 0)
-    {
-      visualDataSet->Delete();
-      vtkNullUnstructuredGrid nullGrid;
-      visualDataSet = nullGrid.createNullData();
-    }
-
-    return visualDataSet;
->>>>>>> de25462e
   }
 
 
