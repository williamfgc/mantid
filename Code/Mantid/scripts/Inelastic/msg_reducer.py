# msg_reducer.py
# Reducers for use by ISIS Molecular Spectroscopy Group
import os.path

from mantid.simpleapi import *
from mantid.kernel import config, logger
import reduction.reducer as reducer
import inelastic_indirect_reduction_steps as steps

class MSGReducer(reducer.Reducer):
    """This is the base class for the reducer classes to be used by the ISIS
    Molecular Spectroscopy Group (MSG). It exists to serve the functions that
    are common to both spectroscopy and diffraction workflows in the hopes of
    providing a semi-consistent interface to both.
    """

    _instrument_name = None #: Name of the instrument used in experiment.
    _sum = False #: Whether to sum input files or treat them sequentially.
    _load_logs = False #: Whether to load the log file(s) associated with the raw file.
    _multiple_frames = False
    _detector_range = [-1, -1]
    _masking_detectors = {}
    _parameter_file = None
    _rebin_string = None
    _fold_multiple_frames = True
    _save_formats = []
    _info_table_props = None
    _extra_load_opts = {}

    def __init__(self):
        super(MSGReducer, self).__init__()

    def pre_process(self):
        self._reduction_steps = []

        loadData = steps.LoadData()
        loadData.set_ws_list(self._data_files)
        loadData.set_sum(self._sum)
        loadData.set_load_logs(self._load_logs)
        loadData.set_detector_range(self._detector_range[0],
            self._detector_range[1])
        loadData.set_parameter_file(self._parameter_file)
        loadData.set_extra_load_opts(self._extra_load_opts)
        loadData.execute(self, None)
<<<<<<< HEAD
     
        if loadData.contains_event_data and (self._rebin_string is None or self._rebin_string is ''):
            logger.warning('Reductins of event data without rebinning may give bad data!')
=======
>>>>>>> f99c1c96

        self._multiple_frames = loadData.is_multiple_frames()

        if( self._info_table_props is not None ):
            wsNames = loadData.get_ws_list().keys()
            wsNameList = ", ".join(wsNames)
            propsList = ", ".join(self._info_table_props)
            CreateLogPropertyTable(
                OutputWorkspace="RunInfo",
                InputWorkspaces=wsNameList,
                LogPropertyNames=propsList,
                GroupPolicy="First")

        if ( self._sum ):
            self._data_files = loadData.get_ws_list()

        self._setup_steps()

    def set_detector_range(self, start, end):
        """Sets the start and end detector points for the reduction process.
        These numbers are to be the *workspace index*, not the spectrum number.
        Example:
            reducer.set_detector_range(2,52)
        """
        if ( not isinstance(start, int) ) or ( not isinstance(end, int) ):
            raise TypeError("start and end must be integer values")
        self._detector_range = [ start, end ]

    def set_fold_multiple_frames(self, value):
        """When this is set to False, the reducer will not run the FoldData
        reduction step or any step which appears after it in the reduction
        chain.
        This will only affect data which would ordinarily have used this
        function (ie TOSCA on multiple frames).
        """
        if not isinstance(value, bool):
            raise TypeError("value must be of boolean type")
        self._fold_multiple_frames = value

    def set_instrument_name(self, instrument):
        """Unlike the SANS reducers, we do not create a class to describe the
        instruments. Instead, we load the instrument and parameter file and
        query it for information.
        Raises:
            * ValueError if an instrument name is not provided.
            * RuntimeError if IDF could not be found or is invalid.
            * RuntimeError if workspace index of the Monitor could not be
                determined.
        Example use:
            reducer.set_instrument_name("IRIS")
        """
        if not isinstance(instrument, str):
            raise ValueError("Instrument name must be given.")
        self._instrument_name = instrument

    def set_parameter_file(self, file_name):
        """Sets the parameter file to be used in the reduction. The parameter
        file will contain some settings that are used throughout the reduction
        process.
        Note: This is *not* the base parameter file, ie "IRIS_Parameters.xml"
        but, rather, the additional parameter file.
        """
        self._parameter_file = \
            os.path.join(config["parameterDefinition.directory"], file_name)

    def set_rebin_string(self, rebin):
        """Sets the rebin string to be used with the Rebin algorithm.
        """
        if not isinstance(rebin, str):
            raise TypeError("rebin variable must be of string type")
        self._rebin_string = rebin

    def set_sum_files(self, value):
        """Mark whether multiple runs should be summed together for the process
        or treated individually.
        The default value for this is False.
        """
        if not isinstance(value, bool):
            raise TypeError("value must be either True or False (boolean)")
        self._sum = value

    def set_load_logs(self, value):
        """Mark whether the log file(s) associated with a raw file should be
        loaded along with the raw file.
        The default value for this is False.
        """
        if not isinstance(value, bool):
            raise TypeError("value must be either True or False (boolean)")
        self._load_logs = value

    def set_save_formats(self, formats):
        """Selects the save formats in which to export the reduced data.
        formats should be a list object of strings containing the file
        extension that signifies the type.
        For example:
            reducer.set_save_formats(['nxs', 'spe'])
        Tells the reducer to save the final result as a NeXuS file, and as an
        SPE file.
        Please see the documentation for the SaveItem reduction step for more
        details.
        """
        if not isinstance(formats, list):
            raise TypeError("formats variable must be of list type")
        self._save_formats = formats

    def append_load_option(self, name, value):
        """
           Additional options for the Load call, require name & value
           of property
        """
        self._extra_load_opts[name] = value

    def get_result_workspaces(self):
        """Returns a Python list object containing the names of the workspaces
        processed at the last reduction step. Using this, you can incorporate
        the reducer into your own scripts.
        It will only be effective after the reduce() function has run.
        Example:
            wslist = reducer.get_result_workspaces()
            plotSpectrum(wslist, 0) # Plot the first spectrum of each of
                    # the result workspaces
        """
        nsteps = len(self._reduction_steps)
        for i in range(0, nsteps):
            try:
                step = self._reduction_steps[nsteps-(i+1)]
                return step.get_result_workspaces()
            except AttributeError:
                pass
            except IndexError:
                raise RuntimeError("None of the reduction steps implement "
                    "the get_result_workspaces() method.")

    def _get_monitor_index(self, workspace):
        """Determine the workspace index of the first monitor spectrum.
        """
        inst = workspace.getInstrument()
        try:
            monitor_index = inst.getNumberParameter('Workflow.Monitor1-SpectrumNumber')[0]
            return int(monitor_index)
        except IndexError:
            raise ValueError('Unable to retrieve spectrum number of monitor.')
<|MERGE_RESOLUTION|>--- conflicted
+++ resolved
@@ -42,12 +42,9 @@
         loadData.set_parameter_file(self._parameter_file)
         loadData.set_extra_load_opts(self._extra_load_opts)
         loadData.execute(self, None)
-<<<<<<< HEAD
      
         if loadData.contains_event_data and (self._rebin_string is None or self._rebin_string is ''):
             logger.warning('Reductins of event data without rebinning may give bad data!')
-=======
->>>>>>> f99c1c96
 
         self._multiple_frames = loadData.is_multiple_frames()
 
