from IndirectImport import import_mantidplot
mp = import_mantidplot()
from IndirectCommon import *

import math, re, os.path, numpy as np
from mantid.simpleapi import *
from mantid.api import TextAxis
from mantid import *

##############################################################################
# Misc. Helper Functions
##############################################################################

def split(l, n):
    #Yield successive n-sized chunks from l.
    for i in xrange(0, len(l), n):
        yield l[i:i+n]

def segment(l, fromIndex, toIndex):
    for i in xrange(fromIndex, toIndex + 1):
        yield l[i]

def trimData(nSpec, vals, min, max):
    result = []
    chunkSize = len(vals) / nSpec
    assert min >= 0, 'trimData: min is less then zero'
    assert max <= chunkSize - 1, 'trimData: max is greater than the number of spectra'
    assert min <= max, 'trimData: min is greater than max'
    chunks = split(vals,chunkSize)
    for chunk in chunks:
        seg = segment(chunk,min,max)
        for val in seg:
            result.append(val)
    return result

##############################################################################
# ConvFit
##############################################################################

def calculateEISF(params_table):
    #get height data from parameter table
    height = search_for_fit_params('Height', params_table)[0]
    height_error = search_for_fit_params('Height_Err', params_table)[0]
    height_y = np.asarray(mtd[params_table].column(height))
    height_e = np.asarray(mtd[params_table].column(height_error))

    #get amplitude column names
    amp_names = search_for_fit_params('Amplitude', params_table)
    amp_error_names = search_for_fit_params('Amplitude_Err', params_table)

    #for each lorentzian, calculate EISF
    for amp_name, amp_error_name in zip(amp_names, amp_error_names):
        #get amplitude from column in table workspace
        amp_y = np.asarray(mtd[params_table].column(amp_name))
        amp_e = np.asarray(mtd[params_table].column(amp_error_name))

        #calculate EISF and EISF error
        total = height_y+amp_y
        EISF_y = height_y/total

        total_error = height_e**2 + np.asarray(amp_e)**2
        EISF_e = EISF_y * np.sqrt((height_e**2/height_y**2) + (total_error/total**2))

        #append the calculated values to the table workspace
        col_name = amp_name[:-len('Amplitude')] + 'EISF'
        error_col_name = amp_error_name[:-len('Amplitude_Err')] + 'EISF_Err'

        mtd[params_table].addColumn('double', col_name)
        mtd[params_table].addColumn('double', error_col_name)

        for i, (value, error) in enumerate(zip(EISF_y, EISF_e)):
            mtd[params_table].setCell(col_name, i, value)
            mtd[params_table].setCell(error_col_name, i, error)

##############################################################################

def confitSeq(inputWS, func, startX, endX, ftype, bgd, temperature=None, specMin=0, specMax=None, Verbose=False, Plot='None', Save=False):
    StartTime('ConvFit')

    bgd = bgd[:-2]

    num_spectra = mtd[inputWS].getNumberHistograms()
    if specMin < 0 or specMax >= num_spectra:
        raise ValueError("Invalid spectrum range: %d - %d" % (specMin, specMax))

    using_delta_func = ftype[:5] == 'Delta'
    lorentzians = ftype[5:6] if using_delta_func else ftype[:1]

    if Verbose:
        logger.notice('Input files : '+str(inputWS))
        logger.notice('Fit type : Delta = ' + str(using_delta_func) + ' ; Lorentzians = ' + str(lorentzians))
        logger.notice('Background type : ' + bgd)

    output_workspace = getWSprefix(inputWS) + 'conv_' + ftype + bgd + '_' + str(specMin) + "_to_" + str(specMax)

    #convert input workspace to get Q axis
    temp_fit_workspace = "__convfit_fit_ws"
    convertToElasticQ(inputWS, temp_fit_workspace)

    #fit all spectra in workspace
    input_params = [temp_fit_workspace+',i%d' % i
                    for i in xrange(specMin, specMax+1)]

    PlotPeakByLogValue(Input=';'.join(input_params),
                       OutputWorkspace=output_workspace, Function=func,
                       StartX=startX, EndX=endX, FitType='Sequential',
                       CreateOutput=True, OutputCompositeMembers=True,
                       ConvolveMembers=True)

    DeleteWorkspace(output_workspace + '_NormalisedCovarianceMatrices')
    DeleteWorkspace(output_workspace + '_Parameters')
    DeleteWorkspace(temp_fit_workspace)

    wsname = output_workspace + "_Result"
    parameter_names = ['Height', 'Amplitude', 'FWHM', 'EISF']
    if using_delta_func:
        calculateEISF(output_workspace)
    convertParametersToWorkspace(output_workspace, "axis-1", parameter_names, wsname)

    #set x units to be momentum transfer
    axis = mtd[wsname].getAxis(0)
    axis.setUnit("MomentumTransfer")

    CopyLogs(InputWorkspace=inputWS, OutputWorkspace=wsname)
    AddSampleLog(Workspace=wsname, LogName="fit_program", LogType="String", LogText='ConvFit')
    AddSampleLog(Workspace=wsname, LogName='background', LogType='String', LogText=str(bgd))
    AddSampleLog(Workspace=wsname, LogName='delta_function', LogType='String', LogText=str(using_delta_func))
    AddSampleLog(Workspace=wsname, LogName='lorentzians', LogType='String', LogText=str(lorentzians))

    CopyLogs(InputWorkspace=wsname, OutputWorkspace=output_workspace + "_Workspaces")

    temp_correction = temperature is not None
    AddSampleLog(Workspace=wsname, LogName='temperature_correction', LogType='String', LogText=str(temp_correction))
    if temp_correction:
        AddSampleLog(Workspace=wsname, LogName='temperature_value', LogType='String', LogText=str(temperature))

    RenameWorkspace(InputWorkspace=output_workspace, OutputWorkspace=output_workspace + "_Parameters")
    fit_workspaces = mtd[output_workspace + '_Workspaces'].getNames()
    for i, ws in enumerate(fit_workspaces):
        RenameWorkspace(ws, OutputWorkspace=output_workspace + '_' + str(i+specMin) + '_Workspace')

    if Save:
        # path name for nxs file
        workdir = getDefaultWorkingDirectory()
        o_path = os.path.join(workdir, wsname+'.nxs')
        if Verbose:
            logger.notice('Creating file : '+ o_path)
        SaveNexusProcessed(InputWorkspace=wsname, Filename=o_path)

    if Plot == 'All':
        plotParameters(wsname, *parameter_names)
    elif Plot != 'None':
        plotParameters(wsname, Plot)

    EndTime('ConvFit')

##############################################################################
# Elwin
##############################################################################

def GetTemperature(root, tempWS, log_type, Verbose):
    (instr, run_number) = getInstrRun(tempWS)

    facility = config.getFacility()
    pad_num = facility.instrument(instr).zeroPadding(int(run_number))
    zero_padding = '0' * (pad_num - len(run_number))
    
    run_name = instr + zero_padding + run_number
    log_name = run_name.upper() + '.log'

    run = mtd[tempWS].getRun()
    unit = ['Temperature', 'K']
    if log_type in run:
        # test logs in WS
        tmp = run[log_type].value
        temp = tmp[len(tmp)-1]
        
        if Verbose:
            mess = ' Run : '+run_name +' ; Temperature in log = '+str(temp)
            logger.notice(mess)
    else:                               
        # logs not in WS
        logger.warning('Log parameter not found in workspace. Searching for log file.')
        log_path = FileFinder.getFullPath(log_name)
        
        if log_path != '':            
            # get temperature from log file
            LoadLog(Workspace=tempWS, Filename=log_path)
            run_logs = mtd[tempWS].getRun()
            tmp = run_logs[log_type].value
            temp = tmp[len(tmp)-1]
            mess = ' Run : '+run_name+' ; Temperature in file = '+str(temp)
            logger.warning(mess)
        else:
            # can't find log file            
            temp = int(run_name[-3:])
            unit = ['Run-number', 'last 3 digits']
            mess = ' Run : '+run_name +' ; Temperature file not found'
            logger.warning(mess)

    return temp,unit

def elwin(inputFiles, eRange, log_type='sample', Normalise = False,
        Save=False, Verbose=False, Plot=False): 
    StartTime('ElWin')
    workdir = config['defaultsave.directory']
    CheckXrange(eRange,'Energy')
    tempWS = '__temp'
    Range2 = ( len(eRange) == 4 )
    if Verbose:
        range1 = str(eRange[0])+' to '+str(eRange[1])
        if ( len(eRange) == 4 ): 
            range2 = str(eRange[2])+' to '+str(eRange[3])
            logger.notice('Using 2 energy ranges from '+range1+' & '+range2)
        elif ( len(eRange) == 2 ):
            logger.notice('Using 1 energy range from '+range1)
    nr = 0
    inputRuns = sorted(inputFiles)
    for file in inputRuns:
        (direct, file_name) = os.path.split(file)
        (root, ext) = os.path.splitext(file_name)
        LoadNexus(Filename=file, OutputWorkspace=tempWS)
        nsam,ntc = CheckHistZero(tempWS)
        (xval, unit) = GetTemperature(root,tempWS,log_type, Verbose)
        if Verbose:
            logger.notice('Reading file : '+file)
        if ( len(eRange) == 4 ):
            ElasticWindow(InputWorkspace=tempWS, Range1Start=eRange[0], Range1End=eRange[1], 
                Range2Start=eRange[2], Range2End=eRange[3],
                OutputInQ='__eq1', OutputInQSquared='__eq2')
        elif ( len(eRange) == 2 ):
            ElasticWindow(InputWorkspace=tempWS, Range1Start=eRange[0], Range1End=eRange[1],
                OutputInQ='__eq1', OutputInQSquared='__eq2')
        (instr, last) = getInstrRun(tempWS)
        q1 = np.array(mtd['__eq1'].readX(0))
        i1 = np.array(mtd['__eq1'].readY(0))
        e1 = np.array(mtd['__eq1'].readE(0))
        Logarithm(InputWorkspace='__eq2', OutputWorkspace='__eq2')
        q2 = np.array(mtd['__eq2'].readX(0))
        i2 = np.array(mtd['__eq2'].readY(0))
        e2 = np.array(mtd['__eq2'].readE(0))
        if (nr == 0):
            CloneWorkspace(InputWorkspace='__eq1', OutputWorkspace='__elf')
            first = getWSprefix(tempWS)
            datX1 = q1
            datY1 = i1
            datE1 = e1
            datX2 = q2
            datY2 = i2
            datE2 = e2
            Tvalue = [xval]
            Terror = [0.0]
            Taxis = str(xval)
        else:
            CloneWorkspace(InputWorkspace='__eq1', OutputWorkspace='__elftmp')
            ConjoinWorkspaces(InputWorkspace1='__elf', InputWorkspace2='__elftmp', CheckOverlapping=False)
            datX1 = np.append(datX1,q1)
            datY1 = np.append(datY1,i1)
            datE1 = np.append(datE1,e1)
            datX2 = np.append(datX2,q2)
            datY2 = np.append(datY2,i2)
            datE2 = np.append(datE2,e2)
            Tvalue.append(xval)
            Terror.append(0.0)
            Taxis += ','+str(xval)
        nr += 1
    Txa = np.array(Tvalue)
    Tea = np.array(Terror)
    nQ = len(q1)
    for nq in range(0,nQ):
        iq = []
        eq = []
        for nt in range(0,len(Tvalue)):
            ii = mtd['__elf'].readY(nt)
            iq.append(ii[nq])
            ie = mtd['__elf'].readE(nt)
            eq.append(ie[nq])
        iqa = np.array(iq)
        eqa = np.array(eq)
        if (nq == 0):
            datTx = Txa
            datTy = iqa
            datTe = eqa
        else:
            datTx = np.append(datTx,Txa)
            datTy = np.append(datTy,iqa)
            datTe = np.append(datTe,eqa)

    DeleteWorkspace('__eq1')
    DeleteWorkspace('__eq2')
    DeleteWorkspace('__elf')

    if (nr == 1):
        ename = first[:-1]
    else:
        ename = first+'to_'+last

    #check if temp was increasing or decreasing
    if(datTx[0] > datTx[-1]):
        # if so reverse data to follow natural ordering
    	datTx = datTx[::-1]
        datTy = datTy[::-1]
        datTe = datTe[::-1]

    elfWS = ename+'_elf'
    e1WS = ename+'_eq1'
    e2WS = ename+'_eq2'
    #elt only created if we normalise
    eltWS = None

    wsnames = [elfWS, e1WS, e2WS]
    
    #x,y,e data for the elf, e1 and e2 workspaces
    data = [[datTx, datTy, datTe], 
            [datX1, datY1, datE1], 
            [datX2, datY2, datE2]]
    
    #x and vertical units for the elf, e1 and e2 workspaces
    xunits = ['Energy', 'MomentumTransfer', 'QSquared']
    vunits = ['MomentumTransfer', 'Energy', 'Energy']

    #vertical axis values for the elf, e1 and e2 workspaces
    vvalues = [q1, Taxis, Taxis]
    
    #number of spectra in each workspace
    nspecs =  [nQ, nr, nr]

    #x-axis units label
    label = unit[0]+' / '+unit[1]

    wsInfo = zip(wsnames,data, xunits, vunits, vvalues, nspecs)

    #Create output workspaces and add sample logs
    for wsname, wsdata, xunit, vunit, vvalue, nspec in wsInfo:
        x, y, e = wsdata

        CreateWorkspace(OutputWorkspace=wsname, DataX=x, DataY=y, DataE=e,
            Nspec=nspec, UnitX=xunit, VerticalAxisUnit=vunit, VerticalAxisValues=vvalue)

        #add sample logs to new workspace
        CopyLogs(InputWorkspace=tempWS, OutputWorkspace=wsname)
        addElwinLogs(wsname, label, eRange, Range2)

    # remove the temp workspace now we've copied the logs
    DeleteWorkspace(tempWS)

    if unit[0] == 'Temperature':

        AddSampleLog(Workspace=e1WS, LogName="temp_normalise", 
            LogType="String", LogText=str(Normalise))

        #create workspace normalized to the lowest temperature
        if Normalise:
            eltWS = ename+'_elt'
            
            #create elt workspace
            mtd[elfWS].clone(OutputWorkspace=eltWS)
            elwinNormalizeToLowestTemp(eltWS)

            #set labels and meta data
            unitx = mtd[eltWS].getAxis(0).setUnit("Label")
            unitx.setLabel(unit[0], unit[1])
            addElwinLogs(eltWS, label, eRange, Range2)

            #append workspace name to output files list
            wsnames.append(eltWS)

    #set labels on workspace axes
    unity = mtd[e1WS].getAxis(1).setUnit("Label")
    unity.setLabel(unit[0], unit[1])
    
    unity = mtd[e2WS].getAxis(1).setUnit("Label")
    unity.setLabel(unit[0], unit[1])
    
    unitx = mtd[elfWS].getAxis(0).setUnit("Label")
    unitx.setLabel(unit[0], unit[1])

    if Save:
        elwinSaveWorkspaces(wsnames, workdir, Verbose)

    if Plot:
        elwinPlot(label,e1WS,e2WS,elfWS,eltWS)

    EndTime('Elwin')
    return e1WS,e2WS

#normalize workspace to the lowest temperature
def elwinNormalizeToLowestTemp(eltWS):
    nhist = mtd[eltWS].getNumberHistograms()
    
    #normalize each spectrum in the workspace
    for n in range(0,nhist):
        y = mtd[eltWS].readY(n)
        scale = 1.0/y[0]
        yscaled = scale * y
        mtd[eltWS].setY(n, yscaled)

# Write each of the created workspaces to file
def elwinSaveWorkspaces(flist, dir, Verbose):
    for fname in flist:
        fpath = os.path.join(dir, fname+'.nxs')

        if Verbose:
            logger.notice('Creating file : '+ fpath)

        SaveNexusProcessed(InputWorkspace=fname, Filename=fpath)

# Add sample log to each of the workspaces created by Elwin
def addElwinLogs(ws, label, eRange, Range2):

    AddSampleLog(Workspace=ws, LogName="vert_axis", LogType="String", LogText=label)
    AddSampleLog(Workspace=ws, LogName="range1_start", LogType="Number", LogText=str(eRange[0]))
    AddSampleLog(Workspace=ws, LogName="range1_end", LogType="Number", LogText=str(eRange[1]))
    AddSampleLog(Workspace=ws, LogName="two_ranges", LogType="String", LogText=str(Range2))

    if Range2:
        AddSampleLog(Workspace=ws, LogName="range2_start", LogType="Number", LogText=str(eRange[2]))
        AddSampleLog(Workspace=ws, LogName="range2_end", LogType="Number", LogText=str(eRange[3]))

#Plot each of the workspace output by elwin
def elwinPlot(label,eq1,eq2,elf,elt):
    plotElwinWorkspace(eq1, yAxisTitle='Elastic Intensity', setScale=True)
    plotElwinWorkspace(eq2, yAxisTitle='log(Elastic Intensity)', setScale=True)
    plotElwinWorkspace(elf, xAxisTitle=label)

    if elt is not None:
        plotElwinWorkspace(elt, xAxisTitle=label)

#Plot a workspace generated by Elwin
def plotElwinWorkspace(ws, xAxisTitle=None, yAxisTitle=None, setScale=False):
    ws = mtd[ws]
    nBins = ws.blocksize()
    lastX = ws.readX(0)[nBins-1]

    nhist = ws.getNumberHistograms()

    try:
        graph = mp.plotSpectrum(ws, range(0,nhist))
    except RuntimeError, e:
        #User clicked cancel on plot so don't do anything
        return None
    
    layer = graph.activeLayer()

    #set the x scale of the layer
    if setScale:
        layer.setScale(mp.Layer.Bottom, 0.0, lastX)
    
    #set the title on the x-axis
    if xAxisTitle:
        layer.setAxisTitle(mp.Layer.Bottom, xAxisTitle)

    #set the title on the y-axis
    if yAxisTitle:
        layer.setAxisTitle(mp.Layer.Left, yAxisTitle)

##############################################################################
# Fury
##############################################################################

def furyPlot(inWS, spec):
    graph = mp.plotSpectrum(inWS, spec)
    layer = graph.activeLayer()
    layer.setScale(mp.Layer.Left, 0, 1.0)

def fury(samWorkspaces, res_file, rebinParam, RES=True, Save=False, Verbose=False,
        Plot=False): 
    
    StartTime('Fury')
    workdir = config['defaultsave.directory']
    samTemp = samWorkspaces[0]
    nsam,npt = CheckHistZero(samTemp)
    Xin = mtd[samTemp].readX(0)
    d1 = Xin[1]-Xin[0]
    if d1 < 1e-8:
        error = 'Data energy bin is zero'
        logger.notice('ERROR *** ' + error)
        sys.exit(error)
    d2 = Xin[npt-1]-Xin[npt-2]
    dmin = min(d1,d2)
    pars = rebinParam.split(',')
    if (float(pars[1]) <= dmin):
        error = 'EWidth = ' + pars[1] + ' < smallest Eincr = ' + str(dmin)
        logger.notice('ERROR *** ' + error)
        sys.exit(error)
    outWSlist = []
    # Process RES Data Only Once
    if Verbose:
        logger.notice('Reading RES file : '+res_file)
    LoadNexus(Filename=res_file, OutputWorkspace='res_data') # RES
    CheckAnalysers(samTemp,'res_data',Verbose)
    nres,nptr = CheckHistZero('res_data')
    if nres > 1:
        CheckHistSame(samTemp,'Sample','res_data','Resolution')
    Rebin(InputWorkspace='res_data', OutputWorkspace='res_data', Params=rebinParam)
    Integration(InputWorkspace='res_data', OutputWorkspace='res_int')
    ConvertToPointData(InputWorkspace='res_data', OutputWorkspace='res_data')
    ExtractFFTSpectrum(InputWorkspace='res_data', OutputWorkspace='res_fft', FFTPart=2)
    Divide(LHSWorkspace='res_fft', RHSWorkspace='res_int', OutputWorkspace='res')
    for samWs in samWorkspaces:
        (direct, filename) = os.path.split(samWs)
        (root, ext) = os.path.splitext(filename)
        Rebin(InputWorkspace=samWs, OutputWorkspace='sam_data', Params=rebinParam)
        Integration(InputWorkspace='sam_data', OutputWorkspace='sam_int')
        ConvertToPointData(InputWorkspace='sam_data', OutputWorkspace='sam_data')
        ExtractFFTSpectrum(InputWorkspace='sam_data', OutputWorkspace='sam_fft', FFTPart=2)
        Divide(LHSWorkspace='sam_fft', RHSWorkspace='sam_int', OutputWorkspace='sam')
        # Create save file name
        savefile = getWSprefix(samWs) + 'iqt'
        outWSlist.append(savefile)
        Divide(LHSWorkspace='sam', RHSWorkspace='res', OutputWorkspace=savefile)
        #Cleanup Sample Files
        DeleteWorkspace('sam_data')
        DeleteWorkspace('sam_int')
        DeleteWorkspace('sam_fft')
        DeleteWorkspace('sam')
        # Crop nonsense values off workspace
        bin = int(math.ceil(mtd[savefile].blocksize()/2.0))
        binV = mtd[savefile].dataX(0)[bin]
        CropWorkspace(InputWorkspace=savefile, OutputWorkspace=savefile, XMax=binV)
        if Save:
            opath = os.path.join(workdir, savefile+'.nxs')					# path name for nxs file
            SaveNexusProcessed(InputWorkspace=savefile, Filename=opath)
            if Verbose:
                logger.notice('Output file : '+opath)  
    # Clean Up RES files
    DeleteWorkspace('res_data')
    DeleteWorkspace('res_int')
    DeleteWorkspace('res_fft')
    DeleteWorkspace('res')
    if Plot:
        specrange = range(0,mtd[outWSlist[0]].getNumberHistograms())
        furyPlot(outWSlist, specrange)
    EndTime('Fury')
    return outWSlist

##############################################################################
# FuryFit
##############################################################################

<<<<<<< HEAD
=======

def furyfitSeq(inputWS, func, ftype, startx, endx, intensities_constrained=False, Save=False, Plot='None', Verbose=False): 
    
  StartTime('FuryFit')
  nHist = mtd[inputWS].getNumberHistograms()
 
  #name stem for generated workspace
  output_workspace = getWSprefix(inputWS) + 'fury_' + ftype + "0_to_" + str(nHist-1)
  
  fitType = ftype[:-2]
  if Verbose:
    logger.notice('Option: '+fitType)  
    logger.notice(func)

  tmp_fit_workspace = "__furyfit_fit_ws"
  CropWorkspace(InputWorkspace=inputWS, OutputWorkspace=tmp_fit_workspace, XMin=startx, XMax=endx)
  ConvertToHistogram(tmp_fit_workspace, OutputWorkspace=tmp_fit_workspace)
  convertToElasticQ(tmp_fit_workspace)

  #build input string for PlotPeakByLogValue
  input_str = [tmp_fit_workspace + ',i%d' % i for i in range(0,nHist)]
  input_str = ';'.join(input_str)
  
  PlotPeakByLogValue(Input=input_str, OutputWorkspace=output_workspace, Function=func, 
                     StartX=startx, EndX=endx, FitType='Sequential', CreateOutput=True)

  #remove unsused workspaces
  DeleteWorkspace(output_workspace + '_NormalisedCovarianceMatrices')
  DeleteWorkspace(output_workspace + '_Parameters')
  
  fit_group = output_workspace + '_Workspaces'
  params_table = output_workspace + '_Parameters'
  RenameWorkspace(output_workspace, OutputWorkspace=params_table)

  #create *_Result workspace
  result_workspace = output_workspace + "_Result"
  parameter_names = ['A0', 'Intensity', 'Tau', 'Beta']
  convertParametersToWorkspace(params_table, "axis-1", parameter_names, result_workspace)

  #set x units to be momentum transfer
  axis = mtd[result_workspace].getAxis(0)
  axis.setUnit("MomentumTransfer")

  #process generated workspaces
  wsnames = mtd[fit_group].getNames()
  params = [startx, endx, fitType]
  for i, ws in enumerate(wsnames):
    output_ws = output_workspace + '_%d_Workspace' % i
    RenameWorkspace(ws, OutputWorkspace=output_ws)
  
  sample_logs  = {'start_x': startx, 'end_x': endx, 'fit_type': ftype, 
                  'intensities_constrained': intensities_constrained, 'beta_constrained': False}

  CopyLogs(InputWorkspace=inputWS, OutputWorkspace=fit_group)
  CopyLogs(InputWorkspace=inputWS, OutputWorkspace=result_workspace)

  addSampleLogs(fit_group, sample_logs)
  addSampleLogs(result_workspace, sample_logs)

  if Save:
    save_workspaces = [result_workspace, fit_group]
    furyFitSaveWorkspaces(save_workspaces, Verbose)

  if Plot != 'None' :
    furyfitPlotSeq(result_workspace, Plot)

  EndTime('FuryFit')
  return result_workspace


def furyfitMult(inputWS, function, ftype, startx, endx, intensities_constrained=False, Save=False, Plot='None', Verbose=False):
  StartTime('FuryFit Multi')

  nHist = mtd[inputWS].getNumberHistograms()
  output_workspace = getWSprefix(inputWS) + 'fury_1Smult_s0_to_' + str(nHist-1)

  option = ftype[:-2]
  if Verbose:
    logger.notice('Option: '+option)  
    logger.notice('Function: '+function)
  
  #prepare input workspace for fitting
  tmp_fit_workspace = "__furyfit_fit_ws"
  CropWorkspace(InputWorkspace=inputWS, OutputWorkspace=tmp_fit_workspace, XMin=startx, XMax=endx)
  ConvertToHistogram(tmp_fit_workspace, OutputWorkspace=tmp_fit_workspace)
  convertToElasticQ(tmp_fit_workspace)

  #fit multi-domian functino to workspace
  multi_domain_func, kwargs = createFuryMultiDomainFunction(function, tmp_fit_workspace)
  Fit(Function=multi_domain_func, InputWorkspace=tmp_fit_workspace, WorkspaceIndex=0, 
      Output=output_workspace, CreateOutput=True, **kwargs)
  
  params_table = output_workspace + '_Parameters'
  transposeFitParametersTable(params_table)

  #set first column of parameter table to be axis values
  ax = mtd[tmp_fit_workspace].getAxis(1)
  axis_values = ax.extractValues()
  for i, value in enumerate(axis_values): 
    mtd[params_table].setCell('axis-1', i, value)

  #convert parameters to matrix workspace
  result_workspace = output_workspace + "_Result"
  parameter_names = ['A0', 'Intensity', 'Tau', 'Beta']
  convertParametersToWorkspace(params_table, "axis-1", parameter_names, result_workspace)

  #set x units to be momentum transfer
  axis = mtd[result_workspace].getAxis(0)
  axis.setUnit("MomentumTransfer")
  
  result_workspace = output_workspace + '_Result'
  fit_group = output_workspace + '_Workspaces'

  sample_logs  = {'start_x': startx, 'end_x': endx, 'fit_type': ftype, 
                  'intensities_constrained': intensities_constrained, 'beta_constrained': True}

  CopyLogs(InputWorkspace=inputWS, OutputWorkspace=result_workspace)
  CopyLogs(InputWorkspace=inputWS, OutputWorkspace=fit_group)
  
  addSampleLogs(result_workspace, sample_logs)
  addSampleLogs(fit_group, sample_logs)

  DeleteWorkspace(tmp_fit_workspace)
  
  if Save:
    save_workspaces = [result_workspace]
    furyFitSaveWorkspaces(save_workspaces, Verbose)
  
  if Plot != 'None':
    furyfitPlotSeq(result_workspace, Plot)
  
  EndTime('FuryFit Multi')
  return result_workspace


def createFuryMultiDomainFunction(function, input_ws):
  multi= 'composite=MultiDomainFunction,NumDeriv=1;'
  comp =  '(composite=CompositeFunction,$domains=i;' + function + ');'

  ties = []
  kwargs = {}
  num_spectra = mtd[input_ws].getNumberHistograms()
  for i in range(0, num_spectra):
    multi += comp
    kwargs['WorkspaceIndex_' + str(i)] = i
    
    if i > 0:      
      kwargs['InputWorkspace_' + str(i)] = input_ws
      
      #tie beta for every spectrum
      tie = 'f%d.f1.Beta=f0.f1.Beta' % i
      ties.append(tie)
  
  ties = ','.join(ties)
  multi += 'ties=(' + ties + ')'

  return multi, kwargs


def furyFitSaveWorkspaces(save_workspaces, Verbose):
  workdir = getDefaultWorkingDirectory()
  for ws in save_workspaces:
    #save workspace to default directory
    fpath = os.path.join(workdir, ws+'.nxs')
    SaveNexusProcessed(InputWorkspace=ws, Filename=fpath)

    if Verbose:
      logger.notice(ws + ' output to file : '+fpath)


>>>>>>> 4e2c46c8
def furyfitPlotSeq(ws, plot):
    if plot == 'All':
        param_names = ['Intensity', 'Tau', 'Beta']
<<<<<<< HEAD
    plotParameters(ws, param_names)

def furyfitSeq(inputWS, func, ftype, startx, endx, intensities_constrained=False, Save=False, Plot='None', Verbose=False): 
    
    StartTime('FuryFit')
    nHist = mtd[inputWS].getNumberHistograms()
   
    #name stem for generated workspace
    output_workspace = getWSprefix(inputWS) + 'fury_' + ftype + "0_to_" + str(nHist-1)
    
    fitType = ftype[:-2]
    if Verbose:
        logger.notice('Option: '+fitType)  
        logger.notice(func)


    tmp_fit_workspace = "__furyfit_fit_ws"
    CropWorkspace(InputWorkspace=inputWS, OutputWorkspace=tmp_fit_workspace, XMin=startx, XMax=endx)
    ConvertToHistogram(tmp_fit_workspace, OutputWorkspace=tmp_fit_workspace)
    ReplaceSpecialValues(tmp_fit_workspace, NaNValue=0, NaNError=0, OutputWorkspace=tmp_fit_workspace)
    convertToElasticQ(tmp_fit_workspace)

    #build input string for PlotPeakByLogValue
    input_str = [tmp_fit_workspace + ',i%d' % i for i in range(0,nHist)]
    input_str = ';'.join(input_str)
    
    PlotPeakByLogValue(Input=input_str, OutputWorkspace=output_workspace, Function=func, 
                       StartX=startx, EndX=endx, FitType='Sequential', CreateOutput=True)

    #remove unsused workspaces
    DeleteWorkspace(output_workspace + '_NormalisedCovarianceMatrices')
    DeleteWorkspace(output_workspace + '_Parameters')
    
    fit_group = output_workspace + '_Workspaces'
    params_table = output_workspace + '_Parameters'
    RenameWorkspace(output_workspace, OutputWorkspace=params_table)

    #create *_Result workspace
    result_workspace = output_workspace + "_Result"
    parameter_names = ['A0', 'Intensity', 'Tau', 'Beta']
    convertParametersToWorkspace(params_table, "axis-1", parameter_names, result_workspace)

    #process generated workspaces
    wsnames = mtd[fit_group].getNames()
    params = [startx, endx, fitType]
    for i, ws in enumerate(wsnames):
        output_ws = output_workspace + '_%d_Workspace' % i
        RenameWorkspace(ws, OutputWorkspace=output_ws)
        furyAddSampleLogs(inputWS, output_ws, params, intensities_constrained=intensities_constrained)

        if Save:
            #save workspace to default directory
            workdir = getDefaultWorkingDirectory()
            fpath = os.path.join(workdir, output_ws+'.nxs')
            SaveNexusProcessed(InputWorkspace=output_ws, Filename=fpath)

            if Verbose:
                logger.notice(output_ws + ' output to file : '+fpath)

    if ( Plot != 'None' ):
        furyfitPlotSeq(fit_workspaces, Plot)

    EndTime('FuryFit')

    return result_workspace

#Copy logs from sample and add some addtional ones
def furyAddSampleLogs(inputWs, ws, params, intensities_constrained=False, beta_constrained=False):
    startx, endx, fitType = params
    CopyLogs(InputWorkspace=inputWs, OutputWorkspace=ws)
    AddSampleLog(Workspace=ws, LogName="start_x", LogType="Number", LogText=str(startx))
    AddSampleLog(Workspace=ws, LogName="end_x", LogType="Number", LogText=str(endx))
    AddSampleLog(Workspace=ws, LogName="fit_type", LogType="String", LogText=fitType)
    AddSampleLog(Workspace=ws, LogName="intensities_constrained", LogType="String", LogText=str(intensities_constrained))
    AddSampleLog(Workspace=ws, LogName="beta_constrained", LogType="String", LogText=str(beta_constrained))

def furyfitMultParsToWS(Table, Data):
#   Q = createQaxis(Data)
    theta,Q = GetThetaQ(Data)
    ws = mtd[Table+'_Parameters']
    rCount = ws.rowCount()
    cCount = ws.columnCount()
    nSpec = ( rCount - 1 ) / 5
    val = ws.column(1)     #value
    err = ws.column(2)     #error
    dataX = []
    A0val = []
    A0err = []
    Ival = []
    Ierr = []
    Tval = []
    Terr = []
    Bval = []
    Berr = []
    for spec in range(0,nSpec):
        n1 = spec*5
        A0 = n1
        A1 = n1+1
        int = n1+2                   #intensity value
        tau = n1+3                   #tau value
        beta = n1+4                   #beta value
        dataX.append(Q[spec])
        A0val.append(val[A0])
        A0err.append(err[A0])
        Ival.append(val[int])
        Ierr.append(err[int])
        Tval.append(val[tau])
        Terr.append(err[tau])
        Bval.append(val[beta])
        Berr.append(err[beta])
    nQ = len(dataX)
    Qa = np.array(dataX)
    dataY = np.array(A0val)
    dataE = np.array(A0err)
    dataY = np.append(dataY,np.array(Ival))
    dataE = np.append(dataE,np.array(Ierr))
    dataY = np.append(dataY,np.array(Tval))
    dataE = np.append(dataE,np.array(Terr))
    dataY = np.append(dataY,np.array(Bval))
    dataE = np.append(dataE,np.array(Berr))
    names = 'f0.A0,f1.Intensity,f1.Tau,f1.Beta'
    suffix = 'Workspace'
    wsname = Table + '_' + suffix
    CreateWorkspace(OutputWorkspace=wsname, DataX=Qa, DataY=dataY, DataE=dataE, 
        Nspec=4, UnitX='MomentumTransfer', VerticalAxisUnit='Text',
        VerticalAxisValues=names)
    return wsname

def createFuryMultFun(ties = True, function = ''):
    fun =  '(composite=CompositeFunction,$domains=i;'
    fun += function
    if ties:
        fun += ';ties=(f1.Intensity=1-f0.A0)'
    fun += ');'
    return fun

def createFuryMultResFun(ties = True, A0 = 0.02, Intensity = 0.98 ,Tau = 0.025, Beta = 0.8):
    fun =  '(composite=CompositeFunction,$domains=i;'
    fun += 'name=LinearBackground,A0='+str(A0)+',A1=0,ties=(A1=0);'
    fun += 'name=UserFunction,Formula=Intensity*exp(-(x/Tau)^Beta),Intensity='+str(Intensity)+',Tau='+str(Tau)+',Beta='+str(Beta)
    if ties:
        fun += ';ties=(f1.Intensity=1-f0.A0)'
    fun += ');'
    return fun

def getFuryMultResult(inputWS, outNm, function, Verbose):
    params = mtd[outNm+'_Parameters']
    nHist = mtd[inputWS].getNumberHistograms()
    for i in range(nHist):
        j = 5 * i
#        assert( params.row(j)['Name'][3:] == 'f0.A0' )
        A0 = params.row(j)['Value']
        A1 = params.row(j + 1)['Value']
        Intensity = params.row(j + 2)['Value']
        Tau = params.row(j + 3)['Value']
        Beta = params.row(j + 4)['Value']
        func = createFuryMultResFun(True,  A0, Intensity ,Tau, Beta)
        if Verbose:
            logger.notice('Fit func : '+func)  	
        fitWS = outNm + '_Result_'
        fout = fitWS + str(i)
        Fit(Function=func,InputWorkspace=inputWS,WorkspaceIndex=i,Output=fout,MaxIterations=0)
        unitx = mtd[fout+'_Workspace'].getAxis(0).setUnit("Label")
        unitx.setLabel('Time' , 'ns')
        RenameWorkspace(InputWorkspace=fout+'_Workspace', OutputWorkspace=fout)
        DeleteWorkspace(fitWS+str(i)+'_NormalisedCovarianceMatrix')
        DeleteWorkspace(fitWS+str(i)+'_Parameters')
        if i == 0:
            group = fout
        else:
            group += ',' + fout
    GroupWorkspaces(InputWorkspaces=group,OutputWorkspace=fitWS[:-1])

def furyfitMult(inputWS, function, ftype, startx, endx, intensities_constrained=False, Save=False, Plot='None', Verbose=False):
    StartTime('FuryFit Mult')
    workdir = config['defaultsave.directory']
    option = ftype[:-2]
    if Verbose:
        logger.notice('Option: '+option)  
        logger.notice('Function: '+function)  
    nHist = mtd[inputWS].getNumberHistograms()
    outNm = getWSprefix(inputWS) + 'fury_1Smult_s0_to_' + str(nHist-1)
    f1 = createFuryMultFun(True, function)
    func= 'composite=MultiDomainFunction,NumDeriv=1;'
    ties='ties=('
    kwargs = {}
    for i in range(0,nHist):
        func+=f1
        if i > 0:
            ties += 'f' + str(i) + '.f1.Beta=f0.f1.Beta'
            if i < nHist-1:
                ties += ','
            kwargs['InputWorkspace_' + str(i)] = inputWS
        kwargs['WorkspaceIndex_' + str(i)] = i
    ties+=')'
    func += ties
    CropWorkspace(InputWorkspace=inputWS, OutputWorkspace=inputWS, XMin=startx, XMax=endx)
    Fit(Function=func,InputWorkspace=inputWS,WorkspaceIndex=0,Output=outNm,**kwargs)
    outWS = furyfitMultParsToWS(outNm, inputWS)
    result_workspace = outNm + '_Result'
    getFuryMultResult(inputWS, outNm, function, Verbose)

    params = [startx, endx, ftype]
    furyAddSampleLogs(inputWS, outWS, params, intensities_constrained=intensities_constrained, beta_constrained=True)
    furyAddSampleLogs(inputWS, result_workspace, params, intensities_constrained=intensities_constrained, beta_constrained=True)
=======
    else:
        param_names = [plot]
        
    plotParameters(ws, *param_names)
>>>>>>> 4e2c46c8


##############################################################################
# MSDFit
##############################################################################

def msdfitParsToWS(Table, xData):
    dataX = xData
    ws = mtd[Table+'_Table']
    rCount = ws.rowCount()
    yA0 = ws.column(1)
    eA0 = ws.column(2)
    yA1 = ws.column(3)  
    dataY1 = map(lambda x : -x, yA1) 
    eA1 = ws.column(4)
    wsname = Table

    #check if temp was increasing or decreasing
    if(dataX[0] > dataX[-1]):
        # if so reverse data to follow natural ordering
        dataX = dataX[::-1]
        dataY1 = dataY1[::-1]
        eA1 = eA1[::-1]

    CreateWorkspace(OutputWorkspace=wsname+'_a0', DataX=dataX, DataY=yA0, DataE=eA0,
        Nspec=1, UnitX='')
    CreateWorkspace(OutputWorkspace=wsname+'_a1', DataX=dataX, DataY=dataY1, DataE=eA1,
        Nspec=1, UnitX='')
    group = wsname+'_a0,'+wsname+'_a1'
    GroupWorkspaces(InputWorkspaces=group,OutputWorkspace=wsname)
    return wsname

def msdfitPlotSeq(inputWS, xlabel):
    msd_plot = mp.plotSpectrum(inputWS+'_a1',0,True)
    msd_layer = msd_plot.activeLayer()
    msd_layer.setAxisTitle(mp.Layer.Bottom,xlabel)
    msd_layer.setAxisTitle(mp.Layer.Left,'<u2>')

def msdfitPlotFits(calcWS, n):
    mfit_plot = mp.plotSpectrum(calcWS+'_0',[0,1],True)
    mfit_layer = mfit_plot.activeLayer()
    mfit_layer.setAxisTitle(mp.Layer.Left,'log(Elastic Intensity)')

def msdfit(inputs, startX, endX, Save=False, Verbose=False, Plot=True): 
    StartTime('msdFit')
    workdir = config['defaultsave.directory']
    log_type = 'sample'
    
    file_name = inputs[0]
    base_name = os.path.basename(file_name)
    (root,ext) = os.path.splitext(base_name)
    
    if Verbose:
        logger.notice('Reading Run : ' + file_name)
    
    LoadNexusProcessed(FileName=file_name, OutputWorkspace=root)
    
    nHist = mtd[root].getNumberHistograms()
    file_list = []
    run_list = []
    ws = mtd[root]
    ws_run = ws.getRun()
    vertAxisValues = ws.getAxis(1).extractValues()
    x_list = vertAxisValues
    if 'vert_axis' in ws_run:
        xlabel = ws_run.getLogData('vert_axis').value
    for nr in range(0, nHist):
        nsam,ntc = CheckHistZero(root)
        lnWS = '__lnI_'+str(nr)
        file_list.append(lnWS)
        ExtractSingleSpectrum(InputWorkspace=root, OutputWorkspace=lnWS,
            WorkspaceIndex=nr)
        if (nr == 0):
            run_list = lnWS
        else:
            run_list += ';'+lnWS
    mname = root[:-4]
    msdWS = mname+'_msd'
    if Verbose:
       logger.notice('Fitting Runs '+mname)
       logger.notice('Q-range from '+str(startX)+' to '+str(endX))
    function = 'name=LinearBackground, A0=0, A1=0'
    PlotPeakByLogValue(Input=run_list, OutputWorkspace=msdWS+'_Table', Function=function,
        StartX=startX, EndX=endX, FitType = 'Sequential')
    msdfitParsToWS(msdWS, x_list)
    nr = 0
    fitWS = mname+'_Fit'
    calcWS = mname+'_msd_Result'
    a0 = mtd[msdWS+'_a0'].readY(0)
    a1 = mtd[msdWS+'_a1'].readY(0)
    for nr in range(0, nHist):
        inWS = file_list[nr]
        CropWorkspace(InputWorkspace=inWS,OutputWorkspace='__data',XMin=0.95*startX,XMax=1.05*endX)
        dataX = mtd['__data'].readX(0)
        nxd = len(dataX)
        dataX = np.append(dataX,2*dataX[nxd-1]-dataX[nxd-2])
        dataY = np.array(mtd['__data'].readY(0))
        dataE = np.array(mtd['__data'].readE(0))
        xd = []
        yd = []
        ed = []
        for n in range(0,nxd):
            line = a0[nr] - a1[nr]*dataX[n]
            xd.append(dataX[n])
            yd.append(line)
            ed.append(0.0)
        xd.append(dataX[nxd])
        dataX = np.append(dataX,np.array(xd))
        dataY = np.append(dataY,np.array(yd))
        dataE = np.append(dataE,np.array(ed))
        fout = calcWS +'_'+ str(nr)
        CreateWorkspace(OutputWorkspace=fout, DataX=dataX, DataY=dataY, DataE=dataE,
            Nspec=2, UnitX='DeltaE', VerticalAxisUnit='Text', VerticalAxisValues='Data,Calc')
        if nr == 0:
            gro = fout
        else:
            gro += ',' + fout
        DeleteWorkspace(inWS)
        DeleteWorkspace('__data')
    GroupWorkspaces(InputWorkspaces=gro,OutputWorkspace=calcWS)

    #add sample logs to output workspace
    CopyLogs(InputWorkspace=root, OutputWorkspace=msdWS)
    AddSampleLog(Workspace=msdWS, LogName="start_x", LogType="Number", LogText=str(startX))
    AddSampleLog(Workspace=msdWS, LogName="end_x", LogType="Number", LogText=str(endX))
    
    if Plot:
        msdfitPlotSeq(msdWS, xlabel)
        msdfitPlotFits(calcWS, 0)
    if Save:
        msd_path = os.path.join(workdir, msdWS+'.nxs')					# path name for nxs file
        SaveNexusProcessed(InputWorkspace=msdWS, Filename=msd_path, Title=msdWS)
        if Verbose:
            logger.notice('Output msd file : '+msd_path)  
    EndTime('msdFit')
    return msdWS

def plotInput(inputfiles,spectra=[]):
    OneSpectra = False
    if len(spectra) != 2:
        spectra = [spectra[0], spectra[0]]
        OneSpectra = True
    workspaces = []
    for file in inputfiles:
        root = LoadNexus(Filename=file)
        if not OneSpectra:
            GroupDetectors(root, root,
                DetectorList=range(spectra[0],spectra[1]+1) )
        workspaces.append(root)
    if len(workspaces) > 0:
        graph = mp.plotSpectrum(workspaces,0)
        layer = graph.activeLayer().setTitle(", ".join(workspaces))
        
##############################################################################
# Corrections
##############################################################################

def CubicFit(inputWS, spec, Verbose=False):
    '''Uses the Mantid Fit Algorithm to fit a quadratic to the inputWS
    parameter. Returns a list containing the fitted parameter values.'''
    function = 'name=Quadratic, A0=1, A1=0, A2=0'
    fit = Fit(Function=function, InputWorkspace=inputWS, WorkspaceIndex=spec,
      CreateOutput=True, Output='Fit')
    table = mtd['Fit_Parameters']
    A0 = table.cell(0,1)
    A1 = table.cell(1,1)
    A2 = table.cell(2,1)
    Abs = [A0, A1, A2]
    if Verbose:
       logger.notice('Group '+str(spec)+' of '+inputWS+' ; fit coefficients are : '+str(Abs))
    return Abs

def applyCorrections(inputWS, canWS, corr, Verbose=False):
    '''Through the PolynomialCorrection algorithm, makes corrections to the
    input workspace based on the supplied correction values.'''
    # Corrections are applied in Lambda (Wavelength)
    efixed = getEfixed(inputWS)                # Get efixed
    theta,Q = GetThetaQ(inputWS)
    sam_name = getWSprefix(inputWS)
    ConvertUnits(InputWorkspace=inputWS, OutputWorkspace=inputWS, Target='Wavelength',
        EMode='Indirect', EFixed=efixed)

    nameStem = corr[:-4]
    if canWS != '':
        (instr, can_run) = getInstrRun(canWS)
        corrections = [nameStem+'_ass', nameStem+'_assc', nameStem+'_acsc', nameStem+'_acc']
        CorrectedWS = sam_name +'Correct_'+ can_run
        ConvertUnits(InputWorkspace=canWS, OutputWorkspace=canWS, Target='Wavelength',
            EMode='Indirect', EFixed=efixed)
    else:
        corrections = [nameStem+'_ass']
        CorrectedWS = sam_name +'Corrected'
    nHist = mtd[inputWS].getNumberHistograms()
    # Check that number of histograms in each corrections workspace matches
    # that of the input (sample) workspace
    for ws in corrections:
        if ( mtd[ws].getNumberHistograms() != nHist ):
            raise ValueError('Mismatch: num of spectra in '+ws+' and inputWS')
    # Workspaces that hold intermediate results
    CorrectedSampleWS = '__csam'
    CorrectedCanWS = '__ccan'
    for i in range(0, nHist): # Loop through each spectra in the inputWS
        ExtractSingleSpectrum(InputWorkspace=inputWS, OutputWorkspace=CorrectedSampleWS,
            WorkspaceIndex=i)
        if ( len(corrections) == 1 ):
            Ass = CubicFit(corrections[0], i, Verbose)
            PolynomialCorrection(InputWorkspace=CorrectedSampleWS, OutputWorkspace=CorrectedSampleWS,
                Coefficients=Ass, Operation='Divide')
            if ( i == 0 ):
                CloneWorkspace(InputWorkspace=CorrectedSampleWS, OutputWorkspace=CorrectedWS)
            else:
                ConjoinWorkspaces(InputWorkspace1=CorrectedWS, InputWorkspace2=CorrectedSampleWS)
        else:
            ExtractSingleSpectrum(InputWorkspace=canWS, OutputWorkspace=CorrectedCanWS,
                WorkspaceIndex=i)
            Acc = CubicFit(corrections[3], i, Verbose)
            PolynomialCorrection(InputWorkspace=CorrectedCanWS, OutputWorkspace=CorrectedCanWS,
                Coefficients=Acc, Operation='Divide')
            Acsc = CubicFit(corrections[2], i, Verbose)
            PolynomialCorrection(InputWorkspace=CorrectedCanWS, OutputWorkspace=CorrectedCanWS,
                Coefficients=Acsc, Operation='Multiply')
            Minus(LHSWorkspace=CorrectedSampleWS, RHSWorkspace=CorrectedCanWS, OutputWorkspace=CorrectedSampleWS)
            Assc = CubicFit(corrections[1], i, Verbose)
            PolynomialCorrection(InputWorkspace=CorrectedSampleWS, OutputWorkspace=CorrectedSampleWS,
                Coefficients=Assc, Operation='Divide')
            if ( i == 0 ):
                CloneWorkspace(InputWorkspace=CorrectedSampleWS, OutputWorkspace=CorrectedWS)
            else:
                ConjoinWorkspaces(InputWorkspace1=CorrectedWS, InputWorkspace2=CorrectedSampleWS,
                                  CheckOverlapping=False)
    ConvertUnits(InputWorkspace=inputWS, OutputWorkspace=inputWS, Target='DeltaE',
        EMode='Indirect', EFixed=efixed)
    ConvertUnits(InputWorkspace=CorrectedWS, OutputWorkspace=CorrectedWS, Target='DeltaE',
        EMode='Indirect', EFixed=efixed)
    ConvertSpectrumAxis(InputWorkspace=CorrectedWS, OutputWorkspace=CorrectedWS+'_rqw', 
        Target='ElasticQ', EMode='Indirect', EFixed=efixed)
    RenameWorkspace(InputWorkspace=CorrectedWS, OutputWorkspace=CorrectedWS+'_red')
    if canWS != '':
        ConvertUnits(InputWorkspace=canWS, OutputWorkspace=canWS, Target='DeltaE',
            EMode='Indirect', EFixed=efixed)
    DeleteWorkspace('Fit_NormalisedCovarianceMatrix')
    DeleteWorkspace('Fit_Parameters')
    DeleteWorkspace('Fit_Workspace')
    return CorrectedWS
                
def abscorFeeder(sample, container, geom, useCor, corrections, Verbose=False, ScaleOrNotToScale=False, factor=1, Save=False,
        PlotResult='None', PlotContrib=False):
    '''Load up the necessary files and then passes them into the main
    applyCorrections routine.'''
    StartTime('ApplyCorrections')
    workdir = config['defaultsave.directory']
    s_hist,sxlen = CheckHistZero(sample)
    sam_name = getWSprefix(sample)
    efixed = getEfixed(sample)
    if container != '':
        CheckAnalysers(sample,container,Verbose)
        CheckHistSame(sample,'Sample',container,'Container')
        (instr, can_run) = getInstrRun(container)
        if ScaleOrNotToScale:
            Scale(InputWorkspace=container, OutputWorkspace=container, Factor=factor, Operation='Multiply')
            if Verbose:
                logger.notice('Container scaled by '+str(factor))
    if useCor:
        if Verbose:
            text = 'Correcting sample ' + sample
            if container != '':
                text += ' with ' + container
            logger.notice(text)
            
        cor_result = applyCorrections(sample, container, corrections, Verbose)
        rws = mtd[cor_result+'_red']
        outNm= cor_result + '_Result_'

        if Save:
            cred_path = os.path.join(workdir,cor_result+'_red.nxs')
            SaveNexusProcessed(InputWorkspace=cor_result+'_red',Filename=cred_path)
            if Verbose:
                logger.notice('Output file created : '+cred_path)
        calc_plot = [cor_result+'_red',sample]
        res_plot = cor_result+'_rqw'
    else:
        if ( container == '' ):
            sys.exit('ERROR *** Invalid options - nothing to do!')
        else:
            sub_result = sam_name +'Subtract_'+ can_run
            if Verbose:
                logger.notice('Subtracting '+container+' from '+sample)
            Minus(LHSWorkspace=sample,RHSWorkspace=container,OutputWorkspace=sub_result)
            ConvertSpectrumAxis(InputWorkspace=sub_result, OutputWorkspace=sub_result+'_rqw', 
                Target='ElasticQ', EMode='Indirect', EFixed=efixed)
            RenameWorkspace(InputWorkspace=sub_result, OutputWorkspace=sub_result+'_red')
            rws = mtd[sub_result+'_red']
            outNm= sub_result + '_Result_'
            if Save:
                sred_path = os.path.join(workdir,sub_result+'_red.nxs')
                SaveNexusProcessed(InputWorkspace=sub_result+'_red',Filename=sred_path)
                if Verbose:
                    logger.notice('Output file created : '+sred_path)
            res_plot = sub_result+'_rqw'
    
    if (PlotResult != 'None'):
        plotCorrResult(res_plot,PlotResult)

    if ( container != '' ):
        sws = mtd[sample]
        cws = mtd[container]
        names = 'Sample,Can,Calc'
        for i in range(0, s_hist): # Loop through each spectra in the inputWS
            dataX = np.array(sws.readX(i))
            dataY = np.array(sws.readY(i))
            dataE = np.array(sws.readE(i))
            dataX = np.append(dataX,np.array(cws.readX(i)))
            dataY = np.append(dataY,np.array(cws.readY(i)))
            dataE = np.append(dataE,np.array(cws.readE(i)))
            dataX = np.append(dataX,np.array(rws.readX(i)))
            dataY = np.append(dataY,np.array(rws.readY(i)))
            dataE = np.append(dataE,np.array(rws.readE(i)))
            fout = outNm + str(i)
            CreateWorkspace(OutputWorkspace=fout, DataX=dataX, DataY=dataY, DataE=dataE,
                Nspec=3, UnitX='DeltaE', VerticalAxisUnit='Text', VerticalAxisValues=names)
            if i == 0:
                group = fout
            else:
                group += ',' + fout
        GroupWorkspaces(InputWorkspaces=group,OutputWorkspace=outNm[:-1])
        if PlotContrib:
            plotCorrContrib(outNm+'0',[0,1,2])
        if Save:
            res_path = os.path.join(workdir,outNm[:-1]+'.nxs')
            SaveNexusProcessed(InputWorkspace=outNm[:-1],Filename=res_path)
            if Verbose:
                logger.notice('Output file created : '+res_path)
    EndTime('ApplyCorrections')

def plotCorrResult(inWS,PlotResult):
    nHist = mtd[inWS].getNumberHistograms()
    if (PlotResult == 'Spectrum' or PlotResult == 'Both'):
        if nHist >= 10:                       #only plot up to 10 hists
            nHist = 10
        plot_list = []
        for i in range(0, nHist):
            plot_list.append(i)
        res_plot=mp.plotSpectrum(inWS,plot_list)
    if (PlotResult == 'Contour' or PlotResult == 'Both'):
        if nHist >= 5:                        #needs at least 5 hists for a contour
            mp.importMatrixWorkspace(inWS).plotGraph2D()

def plotCorrContrib(plot_list,n):
        con_plot=mp.plotSpectrum(plot_list,n)<|MERGE_RESOLUTION|>--- conflicted
+++ resolved
@@ -538,8 +538,6 @@
 # FuryFit
 ##############################################################################
 
-<<<<<<< HEAD
-=======
 
 def furyfitSeq(inputWS, func, ftype, startx, endx, intensities_constrained=False, Save=False, Plot='None', Verbose=False): 
     
@@ -710,222 +708,13 @@
       logger.notice(ws + ' output to file : '+fpath)
 
 
->>>>>>> 4e2c46c8
 def furyfitPlotSeq(ws, plot):
     if plot == 'All':
         param_names = ['Intensity', 'Tau', 'Beta']
-<<<<<<< HEAD
-    plotParameters(ws, param_names)
-
-def furyfitSeq(inputWS, func, ftype, startx, endx, intensities_constrained=False, Save=False, Plot='None', Verbose=False): 
-    
-    StartTime('FuryFit')
-    nHist = mtd[inputWS].getNumberHistograms()
-   
-    #name stem for generated workspace
-    output_workspace = getWSprefix(inputWS) + 'fury_' + ftype + "0_to_" + str(nHist-1)
-    
-    fitType = ftype[:-2]
-    if Verbose:
-        logger.notice('Option: '+fitType)  
-        logger.notice(func)
-
-
-    tmp_fit_workspace = "__furyfit_fit_ws"
-    CropWorkspace(InputWorkspace=inputWS, OutputWorkspace=tmp_fit_workspace, XMin=startx, XMax=endx)
-    ConvertToHistogram(tmp_fit_workspace, OutputWorkspace=tmp_fit_workspace)
-    ReplaceSpecialValues(tmp_fit_workspace, NaNValue=0, NaNError=0, OutputWorkspace=tmp_fit_workspace)
-    convertToElasticQ(tmp_fit_workspace)
-
-    #build input string for PlotPeakByLogValue
-    input_str = [tmp_fit_workspace + ',i%d' % i for i in range(0,nHist)]
-    input_str = ';'.join(input_str)
-    
-    PlotPeakByLogValue(Input=input_str, OutputWorkspace=output_workspace, Function=func, 
-                       StartX=startx, EndX=endx, FitType='Sequential', CreateOutput=True)
-
-    #remove unsused workspaces
-    DeleteWorkspace(output_workspace + '_NormalisedCovarianceMatrices')
-    DeleteWorkspace(output_workspace + '_Parameters')
-    
-    fit_group = output_workspace + '_Workspaces'
-    params_table = output_workspace + '_Parameters'
-    RenameWorkspace(output_workspace, OutputWorkspace=params_table)
-
-    #create *_Result workspace
-    result_workspace = output_workspace + "_Result"
-    parameter_names = ['A0', 'Intensity', 'Tau', 'Beta']
-    convertParametersToWorkspace(params_table, "axis-1", parameter_names, result_workspace)
-
-    #process generated workspaces
-    wsnames = mtd[fit_group].getNames()
-    params = [startx, endx, fitType]
-    for i, ws in enumerate(wsnames):
-        output_ws = output_workspace + '_%d_Workspace' % i
-        RenameWorkspace(ws, OutputWorkspace=output_ws)
-        furyAddSampleLogs(inputWS, output_ws, params, intensities_constrained=intensities_constrained)
-
-        if Save:
-            #save workspace to default directory
-            workdir = getDefaultWorkingDirectory()
-            fpath = os.path.join(workdir, output_ws+'.nxs')
-            SaveNexusProcessed(InputWorkspace=output_ws, Filename=fpath)
-
-            if Verbose:
-                logger.notice(output_ws + ' output to file : '+fpath)
-
-    if ( Plot != 'None' ):
-        furyfitPlotSeq(fit_workspaces, Plot)
-
-    EndTime('FuryFit')
-
-    return result_workspace
-
-#Copy logs from sample and add some addtional ones
-def furyAddSampleLogs(inputWs, ws, params, intensities_constrained=False, beta_constrained=False):
-    startx, endx, fitType = params
-    CopyLogs(InputWorkspace=inputWs, OutputWorkspace=ws)
-    AddSampleLog(Workspace=ws, LogName="start_x", LogType="Number", LogText=str(startx))
-    AddSampleLog(Workspace=ws, LogName="end_x", LogType="Number", LogText=str(endx))
-    AddSampleLog(Workspace=ws, LogName="fit_type", LogType="String", LogText=fitType)
-    AddSampleLog(Workspace=ws, LogName="intensities_constrained", LogType="String", LogText=str(intensities_constrained))
-    AddSampleLog(Workspace=ws, LogName="beta_constrained", LogType="String", LogText=str(beta_constrained))
-
-def furyfitMultParsToWS(Table, Data):
-#   Q = createQaxis(Data)
-    theta,Q = GetThetaQ(Data)
-    ws = mtd[Table+'_Parameters']
-    rCount = ws.rowCount()
-    cCount = ws.columnCount()
-    nSpec = ( rCount - 1 ) / 5
-    val = ws.column(1)     #value
-    err = ws.column(2)     #error
-    dataX = []
-    A0val = []
-    A0err = []
-    Ival = []
-    Ierr = []
-    Tval = []
-    Terr = []
-    Bval = []
-    Berr = []
-    for spec in range(0,nSpec):
-        n1 = spec*5
-        A0 = n1
-        A1 = n1+1
-        int = n1+2                   #intensity value
-        tau = n1+3                   #tau value
-        beta = n1+4                   #beta value
-        dataX.append(Q[spec])
-        A0val.append(val[A0])
-        A0err.append(err[A0])
-        Ival.append(val[int])
-        Ierr.append(err[int])
-        Tval.append(val[tau])
-        Terr.append(err[tau])
-        Bval.append(val[beta])
-        Berr.append(err[beta])
-    nQ = len(dataX)
-    Qa = np.array(dataX)
-    dataY = np.array(A0val)
-    dataE = np.array(A0err)
-    dataY = np.append(dataY,np.array(Ival))
-    dataE = np.append(dataE,np.array(Ierr))
-    dataY = np.append(dataY,np.array(Tval))
-    dataE = np.append(dataE,np.array(Terr))
-    dataY = np.append(dataY,np.array(Bval))
-    dataE = np.append(dataE,np.array(Berr))
-    names = 'f0.A0,f1.Intensity,f1.Tau,f1.Beta'
-    suffix = 'Workspace'
-    wsname = Table + '_' + suffix
-    CreateWorkspace(OutputWorkspace=wsname, DataX=Qa, DataY=dataY, DataE=dataE, 
-        Nspec=4, UnitX='MomentumTransfer', VerticalAxisUnit='Text',
-        VerticalAxisValues=names)
-    return wsname
-
-def createFuryMultFun(ties = True, function = ''):
-    fun =  '(composite=CompositeFunction,$domains=i;'
-    fun += function
-    if ties:
-        fun += ';ties=(f1.Intensity=1-f0.A0)'
-    fun += ');'
-    return fun
-
-def createFuryMultResFun(ties = True, A0 = 0.02, Intensity = 0.98 ,Tau = 0.025, Beta = 0.8):
-    fun =  '(composite=CompositeFunction,$domains=i;'
-    fun += 'name=LinearBackground,A0='+str(A0)+',A1=0,ties=(A1=0);'
-    fun += 'name=UserFunction,Formula=Intensity*exp(-(x/Tau)^Beta),Intensity='+str(Intensity)+',Tau='+str(Tau)+',Beta='+str(Beta)
-    if ties:
-        fun += ';ties=(f1.Intensity=1-f0.A0)'
-    fun += ');'
-    return fun
-
-def getFuryMultResult(inputWS, outNm, function, Verbose):
-    params = mtd[outNm+'_Parameters']
-    nHist = mtd[inputWS].getNumberHistograms()
-    for i in range(nHist):
-        j = 5 * i
-#        assert( params.row(j)['Name'][3:] == 'f0.A0' )
-        A0 = params.row(j)['Value']
-        A1 = params.row(j + 1)['Value']
-        Intensity = params.row(j + 2)['Value']
-        Tau = params.row(j + 3)['Value']
-        Beta = params.row(j + 4)['Value']
-        func = createFuryMultResFun(True,  A0, Intensity ,Tau, Beta)
-        if Verbose:
-            logger.notice('Fit func : '+func)  	
-        fitWS = outNm + '_Result_'
-        fout = fitWS + str(i)
-        Fit(Function=func,InputWorkspace=inputWS,WorkspaceIndex=i,Output=fout,MaxIterations=0)
-        unitx = mtd[fout+'_Workspace'].getAxis(0).setUnit("Label")
-        unitx.setLabel('Time' , 'ns')
-        RenameWorkspace(InputWorkspace=fout+'_Workspace', OutputWorkspace=fout)
-        DeleteWorkspace(fitWS+str(i)+'_NormalisedCovarianceMatrix')
-        DeleteWorkspace(fitWS+str(i)+'_Parameters')
-        if i == 0:
-            group = fout
-        else:
-            group += ',' + fout
-    GroupWorkspaces(InputWorkspaces=group,OutputWorkspace=fitWS[:-1])
-
-def furyfitMult(inputWS, function, ftype, startx, endx, intensities_constrained=False, Save=False, Plot='None', Verbose=False):
-    StartTime('FuryFit Mult')
-    workdir = config['defaultsave.directory']
-    option = ftype[:-2]
-    if Verbose:
-        logger.notice('Option: '+option)  
-        logger.notice('Function: '+function)  
-    nHist = mtd[inputWS].getNumberHistograms()
-    outNm = getWSprefix(inputWS) + 'fury_1Smult_s0_to_' + str(nHist-1)
-    f1 = createFuryMultFun(True, function)
-    func= 'composite=MultiDomainFunction,NumDeriv=1;'
-    ties='ties=('
-    kwargs = {}
-    for i in range(0,nHist):
-        func+=f1
-        if i > 0:
-            ties += 'f' + str(i) + '.f1.Beta=f0.f1.Beta'
-            if i < nHist-1:
-                ties += ','
-            kwargs['InputWorkspace_' + str(i)] = inputWS
-        kwargs['WorkspaceIndex_' + str(i)] = i
-    ties+=')'
-    func += ties
-    CropWorkspace(InputWorkspace=inputWS, OutputWorkspace=inputWS, XMin=startx, XMax=endx)
-    Fit(Function=func,InputWorkspace=inputWS,WorkspaceIndex=0,Output=outNm,**kwargs)
-    outWS = furyfitMultParsToWS(outNm, inputWS)
-    result_workspace = outNm + '_Result'
-    getFuryMultResult(inputWS, outNm, function, Verbose)
-
-    params = [startx, endx, ftype]
-    furyAddSampleLogs(inputWS, outWS, params, intensities_constrained=intensities_constrained, beta_constrained=True)
-    furyAddSampleLogs(inputWS, result_workspace, params, intensities_constrained=intensities_constrained, beta_constrained=True)
-=======
     else:
         param_names = [plot]
         
     plotParameters(ws, *param_names)
->>>>>>> 4e2c46c8
 
 
 ##############################################################################
