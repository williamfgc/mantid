--- conflicted
+++ resolved
@@ -77,10 +77,6 @@
         data_options = None
         for item in self._observers:
             state = item.state()
-<<<<<<< HEAD
-            print state.__class__.__name__
-=======
->>>>>>> e760a11f
             if state is not None and state.__class__.__name__=="DataSets":
                 data_options = state
         
