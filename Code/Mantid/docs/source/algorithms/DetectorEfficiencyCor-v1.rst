.. algorithm::

.. summary::

.. alias::

.. properties::

Description
-----------

The probability of neutron detection by each detector in the
`workspace <http://www.mantidproject.org/workspace>`_ is calculated from the neutrons' kinetic
energy, angle between their path and the detector axis, detector gas
pressure, radius and wall thickness. The detectors must be cylindrical
and their :sup:`3`\ He partial pressure, wall thickness and radius
<<<<<<< HEAD
are attached to the instrument stored in the input workspace, 
The first parameter is in atmospheres and the last two in metres. 
That workspace then needs to be converted so that its
X-values are in `units <Unit_Factory>`__ of energy transfer, e.g. using
=======
stored in the input workspace, the first in atmospheres and the last two
in metres. That workspace then needs to be converted so that its
X-values are in `units <http://www.mantidproject.org/Unit_Factory>`_ of energy transfer, e.g. using
>>>>>>> 26ab2ba3
the :ref:`algm-ConvertUnits` algorithm.

To estimate the true number of neutrons that entered the detector the
counts in each bin are divided by the detector efficiency of that
detector at that energy. The efficiency iteslef is calculated from 
the forumula, tabulated within the algorithm. 

The numbers of counts are then multiplied by the value of
:math:`k_i/k_f` for each bin. In that formula :math:`k_i` is the
wavenumber a neutron leaving the source (the same for all neutrons) and
:math:`k_f` is the wavenumber on hitting the detector (dependent on the
detector and energy bin). They're calculated, in angstrom\ :sup:`-1`, as

| :math:`k_i = \sqrt{\frac{E_i}{2.07212466}}`
| :math:`k_f = \sqrt{\frac{E_i - \Delta E}{2.07212466}}`

where :math:`E_i` and :math:`\Delta E` are energies in meV, the inital
neutron kinetic energy and the energy lost to the sample respectively.

Note: it is not possible to use this `algorithm <http://www.mantidproject.org/algorithm>`_ to
correct for the detector efficiency alone. One solution to this is to
divide the output of the algorithm by :math:`k_i/k_f` calculated as above.

Usage
-----

**Example - Correct detectors efficiency:**

.. testcode:: ExDetectorEfficiencyCorr

    # Simulates Load of a workspace with all necessary parameters #################
    detWS = CreateSimulationWorkspace(Instrument='MAR',BinParams=[-50,2,50],UnitX='DeltaE')
    detWS.dataE(0)[range(0,50)]=1
    AddSampleLog(detWS,LogName='Ei',LogText='52.',LogType='Number');    
    
    # Correct detectors efficiency 
    corWS = DetectorEfficiencyCor(detWS)
    corWS = CorrectKiKf(corWS,EMode='Direct')

    #
    # Look at sample results:
    print 'part of the corrected workspace:'
    for i in xrange(15,30): 
       print detWS.readX(0)[i],detWS.readY(0)[i],corWS.readY(0)[i],detWS.readE(0)[i],corWS.readE(0)[i]



.. testcleanup:: ExDetectorEfficiencyCorr

   DeleteWorkspace(detWS)
   DeleteWorkspace(corWS)   

**Output:**

.. testoutput:: ExDetectorEfficiencyCorr

   part of the corrected workspace:
   -20.0 1.0 1.11489184233 1.0 1.11489184233
   -18.0 1.0 1.12451654494 1.0 1.12451654494
   -16.0 1.0 1.13460358926 1.0 1.13460358926
   -14.0 1.0 1.14519004998 1.0 1.14519004998
   -12.0 1.0 1.15631723061 1.0 1.15631723061
   -10.0 1.0 1.16803129778 1.0 1.16803129778
   -8.0 1.0 1.180384035 1.0 1.180384035
   -6.0 1.0 1.19343374325 1.0 1.19343374325
   -4.0 1.0 1.20724632323 1.0 1.20724632323
   -2.0 1.0 1.22189658402 1.0 1.22189658402
   0.0 1.0 1.23746983599 1.0 1.23746983599
   2.0 1.0 1.25406384358 1.0 1.25406384358
   4.0 1.0 1.2717912377 1.0 1.2717912377
   6.0 1.0 1.29078252032 1.0 1.29078252032
   8.0 1.0 1.31118984059 1.0 1.31118984059

.. categories::<|MERGE_RESOLUTION|>--- conflicted
+++ resolved
@@ -14,16 +14,10 @@
 energy, angle between their path and the detector axis, detector gas
 pressure, radius and wall thickness. The detectors must be cylindrical
 and their :sup:`3`\ He partial pressure, wall thickness and radius
-<<<<<<< HEAD
 are attached to the instrument stored in the input workspace, 
 The first parameter is in atmospheres and the last two in metres. 
 That workspace then needs to be converted so that its
-X-values are in `units <Unit_Factory>`__ of energy transfer, e.g. using
-=======
-stored in the input workspace, the first in atmospheres and the last two
-in metres. That workspace then needs to be converted so that its
 X-values are in `units <http://www.mantidproject.org/Unit_Factory>`_ of energy transfer, e.g. using
->>>>>>> 26ab2ba3
 the :ref:`algm-ConvertUnits` algorithm.
 
 To estimate the true number of neutrons that entered the detector the
