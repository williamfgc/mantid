/***************************************************************************
File                 : ApplicationWindow.h
Project              : QtiPlot
--------------------------------------------------------------------
Copyright            : (C) 2006 by Ion Vasilief,
Tilman Hoener zu Siederdissen,
Knut Franke
Email (use @ for *)  : ion_vasilief*yahoo.fr, thzs*gmx.net,
knut.franke*gmx.de
Description          : QtiPlot's main window

***************************************************************************/

/***************************************************************************
*                                                                         *
*  This program is free software; you can redistribute it and/or modify   *
*  it under the terms of the GNU General Public License as published by   *
*  the Free Software Foundation; either version 2 of the License, or      *
*  (at your option) any later version.                                    *
*                                                                         *
*  This program is distributed in the hope that it will be useful,        *
*  but WITHOUT ANY WARRANTY; without even the implied warranty of         *
*  MERCHANTABILITY or FITNESS FOR A PARTICULAR PURPOSE.  See the          *
*  GNU General Public License for more details.                           *
*                                                                         *
*   You should have received a copy of the GNU General Public License     *
*   along with this program; if not, write to the Free Software           *
*   Foundation, Inc., 51 Franklin Street, Fifth Floor,                    *
*   Boston, MA  02110-1301  USA                                           *
*                                                                         *
***************************************************************************/
#ifndef APPLICATION_H
#define APPLICATION_H

#include <QMainWindow>
#include <q3listview.h>
#include <QFile>
#include <QSplitter>
#include <QDesktopServices>
#include <QBuffer>
#include <QLocale>
#include <QSet>
#include <QSettings>
#include <QPointer>

#include "MantidQtAPI/HelpWindow.h"
#include "Table.h"
#include "ScriptingEnv.h"
#include "Scripted.h"
#include "Script.h"

class QPixmap;
class QCloseEvent;
class QDropEvent;
class QTimerEvent;
class QDragEnterEvent;
class QTranslator;
class QDockWidget;
class QAction;
class QActionGroup;
class QLineEdit;
class QTranslator;
class QToolButton;
class QShortcut;
class QMenu;
class QToolBar;
//class QAssistantClient;
class QLocale;
class QMdiArea;
class QUndoView;
class QSignalMapper;

class Matrix;
class Table;
class Graph;
class ScalePicker;
class Graph3D;
class Note;
class MultiLayer;
class FunctionDialog;
class Folder;
class FolderListItem;
class FolderListView;
class Plot3DDialog;
class TableStatistics;
class CurveRangeDialog;
class LegendWidget;
class ArrowMarker;
class ImageMarker;
class TextEditor;
class AssociationsDialog;
class MantidMatrix;
class FloatingWindow;
class MantidTable;

// On Mac (and Ubuntu 11 Unity) the menubar must be shared between the main window and other floating windows.
#ifdef Q_OS_MAC
  #define SHARED_MENUBAR
#endif

namespace Mantid
{
  namespace Kernel
  {
    class Logger;
  }
}

namespace MantidQt
{
  namespace API
  {
    class Message;
  }
  namespace MantidWidgets
  {
    class FitPropertyBrowser;
    class MessageDisplay;
  }
}
//Mantid
class MantidUI;
class ScriptingWindow;

/**
* \brief QtiPlot's main window.
*
* This class contains the main part of the user interface as well as the central project management facilities.
*
* It manages all MdiSubWindow MDI Windows in a project, knows about their organization in Folder objects
* and contains the parts of the project explorer not implemented in Folder, FolderListItem or FolderListView.
*
* Furthermore, it is responsible for displaying most MDI Windows' context menus and opening all sorts of dialogs.
*
* \section future Future Plans
* Split out the project management part into a new Project class.
* If MdiSubWindow maintains a reference to its parent Project, it should be possible to have its subclasses
* display their own context menus and dialogs.
* This is necessary for implementing new plot types or even completely new MdiSubWindow subclasses in plug-ins.
* It will also make ApplicationWindow more manageable by removing those parts not directly related to the main window.
*
* Project would also take care of basic project file reading/writing (using Qt's XML framework), but delegate most of
* the work to MdiSubWindow and its subclasses. This is necessary for providing save/restore of classes implemented in
* plug-ins. Support for foreign formats on the other hand could go into import/export classes (which could also be
* implemented in plug-ins). Those would interface directly with Project and the MyWidgets it manages. Thus, in addition
* to supporting QtXML-based save/restore, Project, MdiSubWindow and subclasses will also have to provide generalized
* save/restore methods/constructors.
*
* Maybe split out the project explorer into a new ProjectExplorer class, depending on how much code is left
* in ApplicationWindow after the above reorganizations. Think about whether a Model/View approach can be
* used for Project/ProjectExplorer.
*/
class ApplicationWindow: public QMainWindow, public Scripted
{
  Q_OBJECT
public:
  ApplicationWindow(bool factorySettings, const QStringList& args);
  ApplicationWindow(bool factorySettings=false);
  ~ApplicationWindow();

  enum ShowWindowsPolicy{HideAll, ActiveFolder, SubFolders};
  enum WindowType{NoWindow, TableWindow, MatrixWindow, MultiLayerWindow, NoteWindow, Plot3DWindow};
  enum MatrixToTableConversion{Direct, XYZ, YXZ};
  enum EndLineChar{LF, CRLF, CR};
  enum Analysis{NoAnalysis, Integrate, Diff, FitLinear, FitGauss, FitLorentz, FitSigmoidal};

  FolderListView *lv, *folders;
  QDockWidget *logWindow;

  /** Generates a new unique name starting with string /param name.
  You can force the output to be a name different from /param name,
  even if 'name' is not used in the project, by setting /param increment = true (the default)
  */
  QString generateUniqueName(const QString& name, bool increment = true);
  void saveFitFunctions(const QStringList& lst);

  //! \name User custom actions
  //@{
  void loadCustomActions();
  void reloadCustomActions();
  void removeCustomAction(QAction *);
  void addCustomAction(QAction *, const QString& parentName, int index = -1);
  QList<QAction *> customActionsList(){return d_user_actions;};
  QList<QMenu *> customizableMenusList();


  //------ Mantid-------
  void addUserMenu(const QString &);  //Mantid
  void addUserMenuAction(const QString & parentMenu, const QString & itemName, const QString & itemData); //Mantid
  void removeUserMenu(const QString &);  //Mantid
  void removeUserMenuAction(const QString & menu, const QString & action); //Mantid
  const QList<QMenu*> & getCustomMenus() const; //Mantid
  ScriptingWindow* getScriptWindowHandle() { return scriptingWindow; }
  bool getMenuSettingsFlag(const QString & menu_item);

  void setExitCode(int code);
  int getExitCode();
  //-------------------
  //@}

  QList<QMenu *> menusList();
  QList<QToolBar *> toolBarsList() const;

  MdiSubWindow *activeWindow(WindowType type = NoWindow);
  void addMdiSubWindow(MdiSubWindow *w, bool showNormal = true);

  int matrixUndoStackSize(){return d_matrix_undo_stack_size;};
  void setMatrixUndoStackSize(int size);

  QString endOfLine();
  bool autoUpdateTableValues(){return d_auto_update_table_values;};
  void setAutoUpdateTableValues(bool on = true);
  void enablesaveNexus(const QString& wsName);

public slots:
  //! \name Projects and Project Files
  //@{
  void exitWithPresetCode();
  void open();
  ApplicationWindow* open(const QString& fn, bool factorySettings = false, bool newProject = true);
  ApplicationWindow* openProject(const QString& fn, bool factorySettings = false, bool newProject = true);
  ApplicationWindow* importOPJ(const QString& fn, bool factorySettings = false, bool newProject = true);
  /// Load mantid data files using generic load algorithm
  void loadDataFile();
  /**
  * \brief Create a new project from a data file.
  *
  * @param fn :: is read as a data file with the default column separator (as set by the user)
  * and inserted as a table into a new, empty project.
  * This table is then plotted with the Graph::LineSymbols style.
  */
  ApplicationWindow * plotFile(const QString& fn);

  /**
  * \brief Create a new project from a script file.
  *
  * @param fn :: is read as a Python script file and loaded in the script window.
  */
  ApplicationWindow * loadScript(const QString& fn);
  /// Runs a script from a file. Mainly useful for automatically running scripts
  void executeScriptFile(const QString & filename, const Script::ExecutionMode execMode);
  /// Runs an arbitrary lump of python code, return true/false on success/failure.
  bool runPythonScript(const QString & code, bool async = false, bool quiet=false, bool redirect=true);
  
  QList<MdiSubWindow *> windowsList() const;
  QList<MdiSubWindow *> getAllWindows() const;
  void updateWindowLists(MdiSubWindow *w);
  /**
  Arranges all the visible project windows in a cascade pattern.
  */
  void cascade();

  void saveProjectAs(const QString& fileName = QString(), bool compress = false);
  bool saveProject(bool compress = false);

  //! Set the project status to modifed
  void modifiedProject();
  //! Set the project status to saved (not modified)
  void savedProject();
  //! Set the project status to modified and save 'w' as the last modified widget
  void modifiedProject(MdiSubWindow *w);
  //@}

  //! \name Settings
  //@{
  void readSettings();
  void saveSettings();
  void setSaveSettings(bool autoSaving, int min);
  void changeAppStyle(const QString& s);
  void changeAppFont(const QFont& f);
  void updateAppFonts();
  void setAppColors(const QColor& wc,const QColor& pc,const QColor& tpc, bool force = false);

  QLocale locale(){return d_locale;};
  void setLocale(const QLocale& l){d_locale = l;};

  void initWindow();
  //@}

  //! \name Multilayer Plots
  //@{
  MultiLayer* multilayerPlot(int c, int r, int style);
  MultiLayer* multilayerPlot(Table* w, const QStringList& colList, int style, int startRow = 0, int endRow = -1);
  //! used when restoring a plot from a project file
  MultiLayer* multilayerPlot(const QString& caption, int layers = 1, int rows = 1, int cols = 1);
  //! used by the plot wizard
  MultiLayer* multilayerPlot(const QStringList& colList);
  MultiLayer* waterfallPlot();
  MultiLayer* waterfallPlot(Table *t, const QStringList& list);
  void connectMultilayerPlot(MultiLayer *g);
  void addLayer();
  void deleteLayer();

  //! Creates a new spectrogram graph
  MultiLayer* plotSpectrogram(Matrix *m, Graph::CurveType type);
  MultiLayer* plotGrayScale(Matrix *m = 0);
  MultiLayer* plotContour(Matrix *m = 0);
  MultiLayer* plotColorMap(Matrix *m = 0);
  MultiLayer* plotImage(Matrix *m = 0);
  MultiLayer* plotNoContourColorMap(Matrix *m = 0);

  //! Rearrange the layersin order to fit to the size of the plot window
  void autoArrangeLayers();
  void initMultilayerPlot(MultiLayer* g, const QString& name = QString());
  void polishGraph(Graph *g, int style);
  void plot2VerticalLayers();
  void plot2HorizontalLayers();
  void plot4Layers();
  void plotStackedLayers();
  void plotStackedHistograms();
  //@}

  //! \name 3D Data Plots
  //@{
  Graph3D* newPlot3D();
  Graph3D* openMatrixPlot3D(const QString& caption, const QString& matrix_name,
    double xl,double xr,double yl,double yr,double zl,double zr);
  Graph3D* plotXYZ(Table* table,const QString& zColName, int type);
  //when reading from .qti file
  Graph3D* dataPlot3D(const QString& caption,const QString& formula,
    double xl, double xr, double yl, double yr, double zl, double zr);
  Graph3D* openPlotXYZ(const QString& caption,const QString& formula,
    double xl, double xr, double yl, double yr, double zl, double zr);
  //@}

  //! \name Surface Plots
  //@{
  Graph3D* plotSurface(const QString& formula, double xl, double xr,
    double yl, double yr, double zl, double zr, size_t columns = 40, size_t rows = 30);
  Graph3D* plotParametricSurface(const QString& xFormula, const QString& yFormula,
    const QString& zFormula, double ul, double ur, double vl, double vr,
    int columns, int rows, bool uPeriodic, bool vPeriodic);

  void connectSurfacePlot(Graph3D *plot);
  void newSurfacePlot();
  void editSurfacePlot();
  void remove3DMatrixPlots(Matrix *m);
  void updateMatrixPlots(MdiSubWindow *);
  void add3DData();
  void change3DData();
  void change3DData(const QString& colName);
  void change3DMatrix();
  void change3DMatrix(const QString& matrix_name);
  void insertNew3DData(const QString& colName);
  void add3DMatrixPlot();
  void insert3DMatrixPlot(const QString& matrix_name);
  void initPlot3D(Graph3D *plot);
  void customPlot3D(Graph3D *plot);
  void setPlot3DOptions();

  void plot3DWireframe();
  void plot3DHiddenLine();
  void plot3DPolygons();
  void plot3DWireSurface();

  Graph3D* plot3DMatrix(Matrix *m = 0, int style = 5);

  void plot3DRibbon();
  void plot3DScatter();
  void plot3DTrajectory();
  void plot3DBars();
  //@}

  //! \name User-defined Functions
  //@{
  MultiLayer * newFunctionPlot(QStringList &formulas, double start, double end, int points = 100, const QString& var = "x", int type = 0);

  FunctionDialog* functionDialog(Graph* g = NULL);
  FunctionDialog* showFunctionDialog();
  FunctionDialog* showFunctionDialog(Graph * g, int curve);
  void addFunctionCurve();
  void clearSurfaceFunctionsList();
  void clearParamFunctionsList();
  void clearPolarFunctionsList();
  void updateFunctionLists(int type, QStringList &formulas);
  void updateSurfaceFuncList(const QString& s);
  //@}

  //! \name Matrices
  //@{
  //! Creates a new empty matrix
  Matrix* newMatrix(int rows = 32, int columns = 32);
  //! To be used when opening a project file only!
  Matrix* newMatrix(const QString& caption, int r, int c);
  Matrix* matrix(const QString& name);
  Matrix* convertTableToMatrix();
  void convertTableToWorkspace();
  void convertTableToMatrixWorkspace();
  MantidTable* convertTableToTableWorkspace(Table* t);
  Matrix* tableToMatrix(Table* t);
  void initMatrix(Matrix* m, const QString& caption);
  void transposeMatrix();
  void invertMatrix();
  void matrixDeterminant();
  void flipMatrixVertically();
  void flipMatrixHorizontally();
  void rotateMatrix90();
  void rotateMatrixMinus90();
  void viewMatrixImage();
  void viewMatrixTable();
  void exportMatrix();
  void setMatrixGrayScale();
  void setMatrixRainbowScale();
  void viewMatrixColumnRow();
  void viewMatrixXY();
  void matrixDirectFFT();
  void matrixInverseFFT();
  //@}

  //! \name Tables
  //@{
  //! Creates an empty table
  Table* newTable();
  //! Used when loading a table from a project file
  Table* newTable(const QString& caption,int r, int c);
  Table* newTable(int r, int c, const QString& name = QString(),const QString& legend = QString());
  Table* newTable(const QString& caption, int r, int c, const QString& text);
  /**
  * \brief Create a Table which is initially hidden; used to return the result of an analysis operation.
  *
  * @param name :: window name (compare MdiSubWindow::MdiSubWindow)
  * @param label :: window label (compare MdiSubWindow::MdiSubWindow)
  * @param r :: number of rows
  * @param c :: number of columns
  * @param text :: tab/newline - seperated initial content; may be empty
  */
  Table* newHiddenTable(const QString& name, const QString& label, int r, int c, const QString& text=QString());
  Table* table(const QString& name);
  Table* convertMatrixToTableDirect();
  Table* convertMatrixToTableXYZ();
  Table* convertMatrixToTableYXZ();
  Table* matrixToTable(Matrix* m, MatrixToTableConversion conversionType = Direct);
  QList<MdiSubWindow *> tableList();
  //! Returns true if the project contains tables
  bool hasTable();
  //! Returns a list containing the names of all tables in the project
  QStringList tableNames();

  void connectTable(Table* w);
  void initTable(Table* w, const QString& caption);
  void customTable(Table* w);
  void customizeTables(const QColor& bgColor,const QColor& textColor,
    const QColor& headerColor,const QFont& textFont,
    const QFont& headerFont, bool showComments);

  void importASCII();
  void importASCII(const QStringList& files, int import_mode, const QString& local_column_separator, int local_ignored_lines, bool local_rename_columns,
    bool local_strip_spaces, bool local_simplify_spaces, bool local_import_comments, bool update_dec_separators,
    QLocale local_separators, const QString& local_comment_string, bool import_read_only, int endLineChar,const QString& sepforloadAscii);
  void exportAllTables(const QString& sep, bool colNames, bool colComments, bool expSelection);
  void exportASCII(const QString& tableName, const QString& sep, bool colNames, bool colComments, bool expSelection);

  //! recalculate selected cells of current table
  void recalculateTable();

  TableStatistics *newTableStatistics(Table *base, int type, QList<int>,
    const QString &caption=QString::null);
  //@}

  //! \name Graphs
  //@{
  void setPreferences(Graph* g);
  void setGraphDefaultSettings(bool autoscale,bool scaleFonts,bool resizeLayers,bool antialiasing, bool fixedAspectRatio);
  void setLegendDefaultSettings(int frame, const QFont& font,
    const QColor& textCol, const QColor& backgroundCol);
  void setArrowDefaultSettings(double lineWidth,  const QColor& c, Qt::PenStyle style,
    int headLength, int headAngle, bool fillHead);

  void plotL();
  void plotP();
  void plotLP();
  void plotPie();
  void plotVerticalBars();
  void plotHorizontalBars();
  void plotArea();
  void plotVertSteps();
  void plotHorSteps();
  void plotSpline();
  void plotVerticalDropLines();
  MultiLayer* plotHistogram();
  MultiLayer* plotHistogram(Matrix *m);
  void plotVectXYXY();
  void plotVectXYAM();
  void plotBoxDiagram();

  /// Create a stem plot from a table and return a string representation of it
  QString stemPlot(Table *t = 0, const QString& colName = QString(), int power = 0, int startRow = 0, int endRow = -1);
  Note *newStemPlot();

  //! Check whether a table is valid for a 3D plot and display an appropriate error if not
  bool validFor3DPlot(Table *table);
  //! Check whether a table is valid for a 2D plot and display an appropriate error if not
  bool validFor2DPlot(Table *table);
  //! Generate a new 2D graph
  MultiLayer* generate2DGraph(Graph::CurveType type);
  //@}

  //! \name Image Analysis
  //@{
  void intensityTable();
  void pixelLineProfile();
  void loadImage();
  void loadImage(const QString& fn);
  Matrix* importImage(const QString& = QString());
  //@}

  //! \name Script Repository Interaction
  //@{
  void loadScriptRepo();
  //@}
  //! \name Export and Print
  //@{
  void exportLayer();
  void exportGraph();
  void exportAllGraphs();
  void exportPDF();
  void print();
  void printAllPlots();
  //@}

  QStringList columnsList(Table::PlotDesignation plotType = Table::All);

  void undo();
  void redo();

  //! \name MDI Windows
  //@{
  MdiSubWindow* clone(MdiSubWindow* w = 0);
  void rename();
  void renameWindow();

  //!  Called when the user presses F2 and an item is selected in lv.
  void renameWindow(Q3ListViewItem *item, int, const QString &s);

  //!  Checks weather the new window name is valid and modifies the name.
  bool setWindowName(MdiSubWindow *w, const QString &text);

  void maximizeWindow(Q3ListViewItem * lbi = 0);
  void activateWindow(Q3ListViewItem * lbi);
  void maximizeWindow(MdiSubWindow *w);
  void minimizeWindow(MdiSubWindow *w = 0);
  //! Changes the geometry of the active MDI window
  void setWindowGeometry(int x, int y, int w, int h);

  void updateWindowStatus(MdiSubWindow* );

  bool hidden(QWidget* window);
  void closeActiveWindow();
  void closeWindow(MdiSubWindow* window);

  //!  Does all the cleaning work before actually deleting a window!
  void removeWindowFromLists(MdiSubWindow* w);

  void hideWindow(MdiSubWindow* window);
  void hideWindow();
  void hideActiveWindow();
  void activateWindow();
  void activateWindow(MdiSubWindow *, bool activateOuterWindow = true);
  bool existsWindow(MdiSubWindow* w) const;
  //@}

  //! Show about dialog
  static void about();
  //! Return a version string ("QtiPlot x.y.z")
  static QString versionString();
  void removeCurves(const QString& name);
  QStringList dependingPlots(const QString& caption);
  QStringList depending3DPlots(Matrix *m);
  QStringList multilayerDependencies(QWidget *w);

  void saveAsTemplate(MdiSubWindow* w = 0, const QString& = QString());
  void openTemplate();
  MdiSubWindow* openTemplate(const QString& fn);

  QString windowGeometryInfo(MdiSubWindow *w);
  void restoreWindowGeometry(ApplicationWindow *app, MdiSubWindow *w, const QString& s);
  void restoreApplicationGeometry();
  void resizeActiveWindow();
  void resizeWindow();

  //! \name List View in Project Explorer
  //@{
  void setListView(const QString& caption,const QString& view);
  void renameListViewItem(const QString& oldName,const QString& newName);
  void setListViewDate(const QString& caption,const QString& date);
  QString listViewDate(const QString& caption);
  void setListViewSize(const QString& caption,const QString& size);
  void setListViewLabel(const QString& caption,const QString& label);
  //@}

  void updateColNames(const QString& oldName, const QString& newName);
  void updateTableNames(const QString& oldName, const QString& newName);
  void changeMatrixName(const QString& oldName, const QString& newName);
  void updateCurves(Table *t, const QString& name);

  void showTable(const QString& curve);
  void showTable(int i);

  void addColToTable();
  void cutSelection();
  void copySelection();
  void copyMarker();
  void pasteSelection();
  void clearSelection();
  void copyActiveLayer();

  void newProject();

  //! Creates a new empty multilayer plot
  MultiLayer* newGraph(const QString& caption = tr("Graph"));

  //! \name Reading from a Project File
  //@{

  Table* openTable(ApplicationWindow* app, const QStringList &flist);
  TableStatistics* openTableStatistics(const QStringList &flist);
  Graph3D* openSurfacePlot(ApplicationWindow* app, const QStringList &lst);
  Graph* openGraph(ApplicationWindow* app, MultiLayer *plot, const QStringList &list);
  void openRecentProject(int index);
  //@}

  //! \name Table Tools
  //@{
  void sortSelection();
  void sortActiveTable();
  void normalizeSelection();
  void normalizeActiveTable();
  void correlate();
  void autoCorrelate();
  void convolute();
  void deconvolute();
  void clearTable();
  void goToRow();
  void goToColumn();
  //@}

  //! \name Plot Tools
  //@{
  void newLegend();
  void addTimeStamp();
  void drawLine();
  void drawArrow();
  void drawPoints();
  void addLabel();
  void addImage();
  void zoomIn();
  void zoomOut();
  void setAutoScale();
  void showRangeSelectors();
  void showCursor();
  void showScreenReader();
  void pickPointerCursor();
  void disableTools();
  void selectMultiPeak(bool showFitPropertyBrowser=true);
  void selectMultiPeak(MultiLayer* plot, bool showFitPropertyBrowser=true, double xmin=0.0, double xmax=0.0);
  void pickDataTool( QAction* action );

  void updateLog(const QString& result);
  //@}

  //! \name Fitting
  //@{
  void deleteFitTables();
  void fitLinear();
  void fitSigmoidal();
  void fitGauss();
  void fitLorentz();
  void fitMultiPeak(int profile);
  void fitMultiPeakGauss();
  void fitMultiPeakLorentz();
  //@}

  //! \name Calculus
  //@{
  void integrate();
  void differentiate();
  void analysis(Analysis operation);
  void analyzeCurve(Graph *g, Analysis operation, const QString& curveTitle);
  void showDataSetDialog(Analysis operation);
  //@}

  void addErrorBars();
  void defineErrorBars(const QString& name,int type,const QString& percent,int direction,bool drawAll);
  void defineErrorBars(const QString& curveName,const QString& errColumnName, int direction);
  void removeErrorBars();
  void removeErrorBars(const QString& name);
  void movePoints();
  void removePoints();

  //! \name Event Handlers
  //@{
  void closeEvent( QCloseEvent*);
  void timerEvent ( QTimerEvent *e);
  void dragEnterEvent( QDragEnterEvent* e );
  void dragMoveEvent( QDragMoveEvent* e );//Mantid
  void dropEvent( QDropEvent* e );
  void customEvent( QEvent* e);
  //@}

  //! \name Dialogs
  //@{
  void showFindDialogue();
  //! Show plot style dialog for the active MultiLayer / activeGraph / specified curve or the activeGraph options dialog if no curve is specified (curveKey = -1).
  void showPlotDialog(int curveKey = -1);
  QDialog* showScaleDialog();
  QDialog* showPlot3dDialog();
  AxesDialog* showScalePageFromAxisDialog(int axisPos);
  AxesDialog* showAxisPageFromAxisDialog(int axisPos);
  void showAxisDialog();
  void showGridDialog();
  void showGeneralPlotDialog();
  void showResults(bool ok);
  void showResults(const QString& s, bool ok=true);
  void showTextDialog();
  void showLineDialog();
  void showTitleDialog();
  void showExportASCIIDialog();
  void showCurvesDialog();
  void showCurveRangeDialog();
  CurveRangeDialog* showCurveRangeDialog(Graph *g, int curve);
  AssociationsDialog* showPlotAssociations(int curve);

  void showAxisTitleDialog();
  void showColumnOptionsDialog();
  void showRowsDialog();
  void showDeleteRowsDialog();
  void showColsDialog();
  void showColMenu(int c);
  void showColumnValuesDialog();

  void showGraphContextMenu();
  void showTableContextMenu(bool selection);
  void showWindowContextMenu();
  void customWindowTitleBarMenu(MdiSubWindow *w, QMenu *menu);
  void showCurveContextMenu(int curveKey);
  void showCurvePlotDialog();
  void showCurveWorksheet();
  void showCurveWorksheet(Graph *g, int curveIndex);
  void showWindowPopupMenu(Q3ListViewItem *it, const QPoint &p, int);

  //! Connected to the context menu signal from lv; it's called when there are several items selected in the list
  void showListViewSelectionMenu(const QPoint &p);

  //! Connected to the context menu signal from lv; it's called when there are no items selected in the list
  void showListViewPopupMenu(const QPoint &p);

  void showScriptWindow(bool forceVisible = false, bool quitting = false);
  void saveScriptWindowGeometry();
  void showScriptInterpreter();
  void showMoreWindows();
  void showMarkerPopupMenu();
  void showHelp();
  static void showStandAloneHelp();
  void chooseHelpFolder();
  void showPlotWizard();
  void showFitPolynomDialog();
  void showIntegrationDialog();
  void showInterpolationDialog();
  void showExpGrowthDialog();
  void showExpDecayDialog();
  void showExpDecayDialog(int type);
  void showTwoExpDecayDialog();
  void showExpDecay3Dialog();
  void showRowStatistics();
  void showColStatistics();
  void showFitDialog();
  void showImageDialog();
  void showLayerDialog();
  void showPreferencesDialog();
  void showMatrixDialog();
  void showMatrixSizeDialog();
  void showMatrixValuesDialog();
  void showSmoothSavGolDialog();
  void showSmoothFFTDialog();
  void showSmoothAverageDialog();
  void showSmoothDialog(int m);
  void showFilterDialog(int filter);
  void lowPassFilterDialog();
  void highPassFilterDialog();
  void bandPassFilterDialog();
  void bandBlockFilterDialog();
  void showFFTDialog();
  void showColorMapDialog();
  //@}

  void translateCurveHor();
  void translateCurveVert();

  //! Removes the curve identified by a key stored in the data() of actionRemoveCurve.
  void removeCurve();
  void hideCurve();
  void hideOtherCurves();
  void showAllCurves();
  void setCurveFullRange();

  void setAscValues();
  void setRandomValues();
  void setXCol();
  void setYCol();
  void setZCol();
  void setXErrCol();
  void setYErrCol();
  void setLabelCol();
  void disregardCol();
  void setReadOnlyCol();
  void setReadOnlyColumns();
  void setReadWriteColumns();
  void swapColumns();
  void moveColumnRight();
  void moveColumnLeft();
  void moveColumnFirst();
  void moveColumnLast();

  void updateConfirmOptions(bool askTables, bool askMatrixes, bool askPlots2D, bool askPlots3D, bool askNotes,bool askInstrWindow);


  //! \name Plot3D Tools
  //@{
  void toggle3DAnimation(bool on = true);
  //! Turns perspective mode on or off
  void togglePerspective(bool on = true);
  //! Resets rotation of 3D plots to default values
  void resetRotation();
  //! Finds best layout for the 3D plot
  void fitFrameToLayer();
  void setFramed3DPlot();
  void setBoxed3DPlot();
  void removeAxes3DPlot();
  void removeGrid3DPlot();
  void setHiddenLineGrid3DPlot();
  void setLineGrid3DPlot();
  void setPoints3DPlot();
  void setCrosses3DPlot();
  void setCones3DPlot();
  void setBars3DPlot();
  void setFilledMesh3DPlot();
  void setEmptyFloor3DPlot();
  void setFloorData3DPlot();
  void setFloorIso3DPlot();
  void setFloorGrid3DPlot(bool on);
  void setCeilGrid3DPlot(bool on);
  void setRightGrid3DPlot(bool on);
  void setLeftGrid3DPlot(bool on);
  void setFrontGrid3DPlot(bool on);
  void setBackGrid3DPlot(bool on);
  void pickPlotStyle( QAction* action );
  void pickCoordSystem( QAction* action);
  void pickFloorStyle( QAction* action);
  void custom3DActions(MdiSubWindow *w);
  void custom3DGrids(int grids);
  //@}

  void updateRecentProjectsList();

  //!  connected to the done(bool) signal of the http object
  //void receivedVersionFile(bool error);
  //!  called when the user presses the actionCheckUpdates
  //void searchForUpdates();

  //! Open support page in external browser
  //void showSupportPage();
  //! Open donation page in external browser
  //void showDonationsPage();
  //! Open QtiPlot homepage in external browser
  void showHomePage();
  //! Open forums page at berliOS in external browser
  //void showForums();
  //! Open bug tracking system at berliOS in external browser
  void showBugTracker();
  //! Show download page in external browser
  //void downloadManual();
  //! Show translations page in external browser
  //void downloadTranslation();

  void parseCommandLineArguments(const QStringList& args);
  void createLanguagesList();
  void switchToLanguage(int param);
  void switchToLanguage(const QString& locale);

  bool alreadyUsedName(const QString& label);
  bool projectHas2DPlots();

  //! Returns a pointer to the window named "name"
  MdiSubWindow* window(const QString& name);

  //! Returns a list with the names of all the matrices in the project
  QStringList matrixNames();

  /// returns a list of all the mantid matrix objects in the project
  QStringList mantidmatrixNames();


  //! \name Notes
  //@{
  //! Creates a new empty note window
  Note* newNote(const QString& caption = QString());
  Note* openNote(ApplicationWindow* app, const QStringList &flist);
  void saveNoteAs();
  //@}

  //! \name Folders
  //@{
  //! Returns a pointer to the current folder in the project
  Folder* currentFolder(){return current_folder;}
  //! Adds a new folder to the project
  void addFolder();
  Folder* addFolder(QString name, Folder* parent = NULL);
  //! Deletes the current folder
  void deleteFolder();

  //! Ask confirmation from user, deletes the folder f if user confirms and returns true, otherwise returns false;
  bool deleteFolder(Folder *f);

  //! Deletes the currently selected items from the list view #lv.
  void deleteSelectedItems();
  //! Hides the currently selected windows from the list view #lv.
  void hideSelectedWindows();
  //! Show the currently selected windows from the list view #lv.
  void showSelectedWindows();

  //! Sets all items in the folders list view to be desactivated (QPixmap = folder_closed_xpm)
  void desactivateFolders();

  //! Changes the current folder. Returns true if successfull
  bool changeFolder(Folder *newFolder, bool force = false);

  //! Changes the current folder when the user changes the current item in the QListView "folders"
  void folderItemChanged(Q3ListViewItem *it);
  //! Changes the current folder when the user double-clicks on a folder item in the QListView "lv"
  void folderItemDoubleClicked(Q3ListViewItem *it);

  //!  creates and opens the context menu of a folder list view item
  /**
  * @param it :: list view item
  * @param p :: mouse global position
  * @param fromFolders: true means that the user clicked right mouse buttom on an item from QListView "folders"
  *					   false means that the user clicked right mouse buttom on an item from QListView "lv"
  */
  void showFolderPopupMenu(Q3ListViewItem *it, const QPoint &p, bool fromFolders);

  //!  connected to the SIGNAL contextMenuRequested from the list views
  void showFolderPopupMenu(Q3ListViewItem *it, const QPoint &p, int);

  //!  starts renaming the selected folder by creating a built-in text editor
  void startRenameFolder();

  //!  starts renaming the selected folder by creating a built-in text editor
  void startRenameFolder(Q3ListViewItem *item);

  //!  checks weather the new folder name is valid and modifies the name
  void renameFolder(Q3ListViewItem *it, int col, const QString &text);

  //!  forces showing all windows in the current folder and subfolders, depending on the user's viewing policy
  void showAllFolderWindows();

  //!  forces hidding all windows in the current folder and subfolders, depending on the user's viewing policy
  void hideAllFolderWindows();

  //!  hides all windows in folder f
  void hideFolderWindows(Folder *f);

  //!  pops up folder information
  void folderProperties();

  //!  pops up information about the selected window item
  void windowProperties();

  //!  pops up information about the current project
  void projectProperties();

  //! Pops up a file dialog and invokes appendProject(const QString&) on the result.
  void appendProject();
  //! Open the specified project file and add it as a subfolder to the parentFolder or to the current folder if no parent folder is specified.
  Folder* appendProject(const QString& file_name, Folder* parentFolder = 0);
  void saveAsProject();
  void saveFolderAsProject(Folder *f);
  void saveFolder(Folder *folder, const QString& fn, bool compress = false);

  //!  adds a folder list item to the list view "lv"
  void addFolderListViewItem(Folder *f);

  //!  adds a widget list item to the list view "lv"
  void addListViewItem(MdiSubWindow *w);

  //!  hides or shows windows in the current folder and changes the view windows policy
  void setShowWindowsPolicy(int p);

  //!  returns a pointer to the root project folder
  Folder* projectFolder() const;

  //!  used by the findDialog
  void find(const QString& s, bool windowNames, bool labels, bool folderNames,
    bool caseSensitive, bool partialMatch, bool subfolders);

  //!  initializes the list of items dragged by the user
  void dragFolderItems(QList<Q3ListViewItem *> items){draggedItems = items;};

  //!  Drop the objects in the list draggedItems to the folder of the destination item
  void dropFolderItems(Q3ListViewItem *dest);

  //!  moves a folder item to another
  /**
  * @param src :: source folder item
  * @param dest :: destination folder item
  */
  void moveFolder(FolderListItem *src, FolderListItem *dest);
  //!  copies a folder to another
  /**
  * @param src :: source folder
  * @param dest :: destination folder
  */
  bool copyFolder(Folder *src, Folder *dest);

  void foldersMenuActivated( int id );
  //@}

  //! \name Scripting
  //@{
  //! show scripting language selection dialog
  void showScriptingLangDialog();
  //! switches to the given scripting language; 
  bool setScriptingLanguage(const QString &lang);

  void scriptsDirPathChanged(const QString& path);
  //@}

  void showToolBarsMenu();
  void savetoNexusFile();

  //Slot for writing to log window
  void writeToLogWindow(const MantidQt::API::Message& message);
  /// execute loadraw asynchronously
  void executeLoadRawAsynch(const QString& fileName,const QString& wsName ) ;

  /// execute loadnexus asynchronously
  void executeLoadNexusAsynch(const QString& fileName,const QString& wsName ) ;

  /// execute load asynchronously
  void executeLoadAsynch(const QString& fileName,const QString& wsName ) ;

  /// execute loadraw/nexus without popingup load dialogs.
  void executeloadAlgorithm(const QString&, const QString&, const QString&);

  /// slot to execute download datafiles algorithm - called  from ICat interface
  void executeDownloadDataFiles(const std::vector<std::string>&,const std::vector<int64_t>&);

  /// Activate a subwindow (docked or floating) other than current active one
  void activateNewWindow();

  //   Methods for Floating windows
  FloatingWindow* addMdiSubWindowAsFloating(MdiSubWindow* w, QPoint pos = QPoint(-1,-1));
  QMdiSubWindow* addMdiSubWindowAsDocked(MdiSubWindow* w, QPoint pos = QPoint(-1,-1));
  void mdiWindowActivated(MdiSubWindow* w);
  void changeToFloating(MdiSubWindow* w);
  void changeToDocked(MdiSubWindow* w);
  void removeFloatingWindow(FloatingWindow* w);
  FloatingWindow* getActiveFloating() const;
  bool isDefaultFloating(const MdiSubWindow* w) const;
  bool isDefaultFloating(const QString& aClassName) const;
  QMenuBar* myMenuBar();
  void changeActiveToFloating();
  void changeActiveToDocked();
  /// Validate sub-window position coordinates
  void validateWindowPos(MdiSubWindow* w, int& x, int& y);

  /** Sets whether to prompt the user when closing/deleting a folder */
  void setConfirmFolderClose(bool value)
  { confirmCloseFolder = value; }
  /** The very fist method to be executed as soon as the QApplication event loop starts*/
  void about2Start();

  /// Show/hide MantidPlot toolbars.
  void setToolbarsVisible(bool visible);

signals:
  void modified();
  void shutting_down();
  //void changeToMDI(MdiSubWindow*);

protected:
  virtual bool event(QEvent * e);

private:
  virtual QMenu * createPopupMenu(){return NULL;}
  ///void open spectrogram plot from project
  Spectrogram*  openSpectrogram(Graph*ag,const std::string &wsName,const QStringList &lst);
  Matrix* openMatrix(ApplicationWindow* app, const QStringList &flist);
  void openMantidMatrix(const QStringList &lst);
  MantidMatrix* newMantidMatrix(const QString& wsName,int lower,int upper);
  void openScriptWindow(const QStringList &list);
  void populateMantidTreeWdiget(const QString &s);
  void loadWsToMantidTree(const std::string& wsName);
  void openInstrumentWindow(const QStringList &list);
  /// this method saves the data on project save
  void savedatainNexusFormat(const std::string& wsName,const std::string & fileName);
  QPoint positionNewFloatingWindow(QSize sz) const;
  QPoint desktopTopLeft() const;
  bool hasParaviewPath() const;
  bool shouldExecuteAndQuit(const QString& arg);
  void trySetParaviewPath(const QStringList& commandArguments, bool noDialog=false);
  void handleConfigDir();

  private slots:
  //! \name Initialization
  //@{
  void insertTranslatedStrings();
  void translateActionsStrings();
  void init(bool factorySettings, const QStringList& args);
  void initGlobalConstants();
  void createActions();
  void initMainMenu();
  void initToolBars();
  void initPlot3DToolBar();
  void disableActions();
  void customColumnActions();
  void disableToolbars();
  void customToolBars(MdiSubWindow* w);
  void customMultilayerToolButtons(MultiLayer* w);
  void customMenu(MdiSubWindow* w);
  void windowActivated(QMdiSubWindow *w);
  //@}

  void analysisMenuAboutToShow();
  void fileMenuAboutToShow();
  void editMenuAboutToShow();
  void matrixMenuAboutToShow();
  void plotMenuAboutToShow();
  void plotDataMenuAboutToShow();
  void tableMenuAboutToShow();
  void windowsMenuAboutToShow();
  void windowsMenuActivated( int id );
  void interfaceMenuAboutToShow();

  //! \name Font Format Functions
  //@{
  void enableTextEditor(Graph *g);
  void setFormatBarFont(const QFont &);
  void setFontSize(int);
  void setFontFamily(const QFont &);
  void setItalicFont(bool);
  void setBoldFont(bool);
  void insertSuperscript();
  void insertSubscript();
  void underline();
  void insertGreekSymbol();
  void insertGreekMajSymbol();
  void insertMathSymbol();
  //@}

  void showCustomActionDialog();
  void showInterfaceCategoriesDialog();
  void showUserDirectoryDialog();
  void performCustomAction(QAction *);

  void hideSelectedColumns();
  void showAllColumns();
  void closedLastCopiedLayer(){lastCopiedLayer = NULL;};
  void cleanTextEditor();
  void tileMdiWindows();
  void shakeViewport();

  ///
  void showMantidConcepts();

  /// show MantidPlot Help webpage
  void showmantidplotHelp();

  /// for zooming the selected graph using mouse drag tool
  void panOnPlot();

  /// Handler for ICat login menu 
  void ICatLogin();
  /// Handler for ICat search menu
  void ICatIsisSearch();
  /// Handler for NEW ICat search GUI (ICatSearch2)
  void ICatSearch2();
  /// Handler for ICatMyData serch menu
  void ICatMyDataSearch();
  // Handler for ICat CatalogLogout
  void ICatLogout();

  void ICatAdvancedSearch();

  /// method to create widgets from mantid qt;
  void setGeometry(MdiSubWindow* usr_win,QWidget* user_interface);

  ///
  void showalgorithmDescriptions();

  /// Open up the FirstRunSetup dialog
  void showFirstTimeSetup();

  /// Open up the SetupParaview dialog
  void showSetupParaview();

  // TODO: a lot of this stuff should be private
public:
  //! End of line convention used for copy/paste operations and when exporting tables/matrices to ASCII files.
  EndLineChar d_eol;
  //! Flag telling if the in-place editing of 2D plot labels is enabled
  bool d_in_place_editing;
  QString d_python_config_folder;
  QString d_translations_folder;
  //! Flag telling if the application is opening a project file or not
  bool d_opening_file;
  QString customActionsDirPath;
  bool d_matrix_tool_bar, d_standard_tool_bar, d_column_tool_bar, d_edit_tool_bar;
  bool d_plot_tool_bar, d_display_tool_bar, d_format_tool_bar;
  bool d_backup_files;
  WindowType d_init_window_type;
  QRect d_app_rect;
  QPoint d_script_win_pos;
  QSize d_script_win_size;
  bool d_script_win_arrow;
  bool d_inform_rename_table;
  QString d_export_col_separator;
  bool d_export_col_names, d_export_table_selection, d_export_col_comment;

  bool d_thousands_sep;
  //! Last selected filter in export image dialog
  QString d_image_export_filter;
  bool d_keep_plot_aspect;
  int d_export_vector_size;
  bool d_export_transparency;
  int d_export_quality;
  int d_export_resolution;
  bool d_export_color;
  //! Locale used to specify the decimal separators in imported ASCII files
  QLocale d_ASCII_import_locale;
  //! End of line convention used to import ASCII files.
  EndLineChar d_ASCII_end_line;
  //! Last selected filter in import ASCII dialog
  QString d_ASCII_file_filter, d_ASCII_comment_string;
  bool d_import_dec_separators, d_ASCII_import_comments, d_ASCII_import_read_only, d_ASCII_import_preview;
  int d_ASCII_import_mode, d_preview_lines;
  //! Specifies if only the Tables/Matrices in the current folder should be displayed in the Add/remove curve dialog.
  bool d_show_current_folder;
  bool d_scale_plots_on_print, d_print_cropmarks;
  bool d_show_table_comments;
  bool d_extended_plot_dialog;
  bool d_extended_import_ASCII_dialog;
  bool d_extended_export_dialog;
  bool d_extended_open_dialog;
  bool generateUniformFitPoints;
  bool generatePeakCurves;
  int peakCurvesColor;
  //! User defined size for the Add/Remove curves dialog
  QSize d_add_curves_dialog_size;

  //! Scale the errors output in fit operations with reduced chi^2
  bool fit_scale_errors;

  //! Number of points in a generated fit curve
  int fitPoints;

  //! Calculate only 2 points in a generated linear fit function curve
  bool d_2_linear_fit_points;

  bool pasteFitResultsToPlot;

  //! Write fit output information to Result Log
  bool writeFitResultsToLog;

  //! precision used for the output of the fit operations
  int fit_output_precision;

  //! default precision to be used for all other operations than fitting
  int d_decimal_digits;

  //! pointer to the current folder in the project
  Folder *current_folder;
  //! Describes which windows are shown when the folder becomes the current folder
  ShowWindowsPolicy show_windows_policy;
  enum {MaxRecentProjects = 10};
  //! File version code used when opening project files (= maj * 100 + min * 10 + patch)
  int d_file_version;

  QColor workspaceColor, panelsColor, panelsTextColor;
  QString appStyle, workingDir;

  //! Path to the folder where the last template file was opened/saved
  QString templatesDir;
  bool smooth3DMesh, autoScaleFonts, autoResizeLayers, askForSupport, autoSearchUpdates;
  bool confirmCloseTable, confirmCloseMatrix, confirmClosePlot2D, confirmClosePlot3D,confirmCloseInstrWindow;
  bool confirmCloseFolder, confirmCloseNotes;
  bool titleOn, autoSave, autoscale2DPlots, antialiasing2DPlots, fixedAspectRatio2DPlots;
  //! \name User preferences for axes in new 2D plot layers
  //@{
  //! Axes to be shown
  QVector<bool> d_show_axes;
  //! Axes with labels enabled
  QVector<bool> d_show_axes_labels;
  //! Log or linear axes by default
  QVector<QString> d_axes_scales;
  //! Draw axes backbones
  bool drawBackbones;
  //! Default distance between the ticks and the tick labels
  int d_graph_tick_labels_dist;
  //! Distance between the axes title and the backbone
  int d_graph_axes_labels_dist;
  //! Default axes linewidth
  int axesLineWidth;
  //@}
  bool d_synchronize_graph_scales;

  int majTicksStyle, minTicksStyle, legendFrameStyle, autoSaveTime, canvasFrameWidth;
  QColor legendBackground, legendTextColor, defaultArrowColor;
  int defaultArrowHeadLength, defaultArrowHeadAngle;
  double defaultArrowLineWidth, defaultCurveLineWidth;
  bool defaultArrowHeadFill;
  Qt::PenStyle defaultArrowLineStyle;
  int majTicksLength, minTicksLength, defaultPlotMargin;
  int defaultCurveStyle, defaultSymbolSize;
  bool applyCurveStyleToMantid; ///< if true defaultCurveStyle, defaultSymbolSize are applyed to MantidCurves
  QFont appFont, plot3DTitleFont, plot3DNumbersFont, plot3DAxesFont;
  QFont tableTextFont, tableHeaderFont, plotAxesFont, plotLegendFont, plotNumbersFont, plotTitleFont;
  QColor tableBkgdColor, tableTextColor, tableHeaderColor;
  QString projectname,columnSeparator, helpFilePath, appLanguage;
  QString configFilePath, fitPluginsPath, fitModelsPath, asciiDirPath, imagesDirPath, scriptsDirPath;
  int ignoredLines, savingTimerId, plot3DResolution, recentMenuID;
  bool renameColumns, strip_spaces, simplify_spaces;
  QStringList recentProjects;
  bool saved, showPlot3DProjection, showPlot3DLegend, orthogonal3DPlots, autoscale3DPlots;
  QStringList plot3DColors, locales;
  QStringList functions; //user-defined functions;
  QStringList xFunctions, yFunctions, rFunctions, thetaFunctions; // user functions for parametric and polar plots
  QStringList surfaceFunc; //user-defined surface functions;
  QStringList d_param_surface_func; //user-defined parametric surface functions;
  //! List of tables and matrices renamed in order to avoid conflicts when appending a project to a folder
  QStringList renamedTables;
  // List of removed interfaces
  QStringList removed_interfaces;

  //! \name variables used when user copy/paste markers
  //@{
  LegendWidget *d_text_copy;
  ArrowMarker *d_arrow_copy;
  ImageMarker *d_image_copy;
  //@}

  //! Equals true if an automatical search for updates was performed on start-up otherwise is set to false;
  bool autoSearchUpdatesRequest;

  //! The scripting language to use for new projects.
  QString defaultScriptingLang;

  QDockWidget *m_interpreterDock;
  
  QSet<QString> allCategories() const { return m_allCategories; }

private:
  // A collection of the names of each interface as they appear in the menu and also "data"
  // relating to how each interface can be opened.  Elsewhere, the data is expected to be a
  // python file name, or else just the name of the interface as known to the InterfaceManager.
  QList<QPair<QString, QString>> m_interfaceNameDataPairs;
  // Keeping track of all unique categories.
  QSet<QString> m_allCategories;
  // Map interfaces to their categories.
  QMap<QString, QSet<QString>> m_interfaceCategories;

  mutable MdiSubWindow *d_active_window;
  MdiSubWindow* getActiveWindow() const;
  void setActiveWindow(MdiSubWindow* w);
  TextEditor *d_text_editor;
  QLocale d_locale;
  // Flag telling if table values should be automatically recalculated when values in a column are modified.
  bool d_auto_update_table_values;
  int d_matrix_undo_stack_size;

  /// A method to populate the CurveLayout struct on loading a project
  CurveLayout fillCurveSettings(const QStringList & curve, unsigned int offset = 0);

  //! Workaround for the new colors introduced in rev 447
  int convertOldToNewColorIndex(int cindex);

  //! Stores the pointers to the dragged items from the FolderListViews objects
  QList<Q3ListViewItem *> draggedItems;

  Graph *lastCopiedLayer;
  QSplitter *explorerSplitter;

    /**
  *  Load a script file into a new or existing project
  *
  * @param fn :: is read as a Python script file and loaded in the command script window.
  * @param exisatingProject :: True if loading into an already existing project
  */
  ApplicationWindow * loadScript(const QString& fn, bool existingProject );

  //	QAssistantClient *assistant;
  ScriptingWindow *scriptingWindow; //Mantid
  Script *m_iface_script;
  QTranslator *appTranslator, *qtTranslator;
  QDockWidget *explorerWindow, *undoStackWindow;
  MantidQt::MantidWidgets::MessageDisplay *resultsLog;
  QMdiArea *d_workspace;

  QToolBar *standardTools, *plotTools, *displayBar;
  QToolBar *formatToolBar;
  QToolButton *btnResults;
  QWidgetList *hiddenWindows;
  QLineEdit *info;

<<<<<<< HEAD
  QMenu *windowsMenu, *foldersMenu, *view, *graph, *fileMenu, *format, *edit, *recent, *interfaceMenu;
=======
  QWidget* icatsearch;

  QMenu *windowsMenu, *foldersMenu, *view, *graph, *fileMenu, *format, *edit, *recent;
>>>>>>> 0d27872e
  QMenu *help, *plot2DMenu, *analysisMenu, *multiPeakMenu, *icat;
  QMenu *matrixMenu, *plot3DMenu, *plotDataMenu, *tablesDepend, *scriptingMenu;
  QMenu *tableMenu, *fillMenu, *normMenu, *newMenu, *exportPlotMenu, *smoothMenu, *filterMenu, *decayMenu,*saveMenu,*openMenu;

  QAction *actionEditCurveRange, *actionCurveFullRange, *actionShowAllCurves, *actionHideCurve, *actionHideOtherCurves;
  QAction *actionEditFunction, *actionRemoveCurve, *actionShowCurveWorksheet, *actionShowCurvePlotDialog;
  QAction *actionNewProject, *actionNewNote, *actionNewTable, *actionNewFunctionPlot,*actionSaveFile;
  QAction *actionNewSurfacePlot, *actionNewMatrix, *actionNewGraph, *actionNewFolder;
  QAction *actionOpen, *actionLoadImage, *actionScriptRepo, *actionSaveProject, *actionSaveProjectAs, *actionImportImage,*actionLoadFile,*actionOpenProj;
  QAction *actionLoad, *actionUndo, *actionRedo;
  QAction *actionCopyWindow, *actionShowAllColumns, *actionHideSelectedColumns;
  QAction *actionCutSelection, *actionCopySelection, *actionPasteSelection, *actionClearSelection;
  QAction *actionShowExplorer, *actionShowLog, *actionAddLayer, *actionShowLayerDialog, *actionAutomaticLayout,*actionclearAllMemory, *actionreleaseFreeMemory;
  QAction *actionICatLogin,*actionICatSearch,*actionICatSearch2,*actionMydataSearch,*actionICatLogout,*actionAdvancedSearch;
  QAction *actionSwapColumns, *actionMoveColRight, *actionMoveColLeft, *actionMoveColFirst, *actionMoveColLast;
  QAction *actionExportGraph, *actionExportAllGraphs, *actionPrint, *actionPrintAllPlots, *actionShowExportASCIIDialog;
  QAction *actionExportPDF, *actionReadOnlyCol, *actionStemPlot;
  QAction *actionCloseAllWindows, *actionShowPlotWizard, *actionShowConfigureDialog;
  QAction *actionShowCurvesDialog, *actionAddErrorBars, *actionRemoveErrorBars, *actionAddFunctionCurve, *actionUnzoom, *actionNewLegend, *actionAddImage;
  QAction *actionPlotL, *actionPlotP, *actionPlotLP, *actionPlotVerticalDropLines, *actionPlotSpline;
  QAction *actionPlotVertSteps, *actionPlotHorSteps, *actionPlotVerticalBars;
  QAction *actionPlotHorizontalBars, *actionPlotArea, *actionPlotPie, *actionPlotVectXYAM, *actionPlotVectXYXY;
  QAction *actionPlotHistogram, *actionPlotStackedHistograms, *actionPlot2VerticalLayers, *actionPlot2HorizontalLayers, *actionPlot4Layers, *actionPlotStackedLayers;
  QAction *actionPlot3DRibbon, *actionPlot3DBars, *actionPlot3DScatter, *actionPlot3DTrajectory;
  QAction *actionShowColStatistics, *actionShowRowStatistics, *actionShowIntDialog, *actionIntegrate;
  QAction *actionDifferentiate, *actionFitLinear, *actionShowFitPolynomDialog;
  QAction *actionShowExpDecayDialog, *actionShowTwoExpDecayDialog, *actionShowExpDecay3Dialog;
  QAction *actionFitExpGrowth, *actionFitSigmoidal, *actionFitGauss, *actionFitLorentz, *actionShowFitDialog;
  QAction *actionShowAxisDialog, *actionShowTitleDialog;
  QAction *actionShowColumnOptionsDialog, *actionShowColumnValuesDialog, *actionShowColsDialog, *actionShowRowsDialog;
  QAction *actionTableRecalculate;
  QAction *actionAbout, *actionShowHelp, *actionChooseHelpFolder,*actionMantidConcepts,*actionMantidAlgorithms,*actionmantidplotHelp;
  QAction *actionRename, *actionCloseWindow, *actionConvertTable, *actionConvertTableToWorkspace, *actionConvertTableToMatrixWorkspace;
  QAction *actionAddColToTable, *actionDeleteLayer, *actionInterpolate;
  QAction *actionResizeActiveWindow, *actionHideActiveWindow;
  QAction *actionShowMoreWindows, *actionPixelLineProfile, *actionIntensityTable;
  QAction *actionShowLineDialog, *actionShowImageDialog, *actionShowTextDialog;
  QAction *actionActivateWindow, *actionMinimizeWindow, *actionMaximizeWindow, *actionHideWindow, *actionResizeWindow;
  QAction *actionEditSurfacePlot, *actionAdd3DData;
  QAction *actionMatrixDeterminant, *actionSetMatrixProperties, *actionConvertMatrixXYZ, *actionConvertMatrixYXZ;
  QAction *actionSetMatrixDimensions, *actionConvertMatrixDirect, *actionSetMatrixValues, *actionTransposeMatrix, *actionInvertMatrix;
  QAction *actionPlot3DWireFrame, *actionPlot3DHiddenLine, *actionPlot3DPolygons, *actionPlot3DWireSurface;
  QAction *actionColorMap, *actionContourMap, *actionGrayMap, *actionNoContourColorMap;
  QAction *actionDeleteFitTables, *actionShowGridDialog, *actionTimeStamp;
  QAction *actionSmoothSavGol, *actionSmoothFFT, *actionSmoothAverage, *actionFFT;
  QAction *actionLowPassFilter, *actionHighPassFilter, *actionBandPassFilter, *actionBandBlockFilter;
  QAction *actionSortTable, *actionSortSelection, *actionNormalizeSelection;
  QAction *actionNormalizeTable, *actionConvolute, *actionDeconvolute, *actionCorrelate, *actionAutoCorrelate;
  QAction *actionTranslateHor, *actionTranslateVert, *actionSetAscValues, *actionSetRandomValues;
  QAction *actionSetXCol, *actionSetYCol, *actionSetZCol, *actionSetLabelCol, *actionDisregardCol, *actionSetXErrCol, *actionSetYErrCol;
  QAction *actionBoxPlot, *actionMultiPeakGauss, *actionMultiPeakLorentz, *actionCheckUpdates;
  QAction *actionDonate, *actionHomePage, *actionDownloadManual, *actionTechnicalSupport, *actionTranslations;
  QAction *actionHelpForums, *actionHelpBugReports, *actionAskHelp;
  QAction *actionShowPlotDialog, *actionShowScaleDialog, *actionOpenTemplate, *actionSaveTemplate;
  QAction *actionNextWindow, *actionPrevWindow;
  QAction *actionScriptingLang,*actionClearTable, *actionGoToRow, *actionGoToColumn;
  QAction *actionSaveNote;
  QAction *actionShowScriptWindow, *actionShowScriptInterpreter;
  QAction *actionAnimate, *actionPerspective, *actionFitFrame, *actionResetRotation;
  QAction *actionDeleteRows, *actionDrawPoints;
  QAction *btnCursor, /* *btnSelect,*/ *btnPicker, *btnRemovePoints, *btnMovePoints, /* *btnPeakPick,*/ *btnMultiPeakPick;
  QAction *btnZoomIn, *btnZoomOut, *btnPointer, *btnLine, *btnArrow, *btnLabel;
  QAction *actionFlipMatrixVertically, *actionFlipMatrixHorizontally, *actionRotateMatrix;
  QAction *actionViewMatrixImage, *actionViewMatrix, *actionExportMatrix;
  QAction *actionMatrixGrayScale, *actionMatrixRainbowScale, *actionMatrixCustomScale, *actionRotateMatrixMinus;
  QAction *actionMatrixXY, *actionMatrixColumnRow, *actionImagePlot, *actionToolBars;
  QAction *actionMatrixFFTDirect, *actionMatrixFFTInverse;
  QAction *actionFontBold, *actionFontItalic, *actionFontBox, *actionFontSize;
  QAction *actionSuperscript, *actionSubscript, *actionUnderline, *actionGreekSymbol, *actionCustomActionDialog, *actionManageDirs, *actionFirstTimeSetup, *actionSetupParaview;
  QAction *actionGreekMajSymbol, *actionMathSymbol;
  QAction *Box, *Frame, *None;
  QAction *front, *back, *right, *left, *ceil, *floor, *floordata, *flooriso, *floornone;
  QAction *wireframe, *hiddenline, *polygon, *filledmesh, *pointstyle, *barstyle, *conestyle, *crossHairStyle;
  QAction *actionShowUndoStack;
  QActionGroup *coord, *floorstyle, *grids, *plotstyle, *dataTools;
  QAction *actionPanPlot;
  QAction *actionWaterfallPlot;

  QList<QAction *> d_user_actions;
  QList<QMenu* > d_user_menus; //Mantid
  
  QList<QAction *> m_interfaceActions;

  QUndoView *d_undo_view;
  /// list of mantidmatrix windows opened from project file.
  QList<MantidMatrix*> m_mantidmatrixWindows;

  friend class MantidUI;
  friend class ConfigDialog;
  QString m_nexusInputWSName;

  // Store initialized script environments
  QHash<QString, ScriptingEnv*> m_script_envs;
  /// Store a list of environments that cannot be used
  QSet<QString> m_bad_script_envs;

  // Floating windows
  QList<FloatingWindow*> m_floatingWindows;
  // To block activating new window when a floating window is in process of resetting flags
  bool blockWindowActivation;
  /// 
  bool m_enableQtiPlotFitting;

#ifdef SHARED_MENUBAR
  QMenuBar* m_sharedMenuBar; ///< Pointer to the shared menubar
#endif

  /// Exit code to set at application end
  int m_exitCode;

  /// Log object
  Mantid::Kernel::Logger & g_log;

public:
  MantidUI *mantidUI;
  QSettings settings;
};
#endif<|MERGE_RESOLUTION|>--- conflicted
+++ resolved
@@ -1401,13 +1401,10 @@
   QWidgetList *hiddenWindows;
   QLineEdit *info;
 
-<<<<<<< HEAD
+  QWidget* icatsearch;
+
   QMenu *windowsMenu, *foldersMenu, *view, *graph, *fileMenu, *format, *edit, *recent, *interfaceMenu;
-=======
-  QWidget* icatsearch;
-
-  QMenu *windowsMenu, *foldersMenu, *view, *graph, *fileMenu, *format, *edit, *recent;
->>>>>>> 0d27872e
+  
   QMenu *help, *plot2DMenu, *analysisMenu, *multiPeakMenu, *icat;
   QMenu *matrixMenu, *plot3DMenu, *plotDataMenu, *tablesDepend, *scriptingMenu;
   QMenu *tableMenu, *fillMenu, *normMenu, *newMenu, *exportPlotMenu, *smoothMenu, *filterMenu, *decayMenu,*saveMenu,*openMenu;
