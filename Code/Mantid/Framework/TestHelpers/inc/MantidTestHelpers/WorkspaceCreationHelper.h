#ifndef WORKSPACECREATIONHELPER_H_
#define WORKSPACECREATIONHELPER_H_
//------------------------------------------------------------------------------
// Includes
//------------------------------------------------------------------------------
#include "MantidDataObjects/EventWorkspace.h"
#include "MantidDataObjects/RebinnedOutput.h"
#include "MantidDataObjects/Workspace2D.h"
#include "MantidDataObjects/WorkspaceSingleValue.h"
#include "MantidDataObjects/TableWorkspace.h"
#include "MantidAPI/Algorithm.h"
#include "MantidAPI/Run.h"
#include "MantidAPI/MatrixWorkspace.h"
#include "MantidAPI/WorkspaceFactory.h"
#include "MantidAPI/WorkspaceGroup.h"

namespace Mantid
{
  namespace DataObjects
  {
    class PeaksWorkspace;
  }
}


namespace WorkspaceCreationHelper
{
  /// Create a fibonacci series
  template<typename T>
  struct FibSeries
  {
  private:
    T x1;  /// Initial value 1;
    T x2;  /// Initial value 2;
  public:
    inline FibSeries() : x1(1),x2(1) {}
    inline T operator()() { const T out(x1+x2); x1=x2; x2=out;  return out; }
  };
  /** mock algorithn for doing logging/progress reporting*/
  class MockAlgorithm  : public Mantid::API::Algorithm
  {
  public:
    MockAlgorithm(size_t nSteps=100);
    ~MockAlgorithm(){};
    
    /// Algorithm's name for identification 
    virtual const std::string name() const { return "MockAlgorithm";};
    /// Algorithm's version for identification 
    virtual int version() const { return 1;};
    /// Algorithm's category for identification
    virtual const std::string category() const { return "Test";}  

    Mantid::Kernel::Logger & getLogger(){return g_log;}
    
    Mantid::API::Progress *getProgress(){return m_Progress.get();}
    void resetProgress(size_t nSteps)
    {
        m_Progress = std::auto_ptr<Mantid::API::Progress >(new Mantid::API::Progress(this,0,1,nSteps));
    }
  private:
      void init(){};
      void exec(){};
   /// Sets documentation strings for this algorithm
      virtual void initDocs(){};

      std::auto_ptr<Mantid::API::Progress > m_Progress;
      /// logger -> to provide logging, 
      static Mantid::Kernel::Logger  &g_log;

 };

  /// Adds a workspace to the ADS
  void storeWS(const std::string& name, Mantid::API::Workspace_sptr ws);
  /// Deletes a workspce
  void removeWS(const std::string& name);
  /// Returns a workspace of a given type
  template<typename T>
  boost::shared_ptr<T> getWS(const std::string& name)
  {
    return Mantid::API::AnalysisDataService::Instance().retrieveWS<T>(name);
  }

  Mantid::DataObjects::Workspace2D_sptr Create1DWorkspaceRand(int size);
  Mantid::DataObjects::Workspace2D_sptr Create1DWorkspaceConstant(int size, double value, double error);
  Mantid::DataObjects::Workspace2D_sptr Create1DWorkspaceFib(int size);
  Mantid::DataObjects::Workspace2D_sptr Create2DWorkspace(int nHist, int nBins);
  Mantid::DataObjects::Workspace2D_sptr Create2DWorkspaceWhereYIsWorkspaceIndex(int nhist, int numBoundaries);
  Mantid::DataObjects::Workspace2D_sptr Create2DWorkspace123(int64_t nHist, int64_t nBin, bool isHist=false, const std::set<int64_t> &
                           maskedWorkspaceIndices = std::set<int64_t>());
  Mantid::DataObjects::Workspace2D_sptr Create2DWorkspace154(int64_t nHist, int64_t nBins, bool isHist=false,
                           const std::set<int64_t> & maskedWorkspaceIndices = std::set<int64_t>());
  Mantid::DataObjects::Workspace2D_sptr maskSpectra(Mantid::DataObjects::Workspace2D_sptr workspace, 
                                    const std::set<int64_t> & maskedWorkspaceIndices);
  /**
   * Create a WorkspaceGroup with N workspaces and the specified parameters
   */
  Mantid::API::WorkspaceGroup_sptr CreateWorkspaceGroup(int nEntries, int nHist, int nBins, const std::string& stem);
  /** Create a 2D workspace with this many histograms and bins.
   * Filled with Y = 2.0 and E = sqrt(2.0)w
   */
  Mantid::DataObjects::Workspace2D_sptr Create2DWorkspaceBinned(int nHist, int nBins, double x0=0.0, double deltax = 1.0);

  /** Create a 2D workspace with this many histograms and bins. The bins are assumed to be non-uniform and given by the input array
   * Filled with Y = 2.0 and E = sqrt(2.0)w
   */
  Mantid::DataObjects::Workspace2D_sptr Create2DWorkspaceBinned(int nHist, const int nBins, const double xBoundaries[]);

  /**
   * Creates a 2D workspace from taking the function values from the input function. The type must define operator()()
   * @param f :: A function to use for the signal values
   * @param nSpec :: The number of spectra
   * @param x0 :: The start of the x range
   * @param x1 :: The end of the x range
   * @param dx :: The steps in x
   * @param isHist :: True if it should be a histogram
   * @return The new workspace. The errors are set to 1.0
   */
  template<typename Func>
  Mantid::DataObjects::Workspace2D_sptr Create2DWorkspaceFromFunction(Func f, int nSpec,double x0, double x1, double dx, bool isHist = false)
  {
    int nX = int((x1 - x0)/dx) + 1;
    int nY = nX - (isHist ? 1 : 0);
    if (nY <= 0)
      throw std::invalid_argument("Number of bins <=0. Cannot create an empty workspace");

    auto ws = boost::dynamic_pointer_cast<Mantid::DataObjects::Workspace2D>(
        Mantid::API::WorkspaceFactory::Instance().create("Workspace2D",nSpec,nX,nY));

    for(int iSpec=0;iSpec<nSpec;iSpec++)
    {
      Mantid::MantidVec& X = ws->dataX(iSpec);
      Mantid::MantidVec& Y = ws->dataY(iSpec);
      Mantid::MantidVec& E = ws->dataE(iSpec);
      for(int i=0;i<nY;i++)
      {
        double x = x0 + dx*i;
        X[i] = x;
        Y[i] = f(x,iSpec);
        E[i] = 1;
      }
      if (isHist)
        X.back() = X[nY-1] + dx;
    }
    return ws;
  }

  /// Add random noise to the signal
  void addNoise(Mantid::API::MatrixWorkspace_sptr ws, double noise, const double lower=-0.5, const double upper=0.5);

  /**
   * Create a test workspace with a fully defined instrument
   * Each spectra will have a cylindrical detector defined 2*cylinder_radius away from the centre of the
   * pervious. 
   * Data filled with: Y: 2.0, E: sqrt(2.0), X: nbins of width 1 starting at 0 
   */
  Mantid::DataObjects::Workspace2D_sptr create2DWorkspaceWithFullInstrument(int nHist, int nBins,
<<<<<<< HEAD
                    bool includeMonitors = false);
  
  /**
   * Create a test workspace with a Theta numeric axis instead of a spectrum axis
   * the values run from 1 to nhist
   * Data filled with: Y: 2.0, E: sqrt(2.0), X: nbins of width 1 starting at 0 
   */
  Mantid::DataObjects::Workspace2D_sptr create2DWorkspaceThetaVsTOF(int nHist, int nBins);
=======
                    bool includeMonitors = false, bool startYNegative = false);
>>>>>>> 0b88e6fe

  Mantid::DataObjects::Workspace2D_sptr create2DWorkspaceWithRectangularInstrument(int numBanks, int numPixels, int numBins);

  /** Create an Eventworkspace with an instrument that contains RectangularDetector's */
  Mantid::DataObjects::EventWorkspace_sptr createEventWorkspaceWithFullInstrument(int numBanks, int numPixels, bool clearEvents=true);

  Mantid::DataObjects::WorkspaceSingleValue_sptr CreateWorkspaceSingleValue(double value);
  Mantid::DataObjects::WorkspaceSingleValue_sptr CreateWorkspaceSingleValueWithError(double value, double error);
  /** Perform some finalization on event workspace stuff */
  void EventWorkspace_Finalize(Mantid::DataObjects::EventWorkspace_sptr ew);
  /** Create event workspace with:
   * 500 pixels
   * 1000 histogrammed bins.
   */
  Mantid::DataObjects::EventWorkspace_sptr CreateEventWorkspace();

  /** Create event workspace with:
   * 50 pixels
   * 100 histogrammed bins from 0.0 in steps of 1.0
   * 200 events; two in each bin, at time 0.5, 1.5, etc.
   * PulseTime = 1 second, 2 seconds, etc.
   */
  Mantid::DataObjects::EventWorkspace_sptr CreateEventWorkspace2(int numPixels=50, int numBins=100);

  Mantid::DataObjects::EventWorkspace_sptr 
  CreateEventWorkspace(int numPixels, int numBins, int numEvents = 100, double x0=0.0, double binDelta=1.0,
               int eventPattern = 1, int start_at_pixelID = 0);

  Mantid::DataObjects::EventWorkspace_sptr CreateGroupedEventWorkspace(std::vector< std::vector<int> > groups,
                             int numBins, double binDelta=1.0);

  Mantid::DataObjects::EventWorkspace_sptr CreateRandomEventWorkspace(size_t numbins, size_t numpixels, double bin_delta=1.0);

  Mantid::API::MatrixWorkspace_sptr CreateGroupedWorkspace2D(size_t numHist, int numBins, double binDelta);
  // grouped workpsace with detectors arranges in rings in centre and into boxes outside
  Mantid::API::MatrixWorkspace_sptr CreateGroupedWorkspace2DWithRingsAndBoxes(size_t RootOfNumHist=10, int numBins=10, double binDelta=1.0);
  //not strictly creating a workspace, but really helpful to see what one contains
  void DisplayDataY(const Mantid::API::MatrixWorkspace_sptr ws);
  //not strictly creating a workspace, but really helpful to see what one contains
  void DisplayData(const Mantid::API::MatrixWorkspace_sptr ws);
  //not strictly creating a workspace, but really helpful to see what one contains
  void DisplayDataX(const Mantid::API::MatrixWorkspace_sptr ws);
  //not strictly creating a workspace, but really helpful to see what one contains
  void DisplayDataE(const Mantid::API::MatrixWorkspace_sptr ws);

  void AddTSPEntry(Mantid::API::Run & runInfo, std::string name, double val);
  void SetOrientedLattice(Mantid::API::MatrixWorkspace_sptr ws, double a, double b, double c);
  void SetGoniometer(Mantid::API::MatrixWorkspace_sptr ws, double phi, double chi, double omega);

  // create workspace which should be result of homering (transform to energy in inelastic)
  Mantid::API::MatrixWorkspace_sptr createProcessedWorkspaceWithCylComplexInstrument(size_t numPixels=100, size_t numBins=20, bool has_oriented_lattice=true);

  // Create a workspace with all components needed for inelastic analysis;
  Mantid::API::MatrixWorkspace_sptr createProcessedInelasticWS(const std::vector<double> &L2, const std::vector<double> &ploar, const std::vector<double> &azimutal,
                                                               size_t numBins=4,double Emin=-10,double Emax=10,double Ei=11);
  
  Mantid::DataObjects::EventWorkspace_sptr createEventWorkspace3(Mantid::DataObjects::EventWorkspace_const_sptr sourceWS, std::string wsname, Mantid::API::Algorithm* alg);

  /// Function to create a fixed RebinnedOutput workspace
  Mantid::DataObjects::RebinnedOutput_sptr CreateRebinnedOutputWorkspace();

  /// Create a simple peaks workspace containing the given number of peaks
  boost::shared_ptr<Mantid::DataObjects::PeaksWorkspace> createPeaksWorkspace(const int numPeaks = 2);
  /**Build table workspace with preprocessed detectors for existign worksapce with instrument */
  boost::shared_ptr<Mantid::DataObjects::TableWorkspace> buildPreprocessedDetectorsWorkspace(Mantid::API::MatrixWorkspace_sptr ws);
}

#endif /*WORKSPACECREATIONHELPER_H_*/<|MERGE_RESOLUTION|>--- conflicted
+++ resolved
@@ -154,8 +154,7 @@
    * Data filled with: Y: 2.0, E: sqrt(2.0), X: nbins of width 1 starting at 0 
    */
   Mantid::DataObjects::Workspace2D_sptr create2DWorkspaceWithFullInstrument(int nHist, int nBins,
-<<<<<<< HEAD
-                    bool includeMonitors = false);
+                    bool includeMonitors = false, bool startYNegative = false);
   
   /**
    * Create a test workspace with a Theta numeric axis instead of a spectrum axis
@@ -163,9 +162,6 @@
    * Data filled with: Y: 2.0, E: sqrt(2.0), X: nbins of width 1 starting at 0 
    */
   Mantid::DataObjects::Workspace2D_sptr create2DWorkspaceThetaVsTOF(int nHist, int nBins);
-=======
-                    bool includeMonitors = false, bool startYNegative = false);
->>>>>>> 0b88e6fe
 
   Mantid::DataObjects::Workspace2D_sptr create2DWorkspaceWithRectangularInstrument(int numBanks, int numPixels, int numBins);
 
