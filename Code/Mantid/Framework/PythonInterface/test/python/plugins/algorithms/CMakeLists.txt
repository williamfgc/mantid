--- conflicted
+++ resolved
@@ -10,12 +10,8 @@
   ConjoinSpectraTest.py
   CorrectLogTimesTest.py
   CreateLeBailFitInputTest.py
-<<<<<<< HEAD
+  IndirectCalibrationTest.py
   CreateCalibrationWorkspaceTest.py
-  CreateMDTest.py
-=======
-  IndirectCalibrationTest.py
->>>>>>> 854fdd81
   CreateWorkspaceTest.py
   CylinderPaalmanPingsCorrectionTest.py
   DakotaChiSquaredTest.py
