"""*WIKI* 

Liquids Reflectometer (REFL) reduction

*WIKI*"""

from MantidFramework import *
from mantidsimple import *
from numpy import zeros, shape, arange
import math

class RefLReduction(PythonAlgorithm):

    def category(self):
        return "Reflectometry"

    def name(self):
        return "RefLReduction"
    
    def version(self):
        return 1

    def PyInit(self):
        self.declareListProperty("RunNumbers", [0], 
<<<<<<< HEAD
                                 Validator=ArrayBoundedValidator(Lower=0),
                                 Description="List of run numbers to process")
        self.declareProperty("NormalizationRunNumber", 0, 
                             Description="Run number of the normalization run to use")
        self.declareListProperty("SignalPeakPixelRange", [126, 134], 
                                 Validator=ArrayBoundedValidator(Lower=0),
                                 Description="Pixel range defining the data peak")
        self.declareProperty("SubtractSignalBackground", True,
                             Description="If true, the background will be subtracted from the data peak")
        self.declareListProperty("SignalBackgroundPixelRange", [123, 137], 
                                 Validator=ArrayBoundedValidator(Lower=0),
                                 Description="Pixel range defining the background")
        self.declareProperty("NormFlag", True, Description="If true, the data will be normalized")
        self.declareListProperty("NormPeakPixelRange", [127, 133], 
                                 Validator=ArrayBoundedValidator(Lower=0),
                                 Description="Pixel range defining the normalization peak")
        self.declareProperty("SubtractNormBackground", True,
                             Description="If true, the background will be subtracted from the normalization peak")
        self.declareListProperty("NormBackgroundPixelRange", [123, 137], 
                                 Validator=ArrayBoundedValidator(Lower=0),
                                 Description="Pixel range defining the background for the normalization")
        self.declareProperty("LowResDataAxisPixelRangeFlag", True,
                             Description="If true, the low-resolution direction of the data will be cropped according to the LowResDataAxisPixelRange property")
        self.declareListProperty("LowResDataAxisPixelRange", [115, 210], 
                                 Validator=ArrayBoundedValidator(Lower=0),
                                 Description="Pixel range to use in the low-resolution direction of the data")
        self.declareProperty("LowResNormAxisPixelRangeFlag", True,
                             Description="If true, the low-resolution direction of the normalization run will be cropped according to the LowResNormAxisPixelRange property")
        self.declareListProperty("LowResNormAxisPixelRange", [115, 210], 
                                 Validator=ArrayBoundedValidator(Lower=0),
                                 Description="Pixel range to use in the low-resolution direction of the normalization run")
        self.declareListProperty("TOFRange", [9000., 23600.], 
                                 Validator=ArrayBoundedValidator(Lower=0),
                                 Description="TOF range to use")
        self.declareProperty("TofRangeFlag", True,
                             Description="If true, the TOF will be cropped according to the TOFRange property")
=======
                                 Validator=ArrayBoundedValidator(Lower=0))
        self.declareProperty("NormalizationRunNumber", 0, Description="")
        self.declareListProperty("SignalPeakPixelRange", [126, 134], 
                                 Validator=ArrayBoundedValidator(Lower=0))
        self.declareProperty("SubtractSignalBackground", True)
        self.declareListProperty("SignalBackgroundPixelRange", [123, 137], 
                                 Validator=ArrayBoundedValidator(Lower=0))
        self.declareProperty("NormFlag", True)
        self.declareListProperty("NormPeakPixelRange", [127, 133], 
                                 Validator=ArrayBoundedValidator(Lower=0))
        self.declareProperty("SubtractNormBackground", True)
        self.declareListProperty("NormBackgroundPixelRange", [123, 137], 
                                 Validator=ArrayBoundedValidator(Lower=0))
        self.declareProperty("LowResDataAxisPixelRangeFlag", True)
        self.declareListProperty("LowResDataAxisPixelRange", [115, 210], 
                                 Validator=ArrayBoundedValidator(Lower=0))
        self.declareProperty("LowResNormAxisPixelRangeFlag", True)
        self.declareListProperty("LowResNormAxisPixelRange", [115, 210], 
                                 Validator=ArrayBoundedValidator(Lower=0))
        self.declareListProperty("TOFRange", [9000., 23600.], 
                                 Validator=ArrayBoundedValidator(Lower=0))
        self.declareProperty("TofRangeFlag", True)
>>>>>>> 6fbfbc46
        self.declareProperty("QMin", 0.001, 
                             Description="Minimum Q-value")
        self.declareProperty("QStep", 0.001, 
                             Description="Step-size in Q. Enter a negative value to get a log scale.")
        self.declareProperty("AngleOffset", 0.0, 
                             Description="Angle offset (degrees)")
        self.declareProperty("AngleOffsetError", 0.0, 
                             Description="Angle offset error (degrees)")
        # Output workspace to put the transmission histo into
        self.declareWorkspaceProperty("OutputWorkspace", "", Direction.Output)

    def PyExec(self):
        
        import os
        import numpy
        import math
        from reduction.instruments.reflectometer import wks_utility
        
        run_numbers = self.getProperty("RunNumbers")

        backSubMethod = 2   #1 uses RefRoi, 2 used own method

        mtd.sendLogMessage("RefLReduction: processing %s" % run_numbers)

        #run with normalization or not    
        NormFlag = self.getProperty("NormFlag")
        
        normalization_run = self.getProperty("NormalizationRunNumber")

        print '** Working with data runs: ' + str(run_numbers)
        data_peak = self.getProperty("SignalPeakPixelRange")
        data_back = self.getProperty("SignalBackgroundPixelRange")

        # TOF range to consider
        TOFrangeFlag = self.getProperty("TofRangeFlag")
        if (TOFrangeFlag):
            TOFrange = self.getProperty("TOFRange") #microS
        else:
            TOFrange = [0, 200000]
            
        # Steps for TOF rebin
        TOFsteps = 100.0

        # Q binning for output distribution
        q_min = self.getProperty("QMin")
        q_step = self.getProperty("QStep")
          
        #dimension of the detector (256 by 304 pixels)
        maxX = 304
        maxY = 256
                
        #Due to the frame effect, it's sometimes necessary to narrow the range
        #over which we add all the pixels along the low resolution
        #Parameter
        data_low_res_flag = self.getProperty("LowResDataAxisPixelRangeFlag")
        if data_low_res_flag:
            data_low_res = self.getProperty("LowResDataAxisPixelRange")
        else:
            data_low_res = [0,maxX-1]

        norm_low_res_flag = self.getProperty("LowResNormAxisPixelRangeFlag")
        if norm_low_res_flag:
            norm_low_res = self.getProperty("LowResNormAxisPixelRange")
        else:
            norm_low_res = [0,maxX-1]
                
        h = 6.626e-34  #m^2 kg s^-1
        m = 1.675e-27     #kg

        norm_back = self.getProperty("NormBackgroundPixelRange")
        norm_peak = self.getProperty("NormPeakPixelRange")

        subtract_data_bck = self.getProperty("SubtractSignalBackground")
        subtract_norm_bck = self.getProperty("SubtractNormBackground")

        #name of the sfCalculator txt file
        slitsValuePrecision = 0.1       #precision of slits = 10% 

        # Pick a good workspace n    ame
        ws_name = "refl%d" % run_numbers[0]
        ws_event_data = ws_name+"_evt"  
        
        # Load the data into its workspace
        allow_multiple = True        
        if len(run_numbers)>1 and allow_multiple:
            
            for _run in run_numbers:

                ##############################################################
                # Find full path to event NeXus data file
                _File = FileFinder.findRuns("REF_L%d" %_run)
                if len(_File)>0 and os.path.isfile(_File[0]): 
                    data_file = _File[0]
                else:
                    msg = "RefLReduction: could not find run %d\n" % _run
                    msg += "Add your data folder to your User Data Directories in the File menu"
                    raise RuntimeError(msg)
                
                if not mtd.workspaceExists(ws_event_data):
                    LoadEventNexus(Filename=data_file, 
                                   OutputWorkspace=ws_event_data)
                else:
                    LoadEventNexus(Filename=data_file, 
                                   OutputWorkspace='tmp')
                    mt1 = mtd[ws_event_data]
                    mt2 = mtd['tmp']
                    Plus(LHSWorkspace=ws_event_data,
                         RHSWorkspace='tmp',
                         OutputWorkspace=ws_event_data)
        else:
            
            _File = FileFinder.findRuns("REF_L%d" %run_numbers[0])
            if len(_File)>0 and os.path.isfile(_File[0]): 
                data_file = _File[0]    
            else:
                msg = "RefLReduction: could not find run %d\n" % _run
                msg += "Add your data folder to your User Data Directories in the File menu"
                raise RuntimeError(msg)

            if not mtd.workspaceExists(ws_event_data):
                LoadEventNexus(Filename=data_file, 
                               OutputWorkspace=ws_event_data)
        
        # Get metadata
        mt_run = mtd[ws_event_data].getRun()
        ##get angles value
        ths_value = mt_run.getProperty('ths').value[0]
        ths_units = mt_run.getProperty('ths').units
        tthd_value = mt_run.getProperty('tthd').value[0]
        tthd_units = mt_run.getProperty('tthd').units
        ths_rad = wks_utility.angleUnitConversion(value=ths_value,
                                                  from_units=ths_units,
                                                  to_units='rad')
        tthd_rad = wks_utility.angleUnitConversion(value=tthd_value,
                                                   from_units=tthd_units,
                                                   to_units='rad')

        # Rebin data (x-axis is in TOF)
        print '-> Rebin'
        ws_histo_data = "_"+ws_name+"_histo"
        Rebin(InputWorkspace=ws_event_data, 
              OutputWorkspace=ws_histo_data, 
              Params=[TOFrange[0], 
                      TOFsteps, 
                      TOFrange[1]],
              PreserveEvents=True)
                
        # Keep only range of TOF of interest
        print '-> Crop TOF range'
        CropWorkspace(ws_histo_data,ws_histo_data,XMin=TOFrange[0], 
                      XMax=TOFrange[1])

        # Normalized by Current (proton charge)
        print '-> Normalize by proton charge'
        NormaliseByCurrent(InputWorkspace=ws_histo_data, 
                           OutputWorkspace=ws_histo_data)
    
        # Calculation of the central pixel (using weighted average)
        pixelXtof_data = wks_utility.getPixelXTOF(mtd[ws_histo_data], 
                                                  maxX=maxX, maxY=maxY)
        pixelXtof_1d = pixelXtof_data.sum(axis=1)
        
        # Keep only range of pixels
        pixelXtof_roi = pixelXtof_1d[data_peak[0]:data_peak[1]]
        
        sz = pixelXtof_roi.size
        _num = 0
        _den = 0
        start_pixel = data_peak[0]
        for i in range(sz):
            _num += (start_pixel * pixelXtof_roi[i])
            start_pixel = start_pixel + 1
            _den += pixelXtof_roi[i]
        data_cpix = _num / _den    
        print '-> Central pixel is {0:.1f}'.format(data_cpix)
        
        # Retrieve geometry of instrument
        # Sample-to-detector distance
        sample = mtd[ws_event_data].getInstrument().getSample()
        source = mtd[ws_event_data].getInstrument().getSource()
        dSM = sample.getDistance(source)
        # Create array of distances pixel->sample
        dPS_array = numpy.zeros((maxY, maxX))
        for x in range(maxX):
            for y in range(maxY):
                _index = maxY * x + y
                detector = mtd[ws_event_data].getDetector(_index)
                dPS_array[y, x] = sample.getDistance(detector)
        # Array of distances pixel->source
        dMP_array = dPS_array + dSM
        # Distance sample->center of detector
        dSD = dPS_array[maxY / 2, maxX / 2]
        # Distance source->center of detector        
        dMD = dSD + dSM

        ws_data = '_' + ws_name + '_DataWks'
        if (subtract_data_bck and (backSubMethod == 1)):

            print '-> substract background'
            ConvertToMatrixWorkspace(InputWorkspace=ws_histo_data,
                                     OutputWorkspace=ws_histo_data)
            
            ws_data_bck = '_' + ws_name + '_DataBckWks'
            
            bBackLeft = False
            if (data_back[0] < (data_peak[0]-1)):

                bBackLeft = True
                ws_data_bck_1 = ws_data_bck + "_1"
                RefRoi(InputWorkspace=ws_histo_data,
                       OutputWorkspace=ws_data_bck_1,
                       NXPixel=maxX,
                       NYPixel=maxY,
                       ConvertToQ=False,
                       IntegrateY=False,
                       SumPixels=True,
                       XPixelMin=data_low_res[0],
                       XPixelMax=data_low_res[1],
                       YPixelMin=data_back[0],
                       YPixelMax=data_peak[0]-1,
                       NormalizeSum=True)

                ws_data_bck_1_rebin = ws_data_bck_1 + '_rebin'
                RebinToWorkspace(WorkspaceToRebin=ws_data_bck_1, 
                                 WorkspaceToMatch=ws_histo_data, 
                                 OutputWorkspace=ws_data_bck_1_rebin)

            bBackRight = False
            if ((data_peak[1]+1) < data_back[1]):

                bBackRight = True
                ws_data_bck_2 = ws_data_bck + "_2"
                RefRoi(InputWorkspace=ws_histo_data,
                       OutputWorkspace=ws_data_bck_2,
                       NXPixel=maxX,
                       NYPixel=maxY,
                       ConvertToQ=False,
                       IntegrateY=False,
                       SumPixels=True,
                       XPixelMin=data_low_res[0],
                       XPixelMax=data_low_res[1],
                       YPixelMin=data_peak[1]+1,
                       YPixelMax=data_back[1],
                       NormalizeSum=True)
            
                ws_data_bck_2_rebin = ws_data_bck_2 + '_rebin'
                RebinToWorkspace(WorkspaceToRebin=ws_data_bck_2, 
                                 WorkspaceToMatch=ws_histo_data, 
                                 OutputWorkspace=ws_data_bck_2_rebin)

            if (bBackLeft and bBackRight):
            
                Plus(RHSWorkspace=ws_data_bck_1_rebin,
                     LHSWorkspace=ws_data_bck_2_rebin,
                     OutputWorkspace=ws_data_bck)
                Scale(InputWorkspace=ws_data_bck,
                      OutputWorkspace=ws_data_bck+'_scale',
                      Factor=0.5,
                      Operation="Multiply")
                
                Minus(LHSWorkspace=ws_histo_data, 
                      RHSWorkspace=ws_data_bck+'_scale', 
                      OutputWorkspace=ws_data)

<<<<<<< HEAD
                if mtd.workspaceExists(ws_data_bck+'_scale'):
                    mtd.deleteWorkspace(ws_data_bck+'_scale')
                
                if mtd.workspaceExists(ws_data_bck):
                    mtd.deleteWorkspace(ws_data_bck)
                
                if mtd.workspaceExists(ws_data_bck_1_rebin):
                    mtd.deleteWorkspace(ws_data_bck_1_rebin)
                
                if mtd.workspaceExists(ws_data_bck_2_rebin):
                    mtd.deleteWorkspace(ws_data_bck_2_rebin)
                
                if mtd.workspaceExists(ws_data_bck_1):
                    mtd.deleteWorkspace(ws_data_bck_1)
                
                if mtd.workspaceExists(ws_data_bck_2):
                    mtd.deleteWorkspace(ws_data_bck_2)
                
                if mtd.workspaceExists(ws_histo_data):
                    mtd.deleteWorkspace(ws_histo_data)
=======
                mtd.deleteWorkspace(ws_data_bck+'_scale')
                mtd.deleteWorkspace(ws_data_bck)
                mtd.deleteWorkspace(ws_data_bck_1_rebin)
                mtd.deleteWorkspace(ws_data_bck_2_rebin)
                mtd.deleteWorkspace(ws_data_bck_1)
                mtd.deleteWorkspace(ws_data_bck_2)
                mtd.deleteWorkspace(ws_histo_data)
>>>>>>> 6fbfbc46

            elif (bBackLeft):
                
                Minus(LHSWorkspace=ws_histo_data,
                      RHSWorkspace=ws_data_bck_1_rebin,
                      OutputWorkspace=ws_data)
                
                if mtd.workspaceExists(ws_data_bck_1_rebin):
                    mtd.deleteWorkspace(ws_data_bck_1_rebin)
                
                if mtd.workspaceExists(ws_data_bck_1):
                    mtd.deleteWorkspace(ws_data_bck_1)
                
            elif (bBackRight):
                
                Minus(LHSWorkspace=ws_histo_data,
                      RHSWorkspace=ws_data_bck_2_rebin,
                      OutputWorkspace=ws_data)

<<<<<<< HEAD
                if mtd.workspaceExists(ws_data_bck_2_rebin):
                    mtd.deleteWorkspace(ws_data_bck_2_rebin)
                
                if mtd.workspaceExists(ws_data_bck_2):
                    mtd.deleteWorkspace(ws_data_bck_2)

            #cleanup (remove all negatives values
            ResetNegatives(InputWorkspace=ws_data,
                           OutputWorkspace=ws_data,
                           AddMinimum=0)
            
            if mtd.workspaceExists(ws_histo_data):
                mtd.deleteWorkspace(ws_histo_data)

        if (subtract_data_bck and (backSubMethod == 2)):
                
            #integrate over the x axis in the low axis range specified
            wks_utility.createIntegratedWorkspace(mtd[ws_histo_data], 
                                                  ws_histo_data+'_1D',
                                                  fromXpixel=data_low_res[0],
                                                  toXpixel=data_low_res[1],
                                                  fromYpixel=0,
                                                  toYpixel=255,
                                                  maxX=maxX,
                                                  maxY=maxY)

            #for each TOF, get the average counts over the two
            #background regions (top and bottom)
            _mt = mtd[ws_histo_data+'_1D']
            _x_axis = _mt.readX(0)[:]
            _nbr_tof = len(_x_axis)
            _tof_range = range(_nbr_tof-1)
            _back_array = zeros(_nbr_tof-1)
            _back_array_error = zeros(_nbr_tof-1) 
            
            #work on left side
            _LfromPx = data_back[0]
            _LtoPx = data_peak[0]
            #work on right side
            _RfromPx = data_peak[1]
            _RtoPx = data_back[1]

            bLeftBack = False            
            if (_LfromPx < _LtoPx):
                _Larray = arange(_LtoPx - _LfromPx) + _LfromPx
                bLeftBack = True
            
            bRightBack = False
            if (_RfromPx < _RtoPx):
                _Rarray = arange(_RtoPx - _RfromPx) + _RfromPx
                bRightBack = True
            
            if (bLeftBack and bRightBack):
                _y_px_range = numpy.append(_Larray,_Rarray)
#                _y_px_range = _y_px_range.flatten()
            else:
                if (bLeftBack):
                    _y_px_range = _Larray
                else:
                    _y_px_range = _Rarray

=======
            #cleanup (remove all negatives values
            ResetNegatives(InputWorkspace=ws_data,
                           OutputWorkspace=ws_data,
                           AddMinimum=0)
            mtd.deleteWorkspace(ws_histo_data)

        if (subtract_data_bck and (backSubMethod == 2)):
                
            #integrate over the x axis in the low axis range specified
            wks_utility.createIntegratedWorkspace(mtd[ws_histo_data], 
                                                  ws_histo_data+'_1D',
                                                  fromXpixel=data_low_res[0],
                                                  toXpixel=data_low_res[1],
                                                  fromYpixel=0,
                                                  toYpixel=255,
                                                  maxX=maxX,
                                                  maxY=maxY)

            #for each TOF, get the average counts over the two
            #background regions (top and bottom)
            _mt = mtd[ws_histo_data+'_1D']
            _x_axis = _mt.readX(0)[:]
            _nbr_tof = len(_x_axis)
            _tof_range = range(_nbr_tof-1)
            _back_array = zeros(_nbr_tof-1)
            _back_array_error = zeros(_nbr_tof-1) 
            
            #work on left side
            _LfromPx = data_back[0]
            _LtoPx = data_peak[0]
            #work on right side
            _RfromPx = data_peak[1]
            _RtoPx = data_back[1]

            bLeftBack = False            
            if (_LfromPx < _LtoPx):
                _Larray = arange(_LtoPx - _LfromPx) + _LfromPx
                bLeftBack = True
            
            bRightBack = False
            if (_RfromPx < _RtoPx):
                _Rarray = arange(_RtoPx - _RfromPx) + _RfromPx
                bRightBack = True
            
            if (bLeftBack and bRightBack):
                _y_px_range = numpy.append(_Larray,_Rarray)
#                _y_px_range = _y_px_range.flatten()
            else:
                if (bLeftBack):
                    _y_px_range = _Larray
                else:
                    _y_px_range = _Rarray

>>>>>>> 6fbfbc46
            for i in _tof_range:
                _sum = 0.
                _sum_error = 0.
                _pts_summed = 0.
                
                _val = 0.
                _err = 0.
                for j in _y_px_range:
                    _val = float(_mt.readY(int(j))[int(i)])
                    _err = float(_mt.readE(int(j))[int(i)])
                    if (_val != 0 and _err !=0):
                        _new_val = float(_val / _err)
                        _new_err = 1./_err
                        _sum += _new_val
                        _sum_error += _new_err

                if (_val !=0. and _err !=0.):                                        
                    _back_array[i] = float(_sum / _sum_error)
                    _back_array_error[i] = float(1./ _sum_error)

            #substract this number from the rest
            CreateWorkspace(OutputWorkspace='background',
                            DataX=_x_axis,
                            DataY=_back_array,
                            DataE=_back_array_error,
                            UnitX="TOF",
                            ParentWorkspace=mtd[ws_histo_data],
                            NSpec=1)

            #recreate workspace at the end                
            mt1 = mtd[ws_histo_data+'_1D']
            mt2 = mtd['background']
                                    
            Minus(LHSWorkspace=ws_histo_data+'_1D',
                  RHSWorkspace='background',
                  OutputWorkspace=ws_data)

            ResetNegatives(InputWorkspace=ws_data,
                           OutputWorkspace=ws_data,
                           AddMinimum=0)

<<<<<<< HEAD
            if mtd.workspaceExists(ws_histo_data+'_1D'):
                mtd.deleteWorkspace(ws_histo_data+'_1D')
=======
            mtd.deleteWorkspace(ws_histo_data+'_1D')
>>>>>>> 6fbfbc46

#            SumSpectra(InputWorkspace=ws_data, 
#                       OutputWorkspace='wks_after_back_subtraction_1d')
        
        if (not(subtract_data_bck)):

            wks_utility.createIntegratedWorkspace(mtd[ws_histo_data], 
                                                  ws_data,
                                                  fromXpixel=data_low_res[0],
                                                  toXpixel=data_low_res[1],
                                                  fromYpixel=data_peak[0],
                                                  toYpixel=data_peak[1],
                                                  maxX=maxX,
                                                  maxY=maxY)     
            
            ConvertToMatrixWorkspace(InputWorkspace=ws_data,
                                     OutputWorkspace=ws_data)

<<<<<<< HEAD
            if mtd.workspaceExists(ws_histo_data):
                mtd.deleteWorkspace(ws_histo_data)

=======

            mtd.deleteWorkspace(ws_histo_data)

>>>>>>> 6fbfbc46
        if (NormFlag):

            print '-> normalization file is ' + str(normalization_run)
            # Find full path to event NeXus data file
            f = FileFinder.findRuns("REF_L%d" %normalization_run)
            if len(f)>0 and os.path.isfile(f[0]): 
                norm_file = f[0]
            else:
                msg = "RefLReduction: could not find run %d\n" %normalization_run
                msg += "Add your data folder to your User Data Directories in the File menu"
                raise RuntimeError(msg)
            
            #load normalization file
            ws_name = "_normalization_refl%d" % normalization_run
            ws_norm_event_data = ws_name+"_evt"  
            ws_norm_histo_data = ws_name+"_histo"  

            if not mtd.workspaceExists(ws_norm_event_data):
                LoadEventNexus(Filename=norm_file, 
                               OutputWorkspace=ws_norm_event_data)
 
            # Rebin data
            print '-> rebin normalization'
            Rebin(InputWorkspace=ws_norm_event_data, 
                  OutputWorkspace=ws_norm_histo_data, 
                  Params=[TOFrange[0], 
                          TOFsteps, 
                          TOFrange[1]])
 
            # Keep only range of TOF of interest
            print '-> Crop TOF range'
            CropWorkspace(InputWorkspace=ws_norm_histo_data,
                          OutputWorkspace=ws_norm_histo_data,
                          XMin=TOFrange[0], 
                          XMax=TOFrange[1])
            
            # Normalized by Current (proton charge)
            print '-> normalized by current direct beam'
            NormaliseByCurrent(InputWorkspace=ws_norm_histo_data, 
                               OutputWorkspace=ws_norm_histo_data)

            ws_data_bck = '_' + ws_name + '_NormBckWks'
#            ws_norm_rebinned = '_' + ws_name + '_NormRebinnedWks'
            ws_norm_rebinned = ws_name + '_NormRebinnedWks'
            if (subtract_norm_bck and (backSubMethod == 1)):
                
                print '-> substract background to direct beam'
                ConvertToMatrixWorkspace(InputWorkspace=ws_norm_histo_data,
                                         OutputWorkspace=ws_norm_histo_data)
                            
                ws_norm_bck = '_' + ws_name + '_NormBckWks'
                
                bBackLeft = False
                if (norm_back[0] < (norm_peak[0]-1)):
            
                    bBackLeft = True
                    ws_norm_bck_1 = ws_norm_bck + "_1"
                    RefRoi(InputWorkspace=ws_norm_histo_data,
                           OutputWorkspace=ws_norm_bck_1,
                           NXPixel=maxX,
                           NYPixel=maxY,
                           ConvertToQ=False,
                           IntegrateY=False,
                           SumPixels=True,
                           XPixelMin=norm_low_res[0],
                           XPixelMax=norm_low_res[1],
                           YPixelMin=norm_back[0],
                           YPixelMax=norm_peak[0]-1,
                           NormalizeSum=True)
                           
                    ws_norm_bck_1_rebin = ws_norm_bck_1 + '_rebin'
                    RebinToWorkspace(WorkspaceToRebin=ws_norm_bck_1, 
                                     WorkspaceToMatch=ws_norm_histo_data, 
                                     OutputWorkspace=ws_norm_bck_1_rebin)


                bBackRight = False
                if ((norm_peak[1]+1) < norm_back[1]):

                    bBackRight = True
                    ws_norm_bck_2 = ws_norm_bck + "_2"
                    RefRoi(InputWorkspace=ws_norm_histo_data,
                           OutputWorkspace=ws_norm_bck_2,
                           NXPixel=maxX,
                           NYPixel=maxY,
                           ConvertToQ=False,
                           IntegrateY=False,
                           SumPixels=True,
                           XPixelMin=norm_low_res[0],
                           XPixelMax=norm_low_res[1],
                           YPixelMin=norm_peak[1]+1,
                           YPixelMax=norm_back[1],
                           NormalizeSum=True)
            
                    ws_norm_bck_2_rebin = ws_norm_bck_2 + '_rebin'
                    RebinToWorkspace(WorkspaceToRebin=ws_norm_bck_2, 
                                     WorkspaceToMatch=ws_norm_histo_data, 
                                     OutputWorkspace=ws_norm_bck_2_rebin)

                if (bBackLeft and bBackRight):

                    Plus(RHSWorkspace=ws_norm_bck_1_rebin,
                         LHSWorkspace=ws_norm_bck_2_rebin,
                         OutputWorkspace=ws_norm_bck)
                    Scale(InputWorkspace=ws_norm_bck,
                          OutputWorkspace=ws_norm_bck+'_scale',
                          Factor=0.5,
                          Operation="Multiply")

                    Minus(LHSWorkspace=ws_norm_histo_data, 
                          RHSWorkspace=ws_norm_bck+'_scale', 
                          OutputWorkspace=ws_norm_rebinned)
                    
                    if mtd.workspaceExists(ws_norm_bck_1_rebin):
                        mtd.deleteWorkspace(ws_norm_bck_1_rebin)
                    
                    if mtd.workspaceExists(ws_norm_bck_2_rebin):
                        mtd.deleteWorkspace(ws_norm_bck_2_rebin)
                    
                    if mtd.workspaceExists(ws_norm_bck_1):
                        mtd.deleteWorkspace(ws_norm_bck_1)
                    
                    if mtd.workspaceExists(ws_norm_bck_2):
                        mtd.deleteWorkspace(ws_norm_bck_2)
                    
                    if mtd.workspaceExists(ws_norm_histo_data):
                        mtd.deleteWorkspace(ws_norm_histo_data)
                    
                    if mtd.workspaceExists(ws_norm_bck+'_scale'):
                        mtd.deleteWorkspace(ws_norm_bck+'_scale')

                elif (bBackLeft):
                    
                    Minus(LHSWorkspace=ws_norm_histo_data,
                          RHSWorkspace=ws_norm_bck_1_rebin,
                          OutputWorkspace=ws_norm_rebinned)
                    
                    if mtd.workspaceExists(ws_norm_bck_1_rebin):
                        mtd.deleteWorkspace(ws_norm_bck_1_rebin)
                    
                    if mtd.workspaceExists(ws_norm_bck_1):
                        mtd.deleteWorkspace(ws_norm_bck_1)
                        
                    if mtd.workspaceExists(ws_norm_histo_data):
                        mtd.deleteWorkspace(ws_norm_histo_data)

                elif (bBackRight):
                    
                    Minus(LHSWorkspace=ws_norm_histo_data,
                          RHSWorkspace=ws_norm_bck_2_rebin,
                          OutputWorkspace=ws_norm_rebinned)
                    
                    if mtd.workspaceExists(ws_norm_bck_2_rebin):
                        mtd.deleteWorkspace(ws_norm_bck_2_rebin)
                        
                    if mtd.workspaceExists(ws_norm_bck_2):
                        mtd.deleteWorkspace(ws_norm_bck_2)
                    
                    if mtd.workspaceExists(ws_norm_histo_data):
                        mtd.deleteWorkspace(ws_norm_histo_data)

                
                #Here I need to set to zeros all the negative entries
                ResetNegatives(InputWorkspace=ws_norm_rebinned,
                               OutputWorkspace=ws_norm_rebinned,
                               AddMinimum=0)

                
                #Here I need to set to zeros all the negative entries
                ResetNegatives(InputWorkspace=ws_norm_rebinned,
                               OutputWorkspace=ws_norm_rebinned,
                               AddMinimum=0)

                wks_utility.createIntegratedWorkspace(mtd[ws_norm_rebinned], 
                                                      ws_norm_rebinned,
                                                      fromXpixel=norm_low_res[0],
                                                      toXpixel=norm_low_res[1],
                                                      fromYpixel=norm_peak[0],
                                                      toYpixel=norm_peak[1],
                                                      maxX=maxX,
                                                      maxY=maxY,
                                                      bCleaning=True)

            if (subtract_norm_bck and (backSubMethod == 2)):
                     
                #integrate over the x axis in the low axis range specified
                wks_utility.createIntegratedWorkspace(mtd[ws_norm_histo_data], 
                                                      ws_norm_histo_data+'_1D',
                                                      fromXpixel=norm_low_res[0],
                                                      toXpixel=norm_low_res[1],
                                                      fromYpixel=0,
                                                      toYpixel=255,
                                                      maxX=maxX,
                                                      maxY=maxY)

                #for each TOF, get the average counts over the two
                #background regions (top and bottom)
                _mt = mtd[ws_norm_histo_data+'_1D']
                _x_axis = _mt.readX(0)[:]
                _nbr_tof = len(_x_axis)
                _tof_range = range(_nbr_tof-1)
                _back_array = zeros(_nbr_tof-1)
                _back_array_error = zeros(_nbr_tof-1) 
            
                #work on left side
                _LfromPx = norm_back[0]
                _LtoPx = norm_peak[0]
                #work on right side
                _RfromPx = norm_peak[1]
                _RtoPx = norm_back[1]

                bLeftBack = False            
                if (_LfromPx < _LtoPx):
                    _Larray = arange(_LtoPx - _LfromPx) + _LfromPx
                    bLeftBack = True
            
                bRightBack = False
                if (_RfromPx < _RtoPx):
                    _Rarray = arange(_RtoPx - _RfromPx) + _RfromPx
                    bRightBack = True
            
                if (bLeftBack and bRightBack):
                    _y_px_range = numpy.append(_Larray,_Rarray)
                else:
                    if (bLeftBack):
                        _y_px_range = _Larray
                    else:
                        _y_px_range = _Rarray

                for i in _tof_range:
                    _sum = 0.
                    _sum_error = 0.
                    _pts_summed = 0.
                
                    _val = 0.
                    _err = 0.
                    for j in _y_px_range:
                        _val = float(_mt.readY(int(j))[int(i)])
                        _err = float(_mt.readE(int(j))[int(i)])
                        if (_val != 0 and _err !=0):
                            _new_val = float(_val / _err)
                            _new_err = 1./_err
                            _sum += _new_val
                            _sum_error += _new_err

                    if (_val !=0. and _err !=0.):                                        
                        _back_array[i] = float(_sum / _sum_error)
                        _back_array_error[i] = float(1./ _sum_error)
              
                #substract this number from the rest
                CreateWorkspace(OutputWorkspace='background',
                                DataX=_x_axis,
                                DataY=_back_array,
                                DataE=_back_array_error,
                                UnitX="TOF",
                                ParentWorkspace=mtd[ws_norm_histo_data],
                                NSpec=1)
            
#                #recreate workspace at the end                
#                mt1 = mtd[ws_norm_histo_data+'_1D']
#                mt2 = mtd['background']
                                    
                Minus(LHSWorkspace=ws_norm_histo_data+'_1D',
                      RHSWorkspace='background',
                      OutputWorkspace=ws_norm_rebinned)

<<<<<<< HEAD
                if mtd.workspaceExists(ws_norm_histo_data+'_1D'):
                    mtd.deleteWorkspace(ws_norm_histo_data+'_1D')
                    
                if mtd.workspaceExists('background'):                    
                    mtd.deleteWorkspace('background')
=======
                mtd.deleteWorkspace(ws_norm_histo_data+'_1D')
                mtd.deleteWorkspace('background')
>>>>>>> 6fbfbc46

                ResetNegatives(InputWorkspace=ws_norm_rebinned,
                               OutputWorkspace=ws_norm_rebinned,
                               AddMinimum=0)

            else:
            
                #Create a new event workspace of only the range of pixel of interest 
                #background range (along the y-axis) and of only the pixel
                #of interest along the x-axis (to avoid the frame effect)
                ws_integrated_data = '_' + ws_name + '_IntegratedNormWks'
                wks_utility.createIntegratedWorkspace(mtd[ws_norm_histo_data], 
                                                      ws_integrated_data,
                                                      fromXpixel=norm_low_res[0],
                                                      toXpixel=norm_low_res[1],
                                                      fromYpixel=norm_peak[0],
                                                      toYpixel=norm_peak[1],
                                                      maxX=maxX,
                                                      maxY=maxY)
            
                RebinToWorkspace(WorkspaceToRebin=ws_integrated_data,
                                 WorkspaceToMatch=ws_data,
                                 OutputWorkspace=ws_norm_rebinned)

<<<<<<< HEAD
                if mtd.workspaceExists(ws_integrated_data):
                    mtd.deleteWorkspace(ws_integrated_data)
=======
                mtd.deleteWorkspace(ws_integrated_data)
>>>>>>> 6fbfbc46

            #Normalization    
            print '-> Sum spectra'       
            SumSpectra(InputWorkspace=ws_norm_rebinned, 
                       OutputWorkspace=ws_norm_rebinned)
             
            #### divide data by normalize histo workspace
            print '-> Divide data by direct beam'
            Divide(LHSWorkspace=ws_data,
                   RHSWorkspace=ws_norm_rebinned,
                   OutputWorkspace=ws_data)

        #now we can convert to Q
        
        theta = tthd_rad - ths_rad
        AngleOffset_deg = float(self.getProperty("AngleOffset"))
        AngleOffset_rad = (AngleOffset_deg * math.pi) / 180.
        theta += AngleOffset_rad

#        this is where we need to apply the scaling factor
#        print '-> Apply SF'
#        ws_data_scaled = wks_utility.applySF(ws_data,
#                                             slitsValuePrecision)
        ws_data_scaled = ws_data   #REMOVE_ME

        if dMD is not None and theta is not None:
                    
            _tof_axis = mtd[ws_data].readX(0)
            _const = float(4) * math.pi * m * dMD / h
            sz_tof = numpy.shape(_tof_axis)[0]
            _q_axis = zeros(sz_tof-1)
            for t in range(sz_tof-1):
                tof1 = _tof_axis[t]
                tof2 = _tof_axis[t+1]
                tofm = (tof1+tof2)/2.
                _Q = _const * math.sin(theta) / (tofm*1e-6)
                _q_axis[t] = _Q*1e-10
            q_max = max(_q_axis)

        if (backSubMethod == 1):        
            ws_integrated_data = ws_name + '_IntegratedDataWks'
            print '-> keep only range of pixel of interest' 
            
            wks_utility.createIntegratedWorkspace(mtd[ws_data_scaled], 
                                                  ws_integrated_data,
                                                  fromXpixel=data_low_res[0],
                                                  toXpixel=data_low_res[1],
                                                  fromYpixel=data_peak[0],
                                                  toYpixel=data_peak[1],
                                                  maxX=maxX,
                                                  maxY=maxY)     
            
            ws_data_cleaned = ws_name + '_cleaned'
#            wks_utility.cleanup_data(InputWorkspace=ws_integrated_data,
#                                     OutputWorkspace=ws_data_cleaned,
#                                     maxY=maxY)

            #        mtd.deleteWorkspace(ws_data_scaled)
            #        mtd.deleteWorkspace(ws_data)
            ws_data_Q = ws_data + '_Q'
            print '-> convert to Q'
            #        wks_utility.convertWorkspaceToQ(ws_data_scaled,
            wks_utility.convertWorkspaceToQ(ws_integrated_data,
#            wks_utility.convertWorkspaceToQ(ws_data_cleaned,
                                            ws_data_Q,
                                            fromYpixel=data_peak[0],
                                            toYpixel=data_peak[1],
                                            cpix=data_cpix,
                                            source_to_detector=dMD,
                                            sample_to_detector=dSD,
                                            theta=theta,
                                            geo_correction=False,
                                            q_binning=[q_min,q_step,q_max])

<<<<<<< HEAD
            if mtd.workspaceExists(ws_integrated_data):
                mtd.deleteWorkspace(ws_integrated_data)
=======
            mtd.deleteWorkspace(ws_integrated_data)
>>>>>>> 6fbfbc46

        else:
            ws_data_Q = ws_data + '_Q'
            print '-> convert to Q'
            
            wks_utility.convertWorkspaceToQ(ws_data_scaled,
                                            ws_data_Q,
                                            fromYpixel=data_peak[0],
                                            toYpixel=data_peak[1],
                                            cpix=data_cpix,
                                            source_to_detector=dMD,
                                            sample_to_detector=dSD,
                                            theta=theta,
                                            geo_correction=True,
                                            q_binning=[q_min,q_step,q_max])

<<<<<<< HEAD
            if mtd.workspaceExists(ws_data_scaled):
                mtd.deleteWorkspace(ws_data_scaled)
=======
            mtd.deleteWorkspace(ws_data_scaled)
>>>>>>> 6fbfbc46


        print '-> replace special values'
        mt = mtd[ws_data_Q]
        ReplaceSpecialValues(InputWorkspace=ws_data_Q, 
                             NaNValue=0, 
                             NaNError=0, 
                             InfinityValue=0, 
                             InfinityError=0, 
                             OutputWorkspace=ws_data_Q)
        
        output_ws = self.getPropertyValue("OutputWorkspace")        
        
        if mtd.workspaceExists(output_ws):
            mtd.deleteWorkspace(output_ws)
            
        print '-> sum spectra'    
        SumSpectra(InputWorkspace=ws_data_Q, OutputWorkspace=output_ws)

        #keep only none zero values
        try:
            print '-> keep only non-zeros values'
            mt = mtd[output_ws]
            sz = shape(mt.readY(0)[:])[0]
            data_x = []
            data_y = []
            data_y_error = []
            for i in range(sz):
                _y = mt.readY(0)[i]
                #print '_y={0:3f} at i={1:2d}'.format(_y, i)
                if _y != 0.:
                    data_x.append(mt.readX(0)[i])
                    data_y.append(_y)
                    data_y_error.append(mt.readE(0)[i])
        
            #if at least one non zero value found
            if data_x != []:
                print '-> cleanup data (remove zeros)'
                CreateWorkspace(OutputWorkspace=output_ws,
                                DataX=data_x,
                                DataY=data_y,
                                DataE=data_y_error,
                                Nspec=1,
                                UnitX="MomentumTransfer")
        except:
            pass

        #removing first and last Q points (edge effect) 
        mt=mtd[output_ws]
        x_axis = mt.readX(0)[:]
        if (len(x_axis) > 2):
            print '-> remove first and last point (edge effet)'
            qmin = x_axis[1]
            qmax = x_axis[-2]
            CropWorkspace(InputWorkspace=output_ws,
                          OutputWorkspace=output_ws,
                          XMin=qmin, XMax=qmax)

         #space
        self.setProperty("OutputWorkspace", mtd[output_ws])
        
        #cleanup all workspace used
        print '-> Cleaning useless workspaces'
        if mtd.workspaceExists(ws_event_data):
            mtd.deleteWorkspace(ws_event_data)
        
        if mtd.workspaceExists(ws_data_Q):
            mtd.deleteWorkspace(ws_data_Q)
        
        if mtd.workspaceExists(ws_data):
            mtd.deleteWorkspace(ws_data)
        
<<<<<<< HEAD
        if (NormFlag):
            if mtd.workspaceExists(ws_norm_event_data):
                mtd.deleteWorkspace(ws_norm_event_data)
        
        print
        
=======
>>>>>>> 6fbfbc46
mtd.registerPyAlgorithm(RefLReduction())<|MERGE_RESOLUTION|>--- conflicted
+++ resolved
@@ -22,7 +22,6 @@
 
     def PyInit(self):
         self.declareListProperty("RunNumbers", [0], 
-<<<<<<< HEAD
                                  Validator=ArrayBoundedValidator(Lower=0),
                                  Description="List of run numbers to process")
         self.declareProperty("NormalizationRunNumber", 0, 
@@ -59,30 +58,6 @@
                                  Description="TOF range to use")
         self.declareProperty("TofRangeFlag", True,
                              Description="If true, the TOF will be cropped according to the TOFRange property")
-=======
-                                 Validator=ArrayBoundedValidator(Lower=0))
-        self.declareProperty("NormalizationRunNumber", 0, Description="")
-        self.declareListProperty("SignalPeakPixelRange", [126, 134], 
-                                 Validator=ArrayBoundedValidator(Lower=0))
-        self.declareProperty("SubtractSignalBackground", True)
-        self.declareListProperty("SignalBackgroundPixelRange", [123, 137], 
-                                 Validator=ArrayBoundedValidator(Lower=0))
-        self.declareProperty("NormFlag", True)
-        self.declareListProperty("NormPeakPixelRange", [127, 133], 
-                                 Validator=ArrayBoundedValidator(Lower=0))
-        self.declareProperty("SubtractNormBackground", True)
-        self.declareListProperty("NormBackgroundPixelRange", [123, 137], 
-                                 Validator=ArrayBoundedValidator(Lower=0))
-        self.declareProperty("LowResDataAxisPixelRangeFlag", True)
-        self.declareListProperty("LowResDataAxisPixelRange", [115, 210], 
-                                 Validator=ArrayBoundedValidator(Lower=0))
-        self.declareProperty("LowResNormAxisPixelRangeFlag", True)
-        self.declareListProperty("LowResNormAxisPixelRange", [115, 210], 
-                                 Validator=ArrayBoundedValidator(Lower=0))
-        self.declareListProperty("TOFRange", [9000., 23600.], 
-                                 Validator=ArrayBoundedValidator(Lower=0))
-        self.declareProperty("TofRangeFlag", True)
->>>>>>> 6fbfbc46
         self.declareProperty("QMin", 0.001, 
                              Description="Minimum Q-value")
         self.declareProperty("QStep", 0.001, 
@@ -347,7 +322,6 @@
                       RHSWorkspace=ws_data_bck+'_scale', 
                       OutputWorkspace=ws_data)
 
-<<<<<<< HEAD
                 if mtd.workspaceExists(ws_data_bck+'_scale'):
                     mtd.deleteWorkspace(ws_data_bck+'_scale')
                 
@@ -368,15 +342,6 @@
                 
                 if mtd.workspaceExists(ws_histo_data):
                     mtd.deleteWorkspace(ws_histo_data)
-=======
-                mtd.deleteWorkspace(ws_data_bck+'_scale')
-                mtd.deleteWorkspace(ws_data_bck)
-                mtd.deleteWorkspace(ws_data_bck_1_rebin)
-                mtd.deleteWorkspace(ws_data_bck_2_rebin)
-                mtd.deleteWorkspace(ws_data_bck_1)
-                mtd.deleteWorkspace(ws_data_bck_2)
-                mtd.deleteWorkspace(ws_histo_data)
->>>>>>> 6fbfbc46
 
             elif (bBackLeft):
                 
@@ -396,7 +361,6 @@
                       RHSWorkspace=ws_data_bck_2_rebin,
                       OutputWorkspace=ws_data)
 
-<<<<<<< HEAD
                 if mtd.workspaceExists(ws_data_bck_2_rebin):
                     mtd.deleteWorkspace(ws_data_bck_2_rebin)
                 
@@ -457,62 +421,10 @@
                     _y_px_range = _Larray
                 else:
                     _y_px_range = _Rarray
-
-=======
-            #cleanup (remove all negatives values
-            ResetNegatives(InputWorkspace=ws_data,
-                           OutputWorkspace=ws_data,
-                           AddMinimum=0)
-            mtd.deleteWorkspace(ws_histo_data)
-
-        if (subtract_data_bck and (backSubMethod == 2)):
-                
-            #integrate over the x axis in the low axis range specified
-            wks_utility.createIntegratedWorkspace(mtd[ws_histo_data], 
-                                                  ws_histo_data+'_1D',
-                                                  fromXpixel=data_low_res[0],
-                                                  toXpixel=data_low_res[1],
-                                                  fromYpixel=0,
-                                                  toYpixel=255,
-                                                  maxX=maxX,
-                                                  maxY=maxY)
-
-            #for each TOF, get the average counts over the two
-            #background regions (top and bottom)
-            _mt = mtd[ws_histo_data+'_1D']
-            _x_axis = _mt.readX(0)[:]
-            _nbr_tof = len(_x_axis)
-            _tof_range = range(_nbr_tof-1)
-            _back_array = zeros(_nbr_tof-1)
-            _back_array_error = zeros(_nbr_tof-1) 
-            
-            #work on left side
-            _LfromPx = data_back[0]
-            _LtoPx = data_peak[0]
-            #work on right side
-            _RfromPx = data_peak[1]
-            _RtoPx = data_back[1]
-
-            bLeftBack = False            
-            if (_LfromPx < _LtoPx):
-                _Larray = arange(_LtoPx - _LfromPx) + _LfromPx
-                bLeftBack = True
-            
-            bRightBack = False
-            if (_RfromPx < _RtoPx):
-                _Rarray = arange(_RtoPx - _RfromPx) + _RfromPx
-                bRightBack = True
-            
-            if (bLeftBack and bRightBack):
-                _y_px_range = numpy.append(_Larray,_Rarray)
-#                _y_px_range = _y_px_range.flatten()
-            else:
-                if (bLeftBack):
                     _y_px_range = _Larray
                 else:
                     _y_px_range = _Rarray
 
->>>>>>> 6fbfbc46
             for i in _tof_range:
                 _sum = 0.
                 _sum_error = 0.
@@ -554,12 +466,8 @@
                            OutputWorkspace=ws_data,
                            AddMinimum=0)
 
-<<<<<<< HEAD
             if mtd.workspaceExists(ws_histo_data+'_1D'):
                 mtd.deleteWorkspace(ws_histo_data+'_1D')
-=======
-            mtd.deleteWorkspace(ws_histo_data+'_1D')
->>>>>>> 6fbfbc46
 
 #            SumSpectra(InputWorkspace=ws_data, 
 #                       OutputWorkspace='wks_after_back_subtraction_1d')
@@ -574,19 +482,17 @@
                                                   toYpixel=data_peak[1],
                                                   maxX=maxX,
                                                   maxY=maxY)     
-            
             ConvertToMatrixWorkspace(InputWorkspace=ws_data,
                                      OutputWorkspace=ws_data)
-
-<<<<<<< HEAD
+            
+            ConvertToMatrixWorkspace(InputWorkspace=ws_data,
+                                     OutputWorkspace=ws_data)
+
             if mtd.workspaceExists(ws_histo_data):
                 mtd.deleteWorkspace(ws_histo_data)
 
-=======
-
             mtd.deleteWorkspace(ws_histo_data)
 
->>>>>>> 6fbfbc46
         if (NormFlag):
 
             print '-> normalization file is ' + str(normalization_run)
@@ -754,12 +660,6 @@
                                OutputWorkspace=ws_norm_rebinned,
                                AddMinimum=0)
 
-                
-                #Here I need to set to zeros all the negative entries
-                ResetNegatives(InputWorkspace=ws_norm_rebinned,
-                               OutputWorkspace=ws_norm_rebinned,
-                               AddMinimum=0)
-
                 wks_utility.createIntegratedWorkspace(mtd[ws_norm_rebinned], 
                                                       ws_norm_rebinned,
                                                       fromXpixel=norm_low_res[0],
@@ -853,16 +753,11 @@
                       RHSWorkspace='background',
                       OutputWorkspace=ws_norm_rebinned)
 
-<<<<<<< HEAD
                 if mtd.workspaceExists(ws_norm_histo_data+'_1D'):
                     mtd.deleteWorkspace(ws_norm_histo_data+'_1D')
                     
                 if mtd.workspaceExists('background'):                    
                     mtd.deleteWorkspace('background')
-=======
-                mtd.deleteWorkspace(ws_norm_histo_data+'_1D')
-                mtd.deleteWorkspace('background')
->>>>>>> 6fbfbc46
 
                 ResetNegatives(InputWorkspace=ws_norm_rebinned,
                                OutputWorkspace=ws_norm_rebinned,
@@ -887,12 +782,8 @@
                                  WorkspaceToMatch=ws_data,
                                  OutputWorkspace=ws_norm_rebinned)
 
-<<<<<<< HEAD
                 if mtd.workspaceExists(ws_integrated_data):
                     mtd.deleteWorkspace(ws_integrated_data)
-=======
-                mtd.deleteWorkspace(ws_integrated_data)
->>>>>>> 6fbfbc46
 
             #Normalization    
             print '-> Sum spectra'       
@@ -967,12 +858,8 @@
                                             geo_correction=False,
                                             q_binning=[q_min,q_step,q_max])
 
-<<<<<<< HEAD
             if mtd.workspaceExists(ws_integrated_data):
                 mtd.deleteWorkspace(ws_integrated_data)
-=======
-            mtd.deleteWorkspace(ws_integrated_data)
->>>>>>> 6fbfbc46
 
         else:
             ws_data_Q = ws_data + '_Q'
@@ -989,12 +876,8 @@
                                             geo_correction=True,
                                             q_binning=[q_min,q_step,q_max])
 
-<<<<<<< HEAD
             if mtd.workspaceExists(ws_data_scaled):
                 mtd.deleteWorkspace(ws_data_scaled)
-=======
-            mtd.deleteWorkspace(ws_data_scaled)
->>>>>>> 6fbfbc46
 
 
         print '-> replace special values'
@@ -1067,13 +950,10 @@
         if mtd.workspaceExists(ws_data):
             mtd.deleteWorkspace(ws_data)
         
-<<<<<<< HEAD
         if (NormFlag):
             if mtd.workspaceExists(ws_norm_event_data):
                 mtd.deleteWorkspace(ws_norm_event_data)
         
         print
         
-=======
->>>>>>> 6fbfbc46
 mtd.registerPyAlgorithm(RefLReduction())