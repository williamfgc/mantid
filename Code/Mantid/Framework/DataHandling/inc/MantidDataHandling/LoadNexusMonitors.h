--- conflicted
+++ resolved
@@ -74,11 +74,8 @@
     /// Load the logs
     void runLoadLogs(const std::string filename,
         API::MatrixWorkspace_sptr localWorkspace);
-<<<<<<< HEAD
-=======
     bool allMonitorsHaveHistoData(::NeXus::File& file,
                                   const std::vector<std::string>& monitorNames);
->>>>>>> a8378509
     /// is it possible to open the file?
     bool canOpenAsNeXus(const std::string& fname);
 
