--- conflicted
+++ resolved
@@ -107,7 +107,22 @@
       //If it isn't a position or rotation parameter, we can just add it to the list to save directly and move on.
       if(pName != "pos" && pName != "rot")
       {
-        toSave[cID].push_back(boost::make_tuple(pName, pType, pValue));
+        if(pType == "fitting")
+        {
+          //With fitting parameters we do something special (i.e. silly)
+          //We create an entire XML element to be inserted into the output, instead of just giving a single fixed value
+          const FitParameter& fitParam = paramsIt->second->value<FitParameter>();
+          const std::string fpName = fitParam.getFunction() + ":" + fitParam.getName();
+          std::stringstream fpValue;
+          fpValue << "<formula";
+          fpValue <<          " eq=\"" << fitParam.getFormula() << "\"";
+          fpValue <<        " unit=\"" << fitParam.getFormulaUnit() << "\"";
+          fpValue << " result-unit=\"" << fitParam.getResultUnit() << "\"";
+          fpValue << "/>";
+          toSave[cID].push_back(boost::make_tuple(fpName, "fitting", fpValue.str()));
+        }
+        else
+          toSave[cID].push_back(boost::make_tuple(pName, pType, pValue));
       }
     }
 
@@ -166,11 +181,9 @@
     file << " valid-from=\"" << instrument->getValidFromDate().toISO8601String() << "\">\n";
 
     prog.resetNumSteps((int64_t)toSave.size(), 0.6, 1.0);
-    //Iterate through all the parameters we want to save and build an XML
-    //document out of them.
+    //Iterate through all the parameters we want to save and build an XML document out of them.
     for(auto compIt = toSave.begin(); compIt != toSave.end(); ++compIt)
     {
-<<<<<<< HEAD
       if(prog.hasCancellationBeenRequested())
         break;
       prog.report("Saving parameters");
@@ -179,49 +192,6 @@
       const std::string cFullName = cID->getFullName();
       const IDetector* cDet = dynamic_cast<IDetector*>(cID);
       const detid_t cDetID = (cDet) ? cDet->getID() : 0;
-=======
-
-			
-			//Component data
-      const ComponentID cID = boost::get<0>(*paramsIt);
-      const std::string cFullName = cID->getFullName();
-      const IDetector* cDet = dynamic_cast<IDetector*>(cID);
-      const detid_t cDetID = (cDet) ? cDet->getID() : 0;
-      const std::string cDetIDStr = boost::lexical_cast<std::string>(cDetID);
-
-			//Parameter data
-      const std::string pName = boost::get<1>(*paramsIt);
-      const std::string pType = boost::get<2>(*paramsIt);
-      const std::string pValue = boost::get<3>(*paramsIt);
-
-      //A component-link element
-      XML::AutoPtr<XML::Element> compElem = 0;
-
-      /* If an element already exists for a component with this name, re-use it.
-       *
-       * Why are we using an std::map and not simply traversing the DOM? Because
-       * the interface for doing that is painful and horrible to use, and this is
-       * probably faster (but negligably so in this case).
-       *
-       * And lastly, because Poco::XML::NodeList::length() segfaults.
-       */
-      auto compIt = compMap.find(cID);
-      if(compIt != compMap.end())
-      {
-        compElem = (*compIt).second;
-      }
-
-      //One doesn't already exist? Make a new one.
-      if(!compElem)
-      {
-        compElem = xmlDoc->createElement("component-link");
-        rootElem->appendChild(compElem);
-        compMap[cID] = compElem;
-      }
-
-      //Create the parameter element
-      XML::AutoPtr<XML::Element> paramElem = xmlDoc->createElement("parameter");
->>>>>>> 248d17fd
 
       file << "	<component-link";
       if(cDetID != 0)
@@ -229,57 +199,25 @@
       file << " name=\"" << cFullName << "\">\n";
       for(auto paramIt = compIt->second.begin(); paramIt != compIt->second.end(); ++paramIt)
       {
-        const std::string pName = boost::get<0>(*paramIt);
-        const std::string pType = boost::get<1>(*paramIt);
-        const std::string pValue = boost::get<2>(*paramIt);
-
-<<<<<<< HEAD
-        file << "		<parameter name=\"" << pName << "\"" << (pType == "string" ? " type = \"string\"" : "") << ">\n";
-        file << "			<value val=\"" << pValue << "\"/>\n";
-        file << "		</parameter>\n";
+        const std::string pName = paramIt->get<0>();
+        const std::string pType = paramIt->get<1>();
+        const std::string pValue = paramIt->get<2>();
+
+        //With fitting parameters, we're actually inserting an entire element, as constructed above
+        if(pType == "fitting")
+        {
+          file << "		<parameter name=\"" << pName << "\" type=\"fitting\" >\n";
+          file << "   " << pValue << "\n";
+          file << "		</parameter>\n";
+        }
+        else
+        {
+          file << "		<parameter name=\"" << pName << "\"" << (pType == "string" ? " type=\"string\"" : "") << ">\n";
+          file << "			<value val=\"" << pValue << "\"/>\n";
+          file << "		</parameter>\n";
+        }
       }
       file << "	</component-link>\n";
-=======
-
-			if(pType == "fitting")
-			{
-				// We need some parameter information as function, formula, units, and result units
-				auto param = params->get(cID,pName,pType);
-				const Mantid::Geometry::FitParameter& fitParam = param->value<FitParameter>();
-
-				// For fitting parameters we specify their type
-				paramElem->setAttribute("name", std::string(fitParam.getFunction()+":"+fitParam.getName()));
-				paramElem->setAttribute("type", pType);
-
-				XML::AutoPtr<XML::Element> formulaElem = xmlDoc->createElement("formula");
-				formulaElem->setAttribute("eq", fitParam.getFormula());
-				formulaElem->setAttribute("unit", fitParam.getFormulaUnit());
-				formulaElem->setAttribute("result-unit", fitParam.getResultUnit());
-
-				//Insert the elements into the document
-				compElem->appendChild(paramElem);
-				paramElem->appendChild(formulaElem);
-			}
-			else
-			{
-				paramElem->setAttribute("name", pName);
-
-				//For strings, we specify their type.
-				if(pType == "string")
-				{
-					paramElem->setAttribute("type", "string");
-				}
-				XML::AutoPtr<XML::Element> valueElem = xmlDoc->createElement("value");
-				valueElem->setAttribute("val", pValue);
-
-				//Insert the elements into the document
-				compElem->appendChild(paramElem);
-				paramElem->appendChild(valueElem);
-			}
-
-
-      progress((double)std::distance(toSave.begin(), paramsIt) / (double)progressSteps * 0.6 + 0.3, "Building XML graph");
->>>>>>> 248d17fd
     }
     file << "</parameter-file>\n";
 
