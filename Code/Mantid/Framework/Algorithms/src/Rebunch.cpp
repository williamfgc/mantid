/*WIKI* 

 The algorithm rebins data by adding together ''n_bunch'' successive bins.

<<<<<<< HEAD
*WIKI*/
/*WIKI_USAGE*
'''Python'''
 Rebunch("InWS, "OutWS", "3")
*WIKI_USAGE*/
=======
 ==Usage==

 '''Python'''
 Rebunch("InWS, "OutWS", "3")


 *WIKI*/
>>>>>>> e37a2202
//----------------------------------------------------------------------
// Includes
//----------------------------------------------------------------------
#include "MantidAlgorithms/Rebunch.h"
#include "MantidAPI/Workspace.h"

#include <sstream>
#include <numeric>
#include <cmath>
#include "MantidKernel/BoundedValidator.h"

namespace Mantid
{
  namespace Algorithms
  {

    // Register the class into the algorithm factory
    DECLARE_ALGORITHM(Rebunch)

    /// Sets documentation strings for this algorithm
    void Rebunch::initDocs()
    {
      this->setWikiSummary("Rebins data by adding together ''n_bunch'' successive bins.");
      this->setOptionalMessage("Rebins data by adding together 'n_bunch' successive bins.");
    }

    using namespace Kernel;
    using API::WorkspaceProperty;
    using API::MatrixWorkspace_const_sptr;
    using API::MatrixWorkspace;

    /** Initialisation method. Declares properties to be used in algorithm.
     *
     */
    void Rebunch::init()
    {
      declareProperty(new WorkspaceProperty<MatrixWorkspace>("InputWorkspace", "", Direction::Input),
          "The input workspace");
      declareProperty(new WorkspaceProperty<MatrixWorkspace>("OutputWorkspace", "", Direction::Output),
          "The result of rebinning");

      auto mustBePositive = boost::make_shared<BoundedValidator<int> >();
      mustBePositive->setLower(1);
      declareProperty("NBunch", 1, mustBePositive,
          "The number of bins that will be summed in each bunch");
    }

    /** Executes the rebin algorithm
     *
     *  @throw runtime_error Thrown if
     */
    void Rebunch::exec()
    {
      // retrieve the properties
      int n_bunch = getProperty("NBunch");

      // Get the input workspace
      MatrixWorkspace_const_sptr inputW = getProperty("InputWorkspace");

      bool dist = inputW->isDistribution();

      // workspace independent determination of length
      int histnumber = static_cast<int>(inputW->size() / inputW->blocksize());

      int size_x = static_cast<int>(inputW->readX(0).size());
      int size_y = static_cast<int>(inputW->readY(0).size());

      //signal is the same length for histogram and point data
      int ny = (size_y / n_bunch);
      if (size_y % n_bunch > 0)
        ny += 1;
      // default is for hist
      int nx = ny + 1;
      bool point = false;
      if (size_x == size_y)
      {
        point = true;
        nx = ny;
      }

      // make output Workspace the same type is the input, but with new length of signal array
      API::MatrixWorkspace_sptr outputW = API::WorkspaceFactory::Instance().create(inputW, histnumber,
          nx, ny);

      int progress_step = histnumber / 100;
      if (progress_step == 0)
        progress_step = 1;
      PARALLEL_FOR2(inputW,outputW)
      for (int hist = 0; hist < histnumber; hist++)
      {
        PARALLEL_START_INTERUPT_REGION

        // get const references to input Workspace arrays (no copying)
        const MantidVec& XValues = inputW->readX(hist);
        const MantidVec& YValues = inputW->readY(hist);
        const MantidVec& YErrors = inputW->readE(hist);

        //get references to output workspace data (no copying)
        MantidVec& XValues_new = outputW->dataX(hist);
        MantidVec& YValues_new = outputW->dataY(hist);
        MantidVec& YErrors_new = outputW->dataE(hist);

        // output data arrays are implicitly filled by function
        if (point)
        {
          rebunch_point(XValues, YValues, YErrors, XValues_new, YValues_new, YErrors_new, n_bunch);
        }
        else
        {
          rebunch_hist(XValues, YValues, YErrors, XValues_new, YValues_new, YErrors_new, n_bunch, dist);
        }

        if (hist % progress_step == 0)
        {
          progress(double(hist) / histnumber);
          interruption_point();
        }
      PARALLEL_END_INTERUPT_REGION
    }
    PARALLEL_CHECK_INTERUPT_REGION
    outputW->isDistribution(dist);

    // Copy units
    if (outputW->getAxis(0)->unit().get())
      outputW->getAxis(0)->unit() = inputW->getAxis(0)->unit();
    try
    {
      if (inputW->getAxis(1)->unit().get())
        outputW->getAxis(1)->unit() = inputW->getAxis(1)->unit();
    } catch (Exception::IndexError&)
    {
      // OK, so this isn't a Workspace2D
    }

    // Assign it to the output workspace property
    setProperty("OutputWorkspace", outputW);

    return;
  }

  /** Rebunches histogram data data according to n_bunch input
   *
   * @param xold :: old x array of data
   * @param xnew :: new x array of data
   * @param yold :: old y array of data
   * @param ynew :: new y array of data
   * @param eold :: old error array of data
   * @param enew :: new error array of data
   * @param n_bunch :: number of data points to bunch together for each new point
   * @param distribution :: flag defining if distribution data (1) or not (0)
   * @throw runtime_error Thrown if algorithm cannot execute
   * @throw invalid_argument Thrown if input to function is incorrect
   **/
  void Rebunch::rebunch_hist(const std::vector<double>& xold, const std::vector<double>& yold,
      const std::vector<double>& eold, std::vector<double>& xnew, std::vector<double>& ynew,
      std::vector<double>& enew, const size_t n_bunch, const bool distribution)
  {
    size_t i, j;
    double width;
    size_t size_x = xold.size();
    size_t size_y = yold.size();
    double ysum, esum;
    size_t hi_index = size_x - 1;
    size_t wbins = size_y / n_bunch;
    size_t rem = size_y % n_bunch;

    int i_in = 0;
    j = 0;
    while (j < wbins)
    {
      ysum = 0.0;
      esum = 0.0;
      for (i = 1; i <= n_bunch; i++)
      {
        if (distribution)
        {
          width = xold[i_in + 1] - xold[i_in];
          ysum += yold[i_in] * width;
          esum += eold[i_in] * eold[i_in] * width * width;
          i_in++;
        }
        else
        {
          ysum += yold[i_in];
          esum += eold[i_in] * eold[i_in];
          i_in++;
        }
      }
      //average contributing x values
      ynew[j] = ysum;
      enew[j] = sqrt(esum);
      j++;
    }
    if (rem != 0)
    {
      ysum = 0.0;
      esum = 0.0;
      for (i = 1; i <= rem; i++)
      {
        if (distribution)
        {
          width = xold[i_in + 1] - xold[i_in];
          ysum += yold[i_in] * width;
          esum += eold[i_in] * eold[i_in] * width * width;
          i_in++;
        }
        else
        {
          ysum += yold[i_in];
          esum += eold[i_in] * eold[i_in];
          i_in++;
        }
      }
      ynew[j] = ysum;
      enew[j] = sqrt(esum);
    }

    j = 0;
    xnew[j] = xold[0];
    j++;
    for (i = n_bunch; i < hi_index; i += n_bunch)
    {
      xnew[j] = xold[i];
      j++;
    }
    xnew[j] = xold[hi_index];

    if (distribution)
      for (i = 0; i < ynew.size(); i++)
      {
        width = xnew[i + 1] - xnew[i];
        ynew[i] = ynew[i] / width;
        enew[i] = enew[i] / width;
      }
  }

  /** Rebunches point data data according to n_bunch input
   *
   * @param xold :: old x array of data
   * @param xnew :: new x array of data
   * @param yold :: old y array of data
   * @param ynew :: new y array of data
   * @param eold :: old error array of data
   * @param enew :: new error array of data
   * @param n_bunch :: number of data points to bunch together for each new point
   * @throw runtime_error Thrown if algorithm cannot execute
   * @throw invalid_argument Thrown if input to function is incorrect
   **/

  void Rebunch::rebunch_point(const std::vector<double>& xold, const std::vector<double>& yold,
      const std::vector<double>& eold, std::vector<double>& xnew, std::vector<double>& ynew,
      std::vector<double>& enew, const int n_bunch)
  {
    int i, j;
    int size_y = static_cast<int>(yold.size());
    double xsum, ysum, esum;
    int wbins = size_y / n_bunch;
    int rem = size_y % n_bunch;

    int i_in = 0;
    j = 0;
    while (j < wbins)
    {
      xsum = 0.0;
      ysum = 0.0;
      esum = 0.0;
      for (i = 1; i <= n_bunch; i++)
      {
        xsum += xold[i_in];
        ysum += yold[i_in];
        esum += eold[i_in] * eold[i_in];
        i_in++;
      }
      //average contributing x values
      xnew[j] = xsum / (double) n_bunch;
      ynew[j] = ysum / (double) n_bunch;
      enew[j] = sqrt(esum) / (double) n_bunch;
      j++;
    }
    if (rem != 0)
    {
      xsum = 0.0;
      ysum = 0.0;
      esum = 0.0;
      for (i = 1; i <= rem; i++)
      {
        xsum += xold[i_in];
        ysum += yold[i_in];
        esum += eold[i_in] * eold[i_in];
        i_in++;
      }
      xnew[j] = xsum / (double) rem;
      ynew[j] = ysum / (double) rem;
      enew[j] = sqrt(esum) / (double) rem;
    }

  }

} // namespace Algorithm
} // namespace Mantid
<|MERGE_RESOLUTION|>--- conflicted
+++ resolved
@@ -1,22 +1,12 @@
 /*WIKI* 
 
- The algorithm rebins data by adding together ''n_bunch'' successive bins.
-
-<<<<<<< HEAD
+The algorithm rebins data by adding together ''n_bunch'' successive bins.
+
 *WIKI*/
 /*WIKI_USAGE*
 '''Python'''
  Rebunch("InWS, "OutWS", "3")
 *WIKI_USAGE*/
-=======
- ==Usage==
-
- '''Python'''
- Rebunch("InWS, "OutWS", "3")
-
-
- *WIKI*/
->>>>>>> e37a2202
 //----------------------------------------------------------------------
 // Includes
 //----------------------------------------------------------------------
