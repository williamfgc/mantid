#ifndef REMOTEJOBMANAGERFACTORYTEST_H_
#define REMOTEJOBMANAGERFACTORYTEST_H_

#include "MantidAPI/RemoteJobManagerFactory.h"
#include "MantidKernel/ConfigService.h"
#include "MantidKernel/FacilityInfo.h"

using namespace Mantid::API;

// Just a minimal implementation of IRemoteJobManager, sufficient for the
// factory
// TODO: use gmock for this
class FakeJM : public IRemoteJobManager {
public:
  virtual void authenticate(const std::string & /*username*/,
                            const std::string & /*password*/) {}

  virtual std::string submitRemoteJob(const std::string & /*transactionID*/,
                                      const std::string & /*runnable*/,
                                      const std::string & /*param*/,
                                      const std::string & /*taskName*/ = "",
                                      const int /*numNodes*/ = 1,
                                      const int /*coresPerNode*/ = 1) {
    return "";
  }

  virtual void downloadRemoteFile(const std::string & /*transactionID*/,
                                  const std::string & /*remoteFileName*/,
                                  const std::string & /*localFileName*/) {}

  virtual std::vector<RemoteJobInfo> queryAllRemoteJobs() const {
    return std::vector<RemoteJobInfo>();
  }

  virtual std::vector<std::string>
  queryRemoteFile(const std::string & /*transactionID*/) const {
    return std::vector<std::string>();
  }

  virtual RemoteJobInfo queryRemoteJob(const std::string & /*jobID*/) const {
    return RemoteJobInfo();
  }

  virtual std::string startRemoteTransaction() { return ""; }

  virtual void stopRemoteTransaction(const std::string & /*transactionID*/) {}

  virtual void abortRemoteJob(const std::string & /*jobID*/) {}

  virtual void uploadRemoteFile(const std::string & /*transactionID*/,
                                const std::string & /*remoteFileName*/,
                                const std::string & /*localFileName*/) {}
};

class TestJMDeriv : public TestJM {};

class TestJM3 : public TestJMDeriv {};

DECLARE_REMOTEJOBMANAGER(TestJM)
DECLARE_REMOTEJOBMANAGER(TestJMDeriv)
DECLARE_REMOTEJOBMANAGER(TestJM3)

class RemoteJobManagerFactoryTest : public CxxTest::TestSuite {
public:
  void test_unsubscribeDeclared() {
    // subscribed with DECLARE_...
    TS_ASSERT_THROWS_NOTHING(
        Mantid::API::RemoteJobManagerFactory::Instance().unsubscribe("TestJM"));
    TS_ASSERT_THROWS_NOTHING(
        Mantid::API::RemoteJobManagerFactory::Instance().unsubscribe(
            "TestJMDeriv"));
    TS_ASSERT_THROWS_NOTHING(
        Mantid::API::RemoteJobManagerFactory::Instance().unsubscribe(
            "TestJM3"));
  }

  void test_unsubscribed() {
    IRemoteJobManager_sptr jobManager;
    TSM_ASSERT_THROWS(
        "create() with inexistent and unsubscribed class should "
        "throw",
        jobManager = RemoteJobManagerFactory::Instance().create("Inexistent"),
        std::runtime_error);

    TSM_ASSERT_THROWS("create() with unsubscribed class should throw",
                      jobManager =
                          RemoteJobManagerFactory::Instance().create("FakeJM"),
                      std::runtime_error);
  }

  // minimal positive test
<<<<<<< HEAD
  void test_createFakeJM() {
    RemoteJobManagerFactory::Instance().subscribe<FakeJM>("FakeJM");
=======
  void test_createTestJM() {
    TS_ASSERT_THROWS_NOTHING(
        RemoteJobManagerFactory::Instance().subscribe<TestJM>("TestJM"));
>>>>>>> bd6dad79
    // throws not found cause it is not in facilities.xml, but otherwise fine
    TSM_ASSERT_THROWS(
        "create() with class name that is not defined in facilities should "
        "throw",
        jm = Mantid::API::RemoteJobManagerFactory::Instance().create("FakeJM"),
        Mantid::Kernel::Exception::NotFoundError);
  }

  void test_exists() {
    // a bit of stress, unsubscribe after being subscribed with DECLARE_...,
    // then subscribe and the unsubscribe again
    TS_ASSERT_THROWS_NOTHING(
        Mantid::API::RemoteJobManagerFactory::Instance().unsubscribe("TestJM"));
    TS_ASSERT_THROWS_NOTHING(
        Mantid::API::RemoteJobManagerFactory::Instance().subscribe<TestJM>(
            "TestJM"));

    std::vector<std::string> keys =
        Mantid::API::RemoteJobManagerFactory::Instance().getKeys();
    size_t count = keys.size();

    TS_ASSERT_THROWS(
        Mantid::API::RemoteJobManagerFactory::Instance().subscribe<TestJM>(
            "TestJM"),
        std::runtime_error);
    TS_ASSERT_THROWS_NOTHING(
        Mantid::API::RemoteJobManagerFactory::Instance().unsubscribe("TestJM"));
    TS_ASSERT_THROWS_NOTHING(
        Mantid::API::RemoteJobManagerFactory::Instance().subscribe<TestJM>(
            "TestJM"));

    TS_ASSERT_THROWS_NOTHING(
        Mantid::API::RemoteJobManagerFactory::Instance().subscribe<TestJMDeriv>(
            "TestJMDeriv"));
    TS_ASSERT_THROWS_NOTHING(
        Mantid::API::RemoteJobManagerFactory::Instance().subscribe<TestJMDeriv>(
            "TestJM3"));

    TS_ASSERT(
        Mantid::API::RemoteJobManagerFactory::Instance().exists("TestJM"));
    TS_ASSERT(
        Mantid::API::RemoteJobManagerFactory::Instance().exists("TestJMDeriv"));
    TS_ASSERT(
        Mantid::API::RemoteJobManagerFactory::Instance().exists("TestJM3"));

    // these are not in the facilities file
    TS_ASSERT_THROWS(
        jm = Mantid::API::RemoteJobManagerFactory::Instance().create("TestJM"),
        std::runtime_error);
    TS_ASSERT_THROWS(
        jm = Mantid::API::RemoteJobManagerFactory::Instance().create(
            "TestJMDeriv"),
        std::runtime_error);

    keys = Mantid::API::RemoteJobManagerFactory::Instance().getKeys();
    size_t after = keys.size();

    TS_ASSERT_EQUALS(count + 2, after);

    TS_ASSERT_THROWS_NOTHING(
        Mantid::API::RemoteJobManagerFactory::Instance().unsubscribe("TestJM"));
    TS_ASSERT_THROWS_NOTHING(
        Mantid::API::RemoteJobManagerFactory::Instance().unsubscribe(
            "TestJMDeriv"));
    TS_ASSERT_THROWS_NOTHING(
        Mantid::API::RemoteJobManagerFactory::Instance().unsubscribe(
            "TestJM3"));

    keys = Mantid::API::RemoteJobManagerFactory::Instance().getKeys();
    size_t newCount = keys.size();

    TS_ASSERT_EQUALS(after - 3, newCount);
  }

  // this must fail, resource not found in the current facility
  void test_createAlienResource() {
    // save facility, do this before any changes
    const Mantid::Kernel::FacilityInfo &prevFac =
        Mantid::Kernel::ConfigService::Instance().getFacility();

    Mantid::Kernel::ConfigService::Instance().setFacility(ISISFac);
    TSM_ASSERT_THROWS(
        "create() with " + FermiName + "in a facility other than " + SNSFac +
            " should fail",
        jm = Mantid::API::RemoteJobManagerFactory::Instance().create(FermiName),
        Mantid::Kernel::Exception::NotFoundError);

    Mantid::Kernel::ConfigService::Instance().setFacility(SNSFac);
    TSM_ASSERT_THROWS(
        "create() with " + SCARFName + "in a facility other than " + ISISFac +
            " should fail",
        Mantid::API::IRemoteJobManager_sptr jobManager =
            Mantid::API::RemoteJobManagerFactory::Instance().create(SCARFName),
        Mantid::Kernel::Exception::NotFoundError);

    // restore facility, always do this at the end
    Mantid::Kernel::ConfigService::Instance().setFacility(prevFac.name());
  }

  // a simple positive test, meant to be moved to the job managers tests as
  // these are added
  void test_createRemoteManagers() {
    // save facility, do this before any changes
    const Mantid::Kernel::FacilityInfo &prevFac =
        Mantid::Kernel::ConfigService::Instance().getFacility();

    Mantid::Kernel::ConfigService::Instance().setFacility("SNS");
<<<<<<< HEAD
    // These two create should throw a NotFoundError because the
    // RemoteJobManager classes are missing and have not done a
    // DECLARE_REMOTEJOBMANAGER. A positive test is done in the tests
    // of the job managers
    TSM_ASSERT_THROWS(
        "create() with " + FermiName +
            " should throw because its job manager is not declared",
        Mantid::API::IRemoteJobManager_sptr jobManager =
            Mantid::API::RemoteJobManagerFactory::Instance().create("Fermi"),
        Mantid::Kernel::Exception::NotFoundError);

    Mantid::Kernel::ConfigService::Instance().setFacility("ISIS");
    TSM_ASSERT_THROWS(
        "create() with " + SCARFName +
            " should throw because its job manager is not declared",
        Mantid::API::IRemoteJobManager_sptr jobManager =
            Mantid::API::RemoteJobManagerFactory::Instance().create(
                "SCARF@STFC"),
        Mantid::Kernel::Exception::NotFoundError);
=======
    // TODO: at the moment this throws a NotFoundError for Fermi
    // because the RemoteJobManager class for the Mantid web service
    // API is missing and there is no DECLARE_REMOTEJOBMANAGER for
    // it. Change this (move to the MantidAPIWebServiceJobManager unit test)
    // when that is done (ticket #11391 etc.)
    TS_ASSERT_THROWS(
        Mantid::API::IRemoteJobManager_sptr jobManager =
            Mantid::API::RemoteJobManagerFactory::Instance().create("Fermi"),
        Mantid::Kernel::Exception::NotFoundError);
    // Important: don't feel tempted to use this job manager, it will
    // interact/send jobs to the actual cluster and will only work
    // within SNS.
>>>>>>> bd6dad79

    // restore facility, always do this at the end
    Mantid::Kernel::ConfigService::Instance().setFacility(prevFac.name());
  }

private:
  Mantid::API::IRemoteJobManager_sptr jm;

  static const std::string SNSFac;
  static const std::string ISISFac;
  static const std::string FermiName;
  static const std::string SCARFName;
};

const std::string RemoteJobManagerFactoryTest::SNSFac = "SNS";
const std::string RemoteJobManagerFactoryTest::ISISFac = "ISIS";
const std::string RemoteJobManagerFactoryTest::FermiName = "Fermi";
const std::string RemoteJobManagerFactoryTest::SCARFName = "SCARF@STFC";

#endif /* REMOTEJOBMANAGERFACTORYTEST_H_ */<|MERGE_RESOLUTION|>--- conflicted
+++ resolved
@@ -89,14 +89,8 @@
   }
 
   // minimal positive test
-<<<<<<< HEAD
   void test_createFakeJM() {
     RemoteJobManagerFactory::Instance().subscribe<FakeJM>("FakeJM");
-=======
-  void test_createTestJM() {
-    TS_ASSERT_THROWS_NOTHING(
-        RemoteJobManagerFactory::Instance().subscribe<TestJM>("TestJM"));
->>>>>>> bd6dad79
     // throws not found cause it is not in facilities.xml, but otherwise fine
     TSM_ASSERT_THROWS(
         "create() with class name that is not defined in facilities should "
@@ -204,7 +198,7 @@
         Mantid::Kernel::ConfigService::Instance().getFacility();
 
     Mantid::Kernel::ConfigService::Instance().setFacility("SNS");
-<<<<<<< HEAD
+
     // These two create should throw a NotFoundError because the
     // RemoteJobManager classes are missing and have not done a
     // DECLARE_REMOTEJOBMANAGER. A positive test is done in the tests
@@ -224,20 +218,6 @@
             Mantid::API::RemoteJobManagerFactory::Instance().create(
                 "SCARF@STFC"),
         Mantid::Kernel::Exception::NotFoundError);
-=======
-    // TODO: at the moment this throws a NotFoundError for Fermi
-    // because the RemoteJobManager class for the Mantid web service
-    // API is missing and there is no DECLARE_REMOTEJOBMANAGER for
-    // it. Change this (move to the MantidAPIWebServiceJobManager unit test)
-    // when that is done (ticket #11391 etc.)
-    TS_ASSERT_THROWS(
-        Mantid::API::IRemoteJobManager_sptr jobManager =
-            Mantid::API::RemoteJobManagerFactory::Instance().create("Fermi"),
-        Mantid::Kernel::Exception::NotFoundError);
-    // Important: don't feel tempted to use this job manager, it will
-    // interact/send jobs to the actual cluster and will only work
-    // within SNS.
->>>>>>> bd6dad79
 
     // restore facility, always do this at the end
     Mantid::Kernel::ConfigService::Instance().setFacility(prevFac.name());
