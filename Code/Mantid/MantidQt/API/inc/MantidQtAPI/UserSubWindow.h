#ifndef MANTIDQT_API_USERSUBWINDOW_H_
#define MANTIDQT_API_USERSUBWINDOW_H_


/* Used to register classes into the factory. Creates a global object in an
* anonymous namespace. The object itself does nothing, but the comma operator
* is used in the call to its constructor to effect a call to the factory's
* subscribe method.
*/
#define DECLARE_SUBWINDOW(classname) \
  namespace { \
    Mantid::Kernel::RegistrationHelper \
    register_subwindow_##classname \
    (((MantidQt::API::UserSubWindowFactory::Instance().subscribe<classname>()), 0)); \
  }

//----------------------------------
// Includes
//----------------------------------
#include "DllOption.h"
#include "InterfaceFactory.h"
#include "PythonRunner.h"

#include <QWidget>
#include <QStringList>
#include <QLabel>
#include <set>

//----------------------------------
// Qt Forward declarations
//----------------------------------

//----------------------------------
// Mantid Forward declarations
//----------------------------------

//Top-level namespace for this library
namespace MantidQt
{
  namespace MantidWidgets 
  {
  class FitPropertyBrowser;
  }

namespace API 
{

//----------------------------------
// Forward declarations
//----------------------------------
class InterfaceManager;



/** 
    This is the base class all customised user interfaces that do not wish to be tied
    to a specific Mantid algorithm but rather customised for user's requirements

    @author Martyn Gigg, Tessella Support Services plc
    @date 18/03/2009

    Copyright &copy; 2009 ISIS Rutherford Appleton Laboratory & NScD Oak Ridge National Laboratory

    This file is part of Mantid.

    Mantid is free software; you can redistribute it and/or modify
    it under the terms of the GNU General Public License as published by
    the Free Software Foundation; either version 3 of the License, or
    (at your option) any later version.

    Mantid is distributed in the hope that it will be useful,
    but WITHOUT ANY WARRANTY; without even the implied warranty of
    MERCHANTABILITY or FITNESS FOR A PARTICULAR PURPOSE.  See the
    GNU General Public License for more details.

    You should have received a copy of the GNU General Public License
    along with this program.  If not, see <http://www.gnu.org/licenses/>.

    File change history is stored at: <https://github.com/mantidproject/mantid>
    Code Documentation is available at: <http://doxygen.mantidproject.org>    
*/
class EXPORT_OPT_MANTIDQT_API UserSubWindow : public QWidget
{
  Q_OBJECT

public:
  /// Name of the interface
  static std::string name() { return "UserSubWindow::name() default Reimplement static name() method."; }
  /// A list of aliases
  static std::set<std::string> aliases() { return std::set<std::string>(); }

public:
  /// DefaultConstructor
  UserSubWindow(QWidget* parent = 0);
  /// Destructor
  virtual ~UserSubWindow();
  /// Create the layout of the widget. Can only be called once.
  void initializeLayout();
  /// Run local Python init code. Calls overridable function in specialized interface
  void initializeLocalPython();
  /// Is this dialog initialized
  bool isInitialized() const;
  /// Has the Python initialization function been run
  bool isPyInitialized() const;
  
  // Returns the name of the interface
  QString interfaceName() const;

signals:
  /// Emitted to start a (generally small) script running
  void runAsPythonScript(const QString& code, bool);

<<<<<<< HEAD
  ///Connects MantidPlot up with the muon analysis custom interface and in turn the fitPropertyBrowser. (Emitted when a new graph is created).
  void fittingRequested(MantidQt::MantidWidgets::FitPropertyBrowser*, const QString&);
=======
  /// Change the plot style/color
  void setAsPlotType(const QStringList & plotDetails);

  /// Thrown to attach PP tool to the plot with given name
  void activatePPTool(const QString& plotName);

  /// Thrown when used fit property browser should be changed to given one
  void setFitPropertyBrowser(MantidQt::MantidWidgets::FitPropertyBrowser* browser);

  void closeGraph(const QString & wsName);
  void hideGraphs(const QString & exception = ""); // wsName
  void showGraphs();

  void hideToolbars();
  void showToolbars();
>>>>>>> 02fffbe2
  
protected:
  /**@name Virtual Functions */
  //@{
  /// To be overridden to set the appropriate layout
  virtual void initLayout() = 0;
  /// Run local Python setup code
  virtual void initLocalPython() {}
  //@}
  
  /// Raise a dialog box giving some information
  void showInformationBox(const QString & message) const;
  
  /// Run a piece of python code and return any output that was written to stdout
  QString runPythonCode(const QString & code, bool no_output = false);
  QString openFileDialog(const bool save, const QStringList &exts);
  QLabel* newValidator(QWidget *parent);

private:
  // This is so that it can set the name
  // I can't pass anything as an argument to the constructor as I am using
  // the DynamicFactory
  friend class InterfaceManager;

  /// Set the interface name
  void setInterfaceName(const QString & iface_name);
  /// Has this already been initialized
  bool m_bIsInitialized;
  /// Has the python initialization been run
  bool m_isPyInitialized;
  /// Store the name of the interface
  QString m_ifacename;

  /// Python executor
  PythonRunner m_pythonRunner;
};

}
}

#endif //MANTIDQT_API_USERSUBWINDOW_H_<|MERGE_RESOLUTION|>--- conflicted
+++ resolved
@@ -110,26 +110,11 @@
   /// Emitted to start a (generally small) script running
   void runAsPythonScript(const QString& code, bool);
 
-<<<<<<< HEAD
-  ///Connects MantidPlot up with the muon analysis custom interface and in turn the fitPropertyBrowser. (Emitted when a new graph is created).
-  void fittingRequested(MantidQt::MantidWidgets::FitPropertyBrowser*, const QString&);
-=======
-  /// Change the plot style/color
-  void setAsPlotType(const QStringList & plotDetails);
-
   /// Thrown to attach PP tool to the plot with given name
   void activatePPTool(const QString& plotName);
 
   /// Thrown when used fit property browser should be changed to given one
   void setFitPropertyBrowser(MantidQt::MantidWidgets::FitPropertyBrowser* browser);
-
-  void closeGraph(const QString & wsName);
-  void hideGraphs(const QString & exception = ""); // wsName
-  void showGraphs();
-
-  void hideToolbars();
-  void showToolbars();
->>>>>>> 02fffbe2
   
 protected:
   /**@name Virtual Functions */
