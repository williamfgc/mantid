<?xml version="1.0" encoding="UTF-8"?>
<ui version="4.0">
 <class>ConvertToEnergy</class>
 <widget class="QWidget" name="ConvertToEnergy">
  <property name="geometry">
   <rect>
    <x>0</x>
    <y>0</y>
    <width>621</width>
    <height>746</height>
   </rect>
  </property>
  <property name="windowTitle">
   <string>Convert To Energy Transfer</string>
  </property>
  <layout class="QVBoxLayout" name="verticalLayout_20">
   <property name="topMargin">
    <number>9</number>
   </property>
   <item>
    <widget class="QTabWidget" name="tabWidget">
     <property name="sizePolicy">
      <sizepolicy hsizetype="Expanding" vsizetype="Expanding">
       <horstretch>0</horstretch>
       <verstretch>0</verstretch>
      </sizepolicy>
     </property>
     <property name="styleSheet">
      <string notr="true"/>
     </property>
     <property name="currentIndex">
      <number>0</number>
     </property>
     <property name="iconSize">
      <size>
       <width>14</width>
       <height>14</height>
      </size>
     </property>
     <widget class="QWidget" name="tabEnergyTransfer">
      <attribute name="title">
       <string>Energy Transfer</string>
      </attribute>
      <layout class="QVBoxLayout" name="verticalLayout_2">
       <item>
        <layout class="QHBoxLayout" name="horizontalLayout_27">
         <property name="topMargin">
          <number>0</number>
         </property>
         <item>
          <widget class="QLabel" name="label_2">
           <property name="text">
            <string>Instrument</string>
           </property>
          </widget>
         </item>
         <item>
          <widget class="MantidQt::MantidWidgets::InstrumentSelector" name="cbInst">
           <property name="techniques">
            <stringlist>
             <string>TOF Direct Geometry Spectroscopy</string>
             <string>TOF Indirect Geometry Spectroscopy</string>
            </stringlist>
           </property>
          </widget>
         </item>
         <item>
          <widget class="QStackedWidget" name="swInstrument">
           <property name="lineWidth">
            <number>0</number>
           </property>
           <property name="currentIndex">
            <number>1</number>
           </property>
           <widget class="QWidget" name="page">
            <layout class="QHBoxLayout" name="horizontalLayout_16">
             <item>
              <spacer name="horizontalSpacer_3">
               <property name="orientation">
                <enum>Qt::Horizontal</enum>
               </property>
               <property name="sizeType">
                <enum>QSizePolicy::Expanding</enum>
               </property>
               <property name="sizeHint" stdset="0">
                <size>
                 <width>40</width>
                 <height>10</height>
                </size>
               </property>
              </spacer>
             </item>
            </layout>
           </widget>
           <widget class="QWidget" name="page_2">
            <layout class="QHBoxLayout" name="horizontalLayout">
             <item>
              <layout class="QHBoxLayout" name="horizontalLayout_2">
               <property name="spacing">
                <number>6</number>
               </property>
               <property name="sizeConstraint">
                <enum>QLayout::SetDefaultConstraint</enum>
               </property>
               <item>
                <widget class="QLabel" name="lbAnalyser">
                 <property name="text">
                  <string>Analyser</string>
                 </property>
                </widget>
               </item>
               <item>
                <widget class="QComboBox" name="cbAnalyser">
                 <property name="toolTip">
                  <string>Select Analyser bank to use.</string>
                 </property>
                </widget>
               </item>
               <item>
                <widget class="QLabel" name="lbReflection">
                 <property name="text">
                  <string>Reflection</string>
                 </property>
                </widget>
               </item>
               <item>
                <widget class="QComboBox" name="cbReflection">
                 <property name="toolTip">
                  <string>Select Reflection used for experiment(s).</string>
                 </property>
                </widget>
               </item>
              </layout>
             </item>
            </layout>
           </widget>
          </widget>
         </item>
        </layout>
       </item>
       <item>
        <widget class="QGroupBox" name="gbExperiment">
         <property name="title">
          <string>Input Files</string>
         </property>
         <layout class="QVBoxLayout" name="verticalLayout">
          <property name="spacing">
           <number>0</number>
          </property>
          <property name="margin">
           <number>0</number>
          </property>
          <item>
           <widget class="QStackedWidget" name="swInputFiles">
            <property name="lineWidth">
             <number>0</number>
            </property>
            <property name="currentIndex">
             <number>1</number>
            </property>
            <widget class="QWidget" name="page_3">
             <layout class="QVBoxLayout" name="verticalLayout_32">
              <item>
               <layout class="QHBoxLayout" name="runFilesLay">
                <property name="spacing">
                 <number>9</number>
                </property>
                <property name="topMargin">
                 <number>9</number>
                </property>
                <property name="bottomMargin">
                 <number>6</number>
                </property>
                <item>
                 <widget class="MantidQt::MantidWidgets::MWRunFiles" name="runFiles">
                  <property name="label" stdset="0">
                   <string>Runs          </string>
                  </property>
                 </widget>
                </item>
                <item>
                 <widget class="QCheckBox" name="ckSumSpecs">
                  <property name="text">
                   <string>Sum</string>
                  </property>
                 </widget>
                </item>
               </layout>
              </item>
              <item>
               <widget class="MantidQt::MantidWidgets::MWRunFiles" name="mapFile">
                <property name="findRunFiles" stdset="0">
                 <bool>false</bool>
                </property>
                <property name="label" stdset="0">
                 <string>Map File     </string>
                </property>
                <property name="multipleFiles" stdset="0">
                 <bool>false</bool>
                </property>
                <property name="optional" stdset="0">
                 <bool>true</bool>
                </property>
                <property name="algorithmAndProperty" stdset="0">
                 <string>GroupDetectors|MapFile</string>
                </property>
               </widget>
              </item>
              <item>
               <widget class="MantidQt::MantidWidgets::MWRunFiles" name="whiteBeamFile">
                <property name="label" stdset="0">
                 <string>Detector Vanadium</string>
                </property>
                <property name="multipleFiles" stdset="0">
                 <bool>false</bool>
                </property>
                <property name="optional" stdset="0">
                 <bool>true</bool>
                </property>
               </widget>
              </item>
             </layout>
            </widget>
            <widget class="QWidget" name="page_4">
             <layout class="QVBoxLayout" name="verticalLayout_9">
              <item>
               <layout class="QHBoxLayout" name="horizontalLayout_15">
                <item>
                 <layout class="QVBoxLayout" name="verticalLayout_6">
                  <item>
                   <widget class="MantidQt::MantidWidgets::MWRunFiles" name="ind_runFiles">
                    <property name="sizePolicy">
                     <sizepolicy hsizetype="Preferred" vsizetype="Fixed">
                      <horstretch>0</horstretch>
                      <verstretch>41</verstretch>
                     </sizepolicy>
                    </property>
                    <property name="label" stdset="0">
                     <string>Run Files</string>
                    </property>
                    <property name="multipleFiles" stdset="0">
                     <bool>true</bool>
                    </property>
                   </widget>
                  </item>
                  <item>
                   <widget class="MantidQt::MantidWidgets::MWRunFiles" name="ind_calibFile">
                    <property name="enabled">
                     <bool>false</bool>
                    </property>
                    <property name="sizePolicy">
                     <sizepolicy hsizetype="Preferred" vsizetype="Fixed">
                      <horstretch>0</horstretch>
                      <verstretch>41</verstretch>
                     </sizepolicy>
                    </property>
                    <property name="findRunFiles" stdset="0">
                     <bool>false</bool>
                    </property>
                    <property name="label" stdset="0">
                     <string>Calibration File</string>
                    </property>
                    <property name="multipleFiles" stdset="0">
                     <bool>false</bool>
                    </property>
                    <property name="optional" stdset="0">
                     <bool>true</bool>
                    </property>
                    <property name="fileExtensions">
                     <stringlist>
                      <string>_calib.nxs</string>
                     </stringlist>
                    </property>
                   </widget>
                  </item>
                 </layout>
                </item>
                <item>
                 <layout class="QVBoxLayout" name="verticalLayout_8">
                  <item>
                   <widget class="QCheckBox" name="ckSumFiles">
                    <property name="toolTip">
                     <string>Sum multiple files together.</string>
                    </property>
                    <property name="text">
                     <string>Sum Files</string>
                    </property>
                   </widget>
                  </item>
                  <item>
                   <widget class="QCheckBox" name="ckLoadLogs">
                    <property name="text">
                     <string>Load Logs</string>
                    </property>
                   </widget>
                  </item>
                  <item>
                   <widget class="QCheckBox" name="ckUseCalib">
                    <property name="toolTip">
                     <string>Use calibration file to adjust for detector efficiency.</string>
                    </property>
                    <property name="text">
                     <string>Use Calib File</string>
                    </property>
                   </widget>
                  </item>
                 </layout>
                </item>
               </layout>
              </item>
              <item>
               <layout class="QHBoxLayout" name="horizontalLayout_10">
                <property name="spacing">
                 <number>6</number>
                </property>
                <item>
                 <widget class="QLabel" name="lbMapping">
                  <property name="sizePolicy">
                   <sizepolicy hsizetype="Preferred" vsizetype="Preferred">
                    <horstretch>0</horstretch>
                    <verstretch>0</verstretch>
                   </sizepolicy>
                  </property>
                  <property name="layoutDirection">
                   <enum>Qt::LeftToRight</enum>
                  </property>
                  <property name="text">
                   <string>Mapping</string>
                  </property>
                  <property name="buddy">
                   <cstring>cbMappingOptions</cstring>
                  </property>
                 </widget>
                </item>
                <item>
                 <widget class="QComboBox" name="cbMappingOptions">
                  <property name="toolTip">
                   <string>Select type of detector grouping to apply.</string>
                  </property>
                  <item>
                   <property name="text">
                    <string>Default</string>
                   </property>
                  </item>
                  <item>
                   <property name="text">
                    <string>Individual</string>
                   </property>
                  </item>
                  <item>
                   <property name="text">
                    <string>Groups</string>
                   </property>
                  </item>
                  <item>
                   <property name="text">
                    <string>All</string>
                   </property>
                  </item>
                  <item>
                   <property name="text">
                    <string>File</string>
                   </property>
                  </item>
                 </widget>
                </item>
                <item>
                 <widget class="QStackedWidget" name="swMapping">
                  <property name="lineWidth">
                   <number>0</number>
                  </property>
                  <property name="currentIndex">
                   <number>2</number>
                  </property>
                  <widget class="QWidget" name="page_11">
                   <layout class="QHBoxLayout" name="horizontalLayout_5">
                    <item>
                     <widget class="MantidQt::MantidWidgets::MWRunFiles" name="ind_mapFile">
                      <property name="sizePolicy">
                       <sizepolicy hsizetype="Preferred" vsizetype="Fixed">
                        <horstretch>0</horstretch>
                        <verstretch>41</verstretch>
                       </sizepolicy>
                      </property>
                      <property name="findRunFiles" stdset="0">
                       <bool>false</bool>
                      </property>
                      <property name="label" stdset="0">
                       <string/>
                      </property>
                      <property name="multipleFiles" stdset="0">
                       <bool>false</bool>
                      </property>
                      <property name="algorithmAndProperty" stdset="0">
                       <string/>
                      </property>
                      <property name="fileExtensions">
                       <stringlist>
                        <string>.map</string>
                       </stringlist>
                      </property>
                     </widget>
                    </item>
                   </layout>
                  </widget>
                  <widget class="QWidget" name="page_12">
                   <layout class="QHBoxLayout" name="horizontalLayout_26">
                    <item>
                     <widget class="QLabel" name="lbNoGroups">
                      <property name="text">
                       <string>Number of Groups: </string>
                      </property>
                      <property name="buddy">
                       <cstring>leNoGroups</cstring>
                      </property>
                     </widget>
                    </item>
                    <item>
                     <widget class="QLineEdit" name="leNoGroups">
                      <property name="toolTip">
                       <string>Desired number of groups.</string>
                      </property>
                     </widget>
                    </item>
                    <item>
                     <widget class="QLabel" name="valNoGroups">
                      <property name="styleSheet">
                       <string notr="true">color: rgb(255, 0, 4)</string>
                      </property>
                      <property name="text">
                       <string>*</string>
                      </property>
                     </widget>
                    </item>
                    <item>
                     <spacer name="horizontalSpacer_32">
                      <property name="orientation">
                       <enum>Qt::Horizontal</enum>
                      </property>
                      <property name="sizeHint" stdset="0">
                       <size>
                        <width>40</width>
                        <height>20</height>
                       </size>
                      </property>
                     </spacer>
                    </item>
                   </layout>
                  </widget>
                  <widget class="QWidget" name="pgMapping_blank"/>
                 </widget>
                </item>
               </layout>
              </item>
              <item>
               <layout class="QHBoxLayout" name="horizontalLayout_11">
                <item>
                 <widget class="QPushButton" name="pbBack_2">
                  <property name="toolTip">
                   <string>Remove a range of background value.</string>
                  </property>
                  <property name="text">
                   <string>Background Removal</string>
                  </property>
                 </widget>
                </item>
                <item>
                 <spacer name="horizontalSpacer_11">
                  <property name="orientation">
                   <enum>Qt::Horizontal</enum>
                  </property>
                  <property name="sizeHint" stdset="0">
                   <size>
                    <width>40</width>
                    <height>20</height>
                   </size>
                  </property>
                 </spacer>
                </item>
                <item>
                 <widget class="QPushButton" name="pbPlotRaw">
                  <property name="toolTip">
                   <string>Plot raw time values.</string>
                  </property>
                  <property name="text">
                   <string>Plot Time</string>
                  </property>
                 </widget>
                </item>
               </layout>
              </item>
             </layout>
            </widget>
           </widget>
          </item>
         </layout>
        </widget>
       </item>
       <item>
        <widget class="QGroupBox" name="gbAnalysis">
         <property name="title">
          <string>Analysis Options</string>
         </property>
         <layout class="QGridLayout" name="gridLayout_3">
          <property name="sizeConstraint">
           <enum>QLayout::SetDefaultConstraint</enum>
          </property>
          <property name="margin">
           <number>0</number>
          </property>
          <property name="spacing">
           <number>0</number>
          </property>
          <item row="0" column="0">
           <widget class="QStackedWidget" name="swAnalysis">
            <property name="lineWidth">
             <number>0</number>
            </property>
            <property name="currentIndex">
             <number>1</number>
            </property>
            <widget class="QWidget" name="page_5">
             <layout class="QGridLayout" name="gridLayout_4">
              <item row="1" column="1">
               <widget class="QPushButton" name="pbBack">
                <property name="text">
                 <string>bg removal: none</string>
                </property>
               </widget>
              </item>
              <item row="1" column="2">
               <spacer name="horizontalSpacer_9">
                <property name="orientation">
                 <enum>Qt::Horizontal</enum>
                </property>
                <property name="sizeHint" stdset="0">
                 <size>
                  <width>40</width>
                  <height>20</height>
                 </size>
                </property>
               </spacer>
              </item>
              <item row="1" column="5">
               <spacer name="horizontalSpacer_6">
                <property name="orientation">
                 <enum>Qt::Horizontal</enum>
                </property>
                <property name="sizeHint" stdset="0">
                 <size>
                  <width>40</width>
                  <height>20</height>
                 </size>
                </property>
               </spacer>
              </item>
              <item row="1" column="0">
               <spacer name="horizontalSpacer_22">
                <property name="orientation">
                 <enum>Qt::Horizontal</enum>
                </property>
                <property name="sizeHint" stdset="0">
                 <size>
                  <width>40</width>
                  <height>20</height>
                 </size>
                </property>
               </spacer>
              </item>
              <item row="1" column="3">
               <widget class="QLabel" name="label">
                <property name="text">
                 <string>Normalise By</string>
                </property>
               </widget>
              </item>
              <item row="1" column="4">
               <widget class="QComboBox" name="cbNormal">
                <property name="currentIndex">
                 <number>0</number>
                </property>
                <property name="frame">
                 <bool>true</bool>
                </property>
                <item>
                 <property name="text">
                  <string>none</string>
                 </property>
                </item>
                <item>
                 <property name="text">
                  <string>current</string>
                 </property>
                </item>
                <item>
                 <property name="text">
                  <string>monitor-1</string>
                 </property>
                </item>
               </widget>
              </item>
             </layout>
            </widget>
            <widget class="QWidget" name="page_6">
             <layout class="QGridLayout" name="gridLayout_10">
              <item row="1" column="1">
               <spacer name="horizontalSpacer_16">
                <property name="orientation">
                 <enum>Qt::Horizontal</enum>
                </property>
                <property name="sizeHint" stdset="0">
                 <size>
                  <width>40</width>
                  <height>20</height>
                 </size>
                </property>
               </spacer>
              </item>
              <item row="1" column="0">
               <layout class="QHBoxLayout" name="horizontalLayout_35">
                <item>
                 <widget class="QCheckBox" name="ckDetailedBalance">
                  <property name="text">
                   <string>Detailed Balance</string>
                  </property>
                 </widget>
                </item>
                <item>
                 <widget class="QLineEdit" name="leDetailedBalance">
                  <property name="maximumSize">
                   <size>
                    <width>112</width>
                    <height>16777215</height>
                   </size>
                  </property>
                  <property name="text">
                   <string>300</string>
                  </property>
                 </widget>
                </item>
                <item>
                 <widget class="QLabel" name="valDetailedBalance">
                  <property name="styleSheet">
                   <string notr="true">color: rgb(255, 0, 4)</string>
                  </property>
                  <property name="text">
                   <string>*</string>
                  </property>
                 </widget>
                </item>
                <item>
                 <widget class="QLabel" name="lbDBKelvin">
                  <property name="text">
                   <string>Kelvin</string>
                  </property>
                 </widget>
                </item>
                <item>
                 <spacer name="horizontalSpacer_10">
                  <property name="orientation">
                   <enum>Qt::Horizontal</enum>
                  </property>
                  <property name="sizeHint" stdset="0">
                   <size>
                    <width>40</width>
                    <height>20</height>
                   </size>
                  </property>
                 </spacer>
                </item>
               </layout>
              </item>
              <item row="1" column="2">
               <layout class="QHBoxLayout" name="horizontalLayout_38">
                <item>
                 <widget class="QCheckBox" name="ckScaleMultiplier">
                  <property name="text">
                   <string>Scale: Multiply by</string>
                  </property>
                 </widget>
                </item>
                <item>
                 <widget class="QLineEdit" name="leScaleMultiplier">
                  <property name="text">
                   <string>1.0</string>
                  </property>
                 </widget>
                </item>
                <item>
                 <widget class="QLabel" name="valScaleMultiplier">
                  <property name="text">
                   <string>&lt;!DOCTYPE HTML PUBLIC &quot;-//W3C//DTD HTML 4.0//EN&quot; &quot;http://www.w3.org/TR/REC-html40/strict.dtd&quot;&gt;
&lt;html&gt;&lt;head&gt;&lt;meta name=&quot;qrichtext&quot; content=&quot;1&quot; /&gt;&lt;style type=&quot;text/css&quot;&gt;
p, li { white-space: pre-wrap; }
&lt;/style&gt;&lt;/head&gt;&lt;body style=&quot; font-family:'MS Shell Dlg 2'; font-size:8.25pt; font-weight:400; font-style:normal;&quot;&gt;
&lt;p style=&quot; margin-top:0px; margin-bottom:0px; margin-left:0px; margin-right:0px; -qt-block-indent:0; text-indent:0px;&quot;&gt;&lt;span style=&quot; font-size:8pt; color:#ff0000;&quot;&gt;*&lt;/span&gt;&lt;/p&gt;&lt;/body&gt;&lt;/html&gt;</string>
                  </property>
                 </widget>
                </item>
                <item>
                 <spacer name="horizontalSpacer">
                  <property name="orientation">
                   <enum>Qt::Horizontal</enum>
                  </property>
                  <property name="sizeHint" stdset="0">
                   <size>
                    <width>40</width>
                    <height>20</height>
                   </size>
                  </property>
                 </spacer>
                </item>
               </layout>
              </item>
             </layout>
            </widget>
           </widget>
          </item>
         </layout>
        </widget>
       </item>
       <item>
        <widget class="QGroupBox" name="gbCtoE">
         <property name="title">
          <string>Conversion to Energy Transfer</string>
         </property>
         <layout class="QGridLayout" name="gridLayout_6">
          <property name="margin">
           <number>0</number>
          </property>
          <property name="spacing">
           <number>0</number>
          </property>
          <item row="0" column="0">
           <widget class="QStackedWidget" name="swConvertToEnergy">
            <property name="currentIndex">
             <number>0</number>
            </property>
            <widget class="QWidget" name="page_7">
             <layout class="QHBoxLayout" name="horizontalLayout_3">
              <item>
               <widget class="QLabel" name="label_9">
                <property name="text">
                 <string>Incident Energy</string>
                </property>
               </widget>
              </item>
              <item>
               <widget class="QLineEdit" name="leEGuess">
                <property name="maximumSize">
                 <size>
                  <width>70</width>
                  <height>16777215</height>
                 </size>
                </property>
               </widget>
              </item>
              <item>
               <widget class="QLabel" name="valGuess">
                <property name="palette">
                 <palette>
                  <active>
                   <colorrole role="WindowText">
                    <brush brushstyle="SolidPattern">
                     <color alpha="255">
                      <red>170</red>
                      <green>0</green>
                      <blue>0</blue>
                     </color>
                    </brush>
                   </colorrole>
                  </active>
                  <inactive>
                   <colorrole role="WindowText">
                    <brush brushstyle="SolidPattern">
                     <color alpha="255">
                      <red>170</red>
                      <green>0</green>
                      <blue>0</blue>
                     </color>
                    </brush>
                   </colorrole>
                  </inactive>
                  <disabled>
                   <colorrole role="WindowText">
                    <brush brushstyle="SolidPattern">
                     <color alpha="255">
                      <red>118</red>
                      <green>116</green>
                      <blue>108</blue>
                     </color>
                    </brush>
                   </colorrole>
                  </disabled>
                 </palette>
                </property>
                <property name="text">
                 <string>*</string>
                </property>
                <property name="buddy">
                 <cstring>leEGuess</cstring>
                </property>
               </widget>
              </item>
              <item>
               <widget class="QLabel" name="label_10">
                <property name="text">
                 <string>meV</string>
                </property>
               </widget>
              </item>
              <item>
               <spacer name="horizontalSpacer_8">
                <property name="orientation">
                 <enum>Qt::Horizontal</enum>
                </property>
                <property name="sizeHint" stdset="0">
                 <size>
                  <width>5</width>
                  <height>20</height>
                 </size>
                </property>
               </spacer>
              </item>
              <item>
               <widget class="QCheckBox" name="ckFixEi">
                <property name="text">
                 <string>Fix Ei</string>
                </property>
               </widget>
              </item>
              <item>
               <spacer name="horizontalSpacer_7">
                <property name="orientation">
                 <enum>Qt::Horizontal</enum>
                </property>
                <property name="sizeHint" stdset="0">
                 <size>
                  <width>40</width>
                  <height>20</height>
                 </size>
                </property>
               </spacer>
              </item>
             </layout>
            </widget>
            <widget class="QWidget" name="page_8">
             <layout class="QHBoxLayout" name="horizontalLayout_4">
              <item>
               <widget class="QLabel" name="lbEFixed">
                <property name="text">
                 <string>Efixed value:</string>
                </property>
                <property name="buddy">
                 <cstring>leEfixed</cstring>
                </property>
               </widget>
              </item>
              <item>
               <widget class="QLineEdit" name="leEfixed">
                <property name="enabled">
                 <bool>false</bool>
                </property>
                <property name="toolTip">
                 <string>Value of Efixed for conversion from time to energy.</string>
                </property>
               </widget>
              </item>
              <item>
               <widget class="QLabel" name="lbSpectraMin">
                <property name="text">
                 <string>Spectra Min:</string>
                </property>
                <property name="buddy">
                 <cstring>leSpectraMin</cstring>
                </property>
               </widget>
              </item>
              <item>
               <widget class="QLineEdit" name="leSpectraMin">
                <property name="toolTip">
                 <string>Minimum spectra number for data.</string>
                </property>
               </widget>
              </item>
              <item>
               <widget class="QLabel" name="valSpectraMin">
                <property name="styleSheet">
                 <string notr="true">color: rgb(255, 0, 4)</string>
                </property>
                <property name="text">
                 <string>*</string>
                </property>
               </widget>
              </item>
              <item>
               <widget class="QLabel" name="lbSpectraMax">
                <property name="text">
                 <string>Spectra Max</string>
                </property>
                <property name="buddy">
                 <cstring>leSpectraMax</cstring>
                </property>
               </widget>
              </item>
              <item>
               <widget class="QLineEdit" name="leSpectraMax">
                <property name="toolTip">
                 <string>Maximum spectra number for data.</string>
                </property>
               </widget>
              </item>
              <item>
               <widget class="QLabel" name="valSpectraMax">
                <property name="styleSheet">
                 <string notr="true">color: rgb(255, 0, 4)</string>
                </property>
                <property name="text">
                 <string>*</string>
                </property>
               </widget>
              </item>
             </layout>
            </widget>
           </widget>
          </item>
         </layout>
        </widget>
       </item>
       <item>
        <widget class="QStackedWidget" name="swRebin">
         <property name="currentIndex">
          <number>1</number>
         </property>
         <widget class="QWidget" name="page_9">
          <layout class="QVBoxLayout" name="verticalLayout_15">
           <property name="spacing">
            <number>0</number>
           </property>
           <property name="margin">
            <number>0</number>
           </property>
           <item>
            <widget class="QGroupBox" name="gbRebin">
             <property name="title">
              <string>Energy Transfer Range (meV)</string>
             </property>
             <layout class="QVBoxLayout" name="verticalLayout_3">
              <property name="spacing">
               <number>0</number>
              </property>
              <property name="margin">
               <number>0</number>
              </property>
              <item>
               <layout class="QHBoxLayout" name="horizontalLayout_14">
                <item>
                 <spacer name="horizontalSpacer_28">
                  <property name="orientation">
                   <enum>Qt::Horizontal</enum>
                  </property>
                  <property name="sizeHint" stdset="0">
                   <size>
                    <width>40</width>
                    <height>20</height>
                   </size>
                  </property>
                 </spacer>
                </item>
                <item>
                 <widget class="QLabel" name="label_19">
                  <property name="text">
                   <string>Low</string>
                  </property>
                 </widget>
                </item>
                <item>
                 <widget class="QLineEdit" name="leELow">
                  <property name="maximumSize">
                   <size>
                    <width>70</width>
                    <height>16777215</height>
                   </size>
                  </property>
                 </widget>
                </item>
                <item>
                 <widget class="QLabel" name="validRebinLow">
                  <property name="palette">
                   <palette>
                    <active>
                     <colorrole role="WindowText">
                      <brush brushstyle="SolidPattern">
                       <color alpha="255">
                        <red>170</red>
                        <green>0</green>
                        <blue>0</blue>
                       </color>
                      </brush>
                     </colorrole>
                    </active>
                    <inactive>
                     <colorrole role="WindowText">
                      <brush brushstyle="SolidPattern">
                       <color alpha="255">
                        <red>170</red>
                        <green>0</green>
                        <blue>0</blue>
                       </color>
                      </brush>
                     </colorrole>
                    </inactive>
                    <disabled>
                     <colorrole role="WindowText">
                      <brush brushstyle="SolidPattern">
                       <color alpha="255">
                        <red>118</red>
                        <green>116</green>
                        <blue>108</blue>
                       </color>
                      </brush>
                     </colorrole>
                    </disabled>
                   </palette>
                  </property>
                  <property name="text">
                   <string>*</string>
                  </property>
                  <property name="buddy">
                   <cstring>leELow</cstring>
                  </property>
                 </widget>
                </item>
                <item>
                 <widget class="QLabel" name="label_20">
                  <property name="text">
                   <string>Width</string>
                  </property>
                 </widget>
                </item>
                <item>
                 <widget class="QLineEdit" name="leEWidth">
                  <property name="maximumSize">
                   <size>
                    <width>70</width>
                    <height>16777215</height>
                   </size>
                  </property>
                 </widget>
                </item>
                <item>
                 <widget class="QLabel" name="validRebinWidth">
                  <property name="palette">
                   <palette>
                    <active>
                     <colorrole role="WindowText">
                      <brush brushstyle="SolidPattern">
                       <color alpha="255">
                        <red>170</red>
                        <green>0</green>
                        <blue>0</blue>
                       </color>
                      </brush>
                     </colorrole>
                    </active>
                    <inactive>
                     <colorrole role="WindowText">
                      <brush brushstyle="SolidPattern">
                       <color alpha="255">
                        <red>170</red>
                        <green>0</green>
                        <blue>0</blue>
                       </color>
                      </brush>
                     </colorrole>
                    </inactive>
                    <disabled>
                     <colorrole role="WindowText">
                      <brush brushstyle="SolidPattern">
                       <color alpha="255">
                        <red>118</red>
                        <green>116</green>
                        <blue>108</blue>
                       </color>
                      </brush>
                     </colorrole>
                    </disabled>
                   </palette>
                  </property>
                  <property name="text">
                   <string>*</string>
                  </property>
                  <property name="buddy">
                   <cstring>leEWidth</cstring>
                  </property>
                 </widget>
                </item>
                <item>
                 <widget class="QLabel" name="label_21">
                  <property name="text">
                   <string>High</string>
                  </property>
                 </widget>
                </item>
                <item>
                 <widget class="QLineEdit" name="leEHigh">
                  <property name="maximumSize">
                   <size>
                    <width>70</width>
                    <height>16777215</height>
                   </size>
                  </property>
                 </widget>
                </item>
                <item>
                 <widget class="QLabel" name="validRebinHigh">
                  <property name="palette">
                   <palette>
                    <active>
                     <colorrole role="WindowText">
                      <brush brushstyle="SolidPattern">
                       <color alpha="255">
                        <red>170</red>
                        <green>0</green>
                        <blue>0</blue>
                       </color>
                      </brush>
                     </colorrole>
                    </active>
                    <inactive>
                     <colorrole role="WindowText">
                      <brush brushstyle="SolidPattern">
                       <color alpha="255">
                        <red>170</red>
                        <green>0</green>
                        <blue>0</blue>
                       </color>
                      </brush>
                     </colorrole>
                    </inactive>
                    <disabled>
                     <colorrole role="WindowText">
                      <brush brushstyle="SolidPattern">
                       <color alpha="255">
                        <red>118</red>
                        <green>116</green>
                        <blue>108</blue>
                       </color>
                      </brush>
                     </colorrole>
                    </disabled>
                   </palette>
                  </property>
                  <property name="text">
                   <string>*</string>
                  </property>
                  <property name="buddy">
                   <cstring>leEHigh</cstring>
                  </property>
                 </widget>
                </item>
                <item>
                 <spacer name="horizontalSpacer_29">
                  <property name="orientation">
                   <enum>Qt::Horizontal</enum>
                  </property>
                  <property name="sizeHint" stdset="0">
                   <size>
                    <width>40</width>
                    <height>20</height>
                   </size>
                  </property>
                 </spacer>
                </item>
               </layout>
              </item>
             </layout>
            </widget>
           </item>
           <item>
            <widget class="QGroupBox" name="gbSampleEnv">
             <property name="title">
              <string>Sample Environment</string>
             </property>
             <layout class="QHBoxLayout" name="horizontalLayout_25">
              <property name="margin">
               <number>0</number>
              </property>
              <item>
               <widget class="QLabel" name="label_5">
                <property name="text">
                 <string>SE Motor</string>
                </property>
               </widget>
              </item>
              <item>
               <widget class="QLineEdit" name="motorNameEdit"/>
              </item>
              <item>
               <widget class="QLabel" name="label_6">
                <property name="text">
                 <string>offset</string>
                </property>
               </widget>
              </item>
              <item>
               <widget class="QLineEdit" name="seOffsetEdit">
                <property name="toolTip">
                 <string> Psi = Motor Value + Offset</string>
                </property>
               </widget>
              </item>
             </layout>
            </widget>
           </item>
          </layout>
         </widget>
         <widget class="QWidget" name="page_10">
          <layout class="QGridLayout" name="gridLayout_7">
           <property name="margin">
            <number>0</number>
           </property>
           <property name="spacing">
            <number>0</number>
           </property>
           <item row="0" column="1">
            <widget class="QGroupBox" name="gbIndRebin">
             <property name="title">
              <string>Energy Transfer Range (meV)</string>
             </property>
             <layout class="QVBoxLayout" name="verticalLayout_14">
              <property name="spacing">
               <number>6</number>
              </property>
              <property name="margin">
               <number>6</number>
              </property>
              <item>
               <layout class="QHBoxLayout" name="horizontalLayout_29">
                <item>
                 <widget class="QLabel" name="label_7">
                  <property name="text">
                   <string>Rebin Steps:</string>
                  </property>
                 </widget>
                </item>
                <item>
                 <widget class="QComboBox" name="cbIndRebType">
                  <item>
                   <property name="text">
                    <string>Single</string>
                   </property>
                  </item>
                  <item>
                   <property name="text">
                    <string>Multiple</string>
                   </property>
                  </item>
                 </widget>
                </item>
                <item>
                 <widget class="QStackedWidget" name="swIndRebin">
                  <property name="currentIndex">
                   <number>0</number>
                  </property>
                  <widget class="QWidget" name="page_17">
                   <layout class="QVBoxLayout" name="verticalLayout_16">
                    <property name="spacing">
                     <number>0</number>
                    </property>
                    <property name="margin">
                     <number>0</number>
                    </property>
                    <item>
                     <layout class="QHBoxLayout" name="horizontalLayout_13">
                      <property name="spacing">
                       <number>6</number>
                      </property>
                      <property name="margin">
                       <number>6</number>
                      </property>
                      <item>
                       <widget class="QLabel" name="rebin_lbLow">
                        <property name="text">
                         <string>Low</string>
                        </property>
                        <property name="buddy">
                         <cstring>rebin_leELow</cstring>
                        </property>
                       </widget>
                      </item>
                      <item>
                       <widget class="QLineEdit" name="rebin_leELow">
                        <property name="sizePolicy">
                         <sizepolicy hsizetype="Expanding" vsizetype="Fixed">
                          <horstretch>0</horstretch>
                          <verstretch>0</verstretch>
                         </sizepolicy>
                        </property>
                        <property name="toolTip">
                         <string>&lt;!DOCTYPE HTML PUBLIC &quot;-//W3C//DTD HTML 4.0//EN&quot; &quot;http://www.w3.org/TR/REC-html40/strict.dtd&quot;&gt;
&lt;html&gt;&lt;head&gt;&lt;meta name=&quot;qrichtext&quot; content=&quot;1&quot; /&gt;&lt;style type=&quot;text/css&quot;&gt;
p, li { white-space: pre-wrap; }
&lt;/style&gt;&lt;/head&gt;&lt;body style=&quot; font-family:'MS Shell Dlg 2'; font-size:8.25pt; font-weight:400; font-style:normal;&quot;&gt;
&lt;p style=&quot; margin-top:0px; margin-bottom:0px; margin-left:0px; margin-right:0px; -qt-block-indent:0; text-indent:0px; font-size:8pt;&quot;&gt;x&lt;span style=&quot; vertical-align:sub;&quot;&gt;1 &lt;/span&gt;value for rebinning (start point for range of bins)&lt;/p&gt;&lt;/body&gt;&lt;/html&gt;</string>
                        </property>
                       </widget>
                      </item>
                      <item>
                       <widget class="QLabel" name="valELow">
                        <property name="styleSheet">
                         <string notr="true">color: rgb(255, 0, 4)</string>
                        </property>
                        <property name="text">
                         <string>*</string>
                        </property>
                       </widget>
                      </item>
                      <item>
                       <spacer name="horizontalSpacer_13">
                        <property name="orientation">
                         <enum>Qt::Horizontal</enum>
                        </property>
                        <property name="sizeHint" stdset="0">
                         <size>
                          <width>40</width>
                          <height>20</height>
                         </size>
                        </property>
                       </spacer>
                      </item>
                      <item>
                       <widget class="QLabel" name="rebin_lbWidth">
                        <property name="text">
                         <string>Width</string>
                        </property>
                        <property name="buddy">
                         <cstring>rebin_leEWidth</cstring>
                        </property>
                       </widget>
                      </item>
                      <item>
                       <widget class="QLineEdit" name="rebin_leEWidth">
                        <property name="toolTip">
                         <string>&lt;!DOCTYPE HTML PUBLIC &quot;-//W3C//DTD HTML 4.0//EN&quot; &quot;http://www.w3.org/TR/REC-html40/strict.dtd&quot;&gt;
&lt;html&gt;&lt;head&gt;&lt;meta name=&quot;qrichtext&quot; content=&quot;1&quot; /&gt;&lt;style type=&quot;text/css&quot;&gt;
p, li { white-space: pre-wrap; }
&lt;/style&gt;&lt;/head&gt;&lt;body style=&quot; font-family:'MS Shell Dlg 2'; font-size:8.25pt; font-weight:400; font-style:normal;&quot;&gt;
&lt;p style=&quot; margin-top:0px; margin-bottom:0px; margin-left:0px; margin-right:0px; -qt-block-indent:0; text-indent:0px;&quot;&gt;Δx&lt;span style=&quot; vertical-align:sub;&quot;&gt;1&lt;/span&gt; for rebinning (width of bins)&lt;/p&gt;&lt;/body&gt;&lt;/html&gt;</string>
                        </property>
                       </widget>
                      </item>
                      <item>
                       <widget class="QLabel" name="valEWidth">
                        <property name="styleSheet">
                         <string notr="true">color: rgb(255, 0, 4)</string>
                        </property>
                        <property name="text">
                         <string>*</string>
                        </property>
                       </widget>
                      </item>
                      <item>
                       <spacer name="horizontalSpacer_14">
                        <property name="orientation">
                         <enum>Qt::Horizontal</enum>
                        </property>
                        <property name="sizeHint" stdset="0">
                         <size>
                          <width>40</width>
                          <height>20</height>
                         </size>
                        </property>
                       </spacer>
                      </item>
                      <item>
                       <widget class="QLabel" name="rebin_lbHigh">
                        <property name="text">
                         <string>High</string>
                        </property>
                        <property name="buddy">
                         <cstring>rebin_leEHigh</cstring>
                        </property>
                       </widget>
                      </item>
                      <item>
                       <widget class="QLineEdit" name="rebin_leEHigh">
                        <property name="toolTip">
                         <string>&lt;!DOCTYPE HTML PUBLIC &quot;-//W3C//DTD HTML 4.0//EN&quot; &quot;http://www.w3.org/TR/REC-html40/strict.dtd&quot;&gt;
&lt;html&gt;&lt;head&gt;&lt;meta name=&quot;qrichtext&quot; content=&quot;1&quot; /&gt;&lt;style type=&quot;text/css&quot;&gt;
p, li { white-space: pre-wrap; }
&lt;/style&gt;&lt;/head&gt;&lt;body style=&quot; font-family:'MS Shell Dlg 2'; font-size:8.25pt; font-weight:400; font-style:normal;&quot;&gt;
&lt;p style=&quot; margin-top:0px; margin-bottom:0px; margin-left:0px; margin-right:0px; -qt-block-indent:0; text-indent:0px;&quot;&gt;x&lt;span style=&quot; vertical-align:sub;&quot;&gt;2&lt;/span&gt; value for rebinning (end point for range of bins)&lt;/p&gt;&lt;/body&gt;&lt;/html&gt;</string>
                        </property>
                       </widget>
                      </item>
                      <item>
                       <widget class="QLabel" name="valEHigh">
                        <property name="styleSheet">
                         <string notr="true">color: rgb(255, 0, 4)</string>
                        </property>
                        <property name="text">
                         <string>*</string>
                        </property>
                       </widget>
                      </item>
                     </layout>
                    </item>
                   </layout>
                  </widget>
                  <widget class="QWidget" name="page_18">
                   <layout class="QHBoxLayout" name="horizontalLayout_28">
                    <property name="spacing">
                     <number>0</number>
                    </property>
                    <property name="margin">
                     <number>0</number>
                    </property>
                    <item>
                     <widget class="QLabel" name="lbRebinString">
                      <property name="text">
                       <string>Rebin String</string>
                      </property>
                     </widget>
                    </item>
                    <item>
                     <widget class="QLineEdit" name="leRebinString"/>
                    </item>
                   </layout>
                  </widget>
                 </widget>
                </item>
               </layout>
              </item>
              <item>
               <layout class="QHBoxLayout" name="horizontalLayout_12">
                <property name="spacing">
                 <number>0</number>
                </property>
                <item>
                 <widget class="QCheckBox" name="rebin_ckDNR">
                  <property name="toolTip">
                   <string>Do not perform rebinning step on this data.</string>
                  </property>
                  <property name="text">
                   <string>Do Not Rebin</string>
                  </property>
                  <property name="checked">
                   <bool>true</bool>
                  </property>
                 </widget>
                </item>
                <item>
                 <spacer name="horizontalSpacer_12">
                  <property name="orientation">
                   <enum>Qt::Horizontal</enum>
                  </property>
                  <property name="sizeHint" stdset="0">
                   <size>
                    <width>40</width>
                    <height>20</height>
                   </size>
                  </property>
                 </spacer>
                </item>
               </layout>
              </item>
             </layout>
            </widget>
           </item>
          </layout>
         </widget>
        </widget>
       </item>
       <item>
        <widget class="QGroupBox" name="gbSave">
         <property name="title">
          <string>Output Options</string>
         </property>
         <layout class="QGridLayout" name="gridLayout_8">
          <property name="topMargin">
           <number>0</number>
          </property>
          <property name="bottomMargin">
           <number>0</number>
          </property>
          <item row="1" column="0">
           <layout class="QHBoxLayout" name="horizontalLayout_8">
            <item>
             <widget class="QLabel" name="save_lbFormats">
              <property name="text">
               <string>Select Save Formats:</string>
              </property>
             </widget>
            </item>
            <item>
             <widget class="QCheckBox" name="save_ckSPE">
              <property name="toolTip">
               <string>Save file in SPE format.</string>
              </property>
              <property name="text">
               <string>SPE</string>
              </property>
              <property name="checked">
               <bool>false</bool>
              </property>
             </widget>
            </item>
            <item>
             <widget class="QCheckBox" name="save_ckNexus">
              <property name="toolTip">
               <string>Save file in Nexus format.</string>
              </property>
              <property name="text">
               <string>NeXus</string>
              </property>
             </widget>
            </item>
            <item>
             <widget class="QCheckBox" name="save_ckNxSPE">
              <property name="text">
               <string>NXSPE</string>
              </property>
             </widget>
            </item>
            <item>
             <widget class="QCheckBox" name="save_ckAscii">
              <property name="text">
               <string>ASCII</string>
              </property>
             </widget>
            </item>
            <item>
             <widget class="QCheckBox" name="save_ckAclimax">
              <property name="text">
               <string>Aclimax</string>
              </property>
             </widget>
            </item>
            <item>
             <spacer name="horizontalSpacer_15">
              <property name="orientation">
               <enum>Qt::Horizontal</enum>
              </property>
              <property name="sizeHint" stdset="0">
               <size>
                <width>40</width>
                <height>20</height>
               </size>
              </property>
             </spacer>
            </item>
           </layout>
          </item>
          <item row="0" column="0">
           <widget class="QStackedWidget" name="swSave">
            <property name="currentIndex">
             <number>0</number>
            </property>
            <widget class="QWidget" name="page_15">
             <layout class="QVBoxLayout" name="verticalLayout_13">
              <item>
               <layout class="QHBoxLayout" name="et_save">
                <item>
                 <widget class="QLabel" name="save_lbFile">
                  <property name="text">
                   <string>Filename</string>
                  </property>
                 </widget>
                </item>
                <item>
                 <widget class="QLineEdit" name="leNameSPE">
                  <property name="enabled">
                   <bool>false</bool>
                  </property>
                  <property name="minimumSize">
                   <size>
                    <width>250</width>
                    <height>0</height>
                   </size>
                  </property>
                 </widget>
                </item>
                <item>
                 <widget class="QPushButton" name="pbBrowseSPE">
                  <property name="text">
                   <string>Browse</string>
                  </property>
                 </widget>
                </item>
                <item>
                 <spacer name="horizontalSpacer_2">
                  <property name="orientation">
                   <enum>Qt::Horizontal</enum>
                  </property>
                  <property name="sizeType">
                   <enum>QSizePolicy::MinimumExpanding</enum>
                  </property>
                  <property name="sizeHint" stdset="0">
                   <size>
                    <width>40</width>
                    <height>20</height>
                   </size>
                  </property>
                 </spacer>
                </item>
               </layout>
              </item>
             </layout>
            </widget>
            <widget class="QWidget" name="page_16">
             <layout class="QVBoxLayout" name="verticalLayout_18">
              <item>
               <layout class="QHBoxLayout" name="horizontalLayout_32">
                <item>
                 <widget class="QCheckBox" name="ckVerbose">
                  <property name="text">
                   <string>Verbose Output</string>
                  </property>
                 </widget>
                </item>
                <item>
                 <layout class="QHBoxLayout" name="horizontalLayout_23">
                  <item>
                   <widget class="QLabel" name="ind_lbPlotOutput">
                    <property name="text">
                     <string>Plot Output:</string>
                    </property>
                    <property name="alignment">
                     <set>Qt::AlignLeading|Qt::AlignLeft|Qt::AlignVCenter</set>
                    </property>
                   </widget>
                  </item>
                  <item>
                   <widget class="QComboBox" name="ind_cbPlotOutput">
                    <item>
                     <property name="text">
                      <string>None</string>
                     </property>
                    </item>
                    <item>
                     <property name="text">
                      <string>Spectra</string>
                     </property>
                    </item>
                    <item>
                     <property name="text">
                      <string>Contour</string>
                     </property>
                    </item>
                   </widget>
                  </item>
                 </layout>
                </item>
               </layout>
              </item>
              <item>
               <layout class="QHBoxLayout" name="horizontalLayout_9">
                <item>
                 <widget class="QCheckBox" name="ckRenameWorkspace">
                  <property name="text">
                   <string>Rename Workspace</string>
                  </property>
                  <property name="checked">
                   <bool>true</bool>
                  </property>
                 </widget>
                </item>
                <item>
                 <widget class="QCheckBox" name="ckFold">
                  <property name="enabled">
                   <bool>true</bool>
                  </property>
                  <property name="toolTip">
                   <string>If this box is unchecked and the raw files are determined to contain multiple frames, then the reduction process will end at the step where they would have been folded together.
Later steps in the process (saving, renaming) will not be done.</string>
                  </property>
                  <property name="text">
                   <string>Fold Multiple Frames</string>
                  </property>
                  <property name="checked">
                   <bool>true</bool>
                  </property>
                 </widget>
                </item>
                <item>
                 <widget class="QCheckBox" name="ckCm1Units">
                  <property name="text">
                   <string>Output in cm-1</string>
                  </property>
                 </widget>
                </item>
               </layout>
              </item>
             </layout>
            </widget>
           </widget>
          </item>
         </layout>
        </widget>
       </item>
      </layout>
     </widget>
     <widget class="QWidget" name="tabCalibration">
      <attribute name="title">
       <string>Calibration</string>
      </attribute>
      <layout class="QVBoxLayout" name="verticalLayout_10">
       <item>
        <layout class="QVBoxLayout" name="verticalLayout_19">
         <item>
          <layout class="QGridLayout" name="gridLayout">
           <item row="0" column="0">
            <layout class="QHBoxLayout" name="horizontalLayout_33">
             <item>
              <widget class="MantidQt::MantidWidgets::MWRunFiles" name="cal_leRunNo">
               <property name="sizePolicy">
                <sizepolicy hsizetype="Preferred" vsizetype="Fixed">
                 <horstretch>0</horstretch>
                 <verstretch>41</verstretch>
                </sizepolicy>
               </property>
               <property name="label" stdset="0">
                <string>Run No</string>
               </property>
               <property name="multipleFiles" stdset="0">
                <bool>true</bool>
               </property>
               <property name="algorithmAndProperty" stdset="0">
                <string/>
               </property>
               <property name="fileExtensions">
                <stringlist>
                 <string>.raw</string>
                </stringlist>
               </property>
              </widget>
             </item>
             <item>
              <widget class="QPushButton" name="cal_pbPlot">
               <property name="toolTip">
                <string>Plot first detector spectra</string>
               </property>
               <property name="text">
                <string>Plot Raw</string>
               </property>
              </widget>
             </item>
            </layout>
           </item>
           <item row="1" column="0">
            <layout class="QHBoxLayout" name="horizontalLayout_18">
             <item>
              <widget class="QCheckBox" name="cal_ckIntensityScaleMultiplier">
               <property name="text">
                <string>Intensity Scale Factor</string>
               </property>
              </widget>
             </item>
             <item>
              <widget class="QLineEdit" name="cal_leIntensityScaleMultiplier">
               <property name="enabled">
                <bool>false</bool>
               </property>
               <property name="sizePolicy">
                <sizepolicy hsizetype="Minimum" vsizetype="Fixed">
                 <horstretch>0</horstretch>
                 <verstretch>0</verstretch>
                </sizepolicy>
               </property>
               <property name="maximumSize">
                <size>
                 <width>50</width>
                 <height>16777215</height>
                </size>
               </property>
               <property name="text">
                <string>1.0</string>
               </property>
               <property name="placeholderText">
                <string/>
               </property>
              </widget>
             </item>
             <item>
              <widget class="QLabel" name="cal_valIntensityScaleMultiplier">
               <property name="sizePolicy">
                <sizepolicy hsizetype="Fixed" vsizetype="Fixed">
                 <horstretch>10</horstretch>
                 <verstretch>20</verstretch>
                </sizepolicy>
               </property>
               <property name="minimumSize">
                <size>
                 <width>10</width>
                 <height>0</height>
                </size>
               </property>
               <property name="palette">
                <palette>
                 <active>
                  <colorrole role="WindowText">
                   <brush brushstyle="SolidPattern">
                    <color alpha="255">
                     <red>170</red>
                     <green>0</green>
                     <blue>0</blue>
                    </color>
                   </brush>
                  </colorrole>
                 </active>
                 <inactive>
                  <colorrole role="WindowText">
                   <brush brushstyle="SolidPattern">
                    <color alpha="255">
                     <red>170</red>
                     <green>0</green>
                     <blue>0</blue>
                    </color>
                   </brush>
                  </colorrole>
                 </inactive>
                 <disabled>
                  <colorrole role="WindowText">
                   <brush brushstyle="SolidPattern">
                    <color alpha="255">
                     <red>118</red>
                     <green>116</green>
                     <blue>108</blue>
                    </color>
                   </brush>
                  </colorrole>
                 </disabled>
                </palette>
               </property>
               <property name="text">
                <string>*</string>
               </property>
              </widget>
             </item>
             <item>
              <spacer name="horizontalSpacer_23">
               <property name="orientation">
                <enum>Qt::Horizontal</enum>
               </property>
               <property name="sizeType">
                <enum>QSizePolicy::Expanding</enum>
               </property>
               <property name="sizeHint" stdset="0">
                <size>
                 <width>40</width>
                 <height>20</height>
                </size>
               </property>
              </spacer>
             </item>
            </layout>
           </item>
          </layout>
         </item>
        </layout>
       </item>
       <item>
        <layout class="QHBoxLayout" name="horizontalLayout_20">
         <item>
          <layout class="QVBoxLayout" name="cal_treeCal"/>
         </item>
         <item>
          <layout class="QVBoxLayout" name="cal_plotCal"/>
         </item>
        </layout>
       </item>
       <item>
        <layout class="QHBoxLayout" name="cal_plots">
         <item>
          <layout class="QVBoxLayout" name="cal_treeRes">
           <item>
            <layout class="QGridLayout" name="gridLayout_5">
             <item row="1" column="0">
              <widget class="QCheckBox" name="cal_ckResScale">
               <property name="enabled">
                <bool>false</bool>
               </property>
               <property name="text">
                <string>Scale RES:</string>
               </property>
              </widget>
             </item>
             <item row="1" column="1">
              <widget class="QLineEdit" name="cal_leResScale">
               <property name="enabled">
                <bool>false</bool>
               </property>
               <property name="sizePolicy">
                <sizepolicy hsizetype="Fixed" vsizetype="Fixed">
                 <horstretch>0</horstretch>
                 <verstretch>0</verstretch>
                </sizepolicy>
               </property>
               <property name="text">
                <string>1.0</string>
               </property>
               <property name="placeholderText">
                <string/>
               </property>
              </widget>
             </item>
             <item row="0" column="0" colspan="2">
              <widget class="QCheckBox" name="cal_ckRES">
               <property name="toolTip">
                <string>Create RES file</string>
               </property>
               <property name="text">
                <string>Create RES File</string>
               </property>
              </widget>
             </item>
            </layout>
           </item>
          </layout>
         </item>
         <item>
          <layout class="QVBoxLayout" name="cal_plotRes"/>
         </item>
        </layout>
       </item>
       <item>
        <spacer name="verticalSpacer_4">
         <property name="orientation">
          <enum>Qt::Vertical</enum>
         </property>
         <property name="sizeHint" stdset="0">
          <size>
           <width>20</width>
           <height>40</height>
          </size>
         </property>
        </spacer>
       </item>
       <item>
        <widget class="QGroupBox" name="slice_outputOptions">
         <property name="title">
          <string>Output Options</string>
         </property>
         <layout class="QVBoxLayout" name="verticalLayout_5">
          <item>
           <layout class="QHBoxLayout" name="horizontalLayout_7">
            <item>
             <widget class="QCheckBox" name="cal_ckVerbose">
              <property name="text">
               <string>Verbose</string>
              </property>
             </widget>
            </item>
            <item>
             <spacer name="horizontalSpacer_34">
              <property name="orientation">
               <enum>Qt::Horizontal</enum>
              </property>
              <property name="sizeHint" stdset="0">
               <size>
                <width>40</width>
                <height>20</height>
               </size>
              </property>
             </spacer>
            </item>
            <item>
             <widget class="QCheckBox" name="cal_ckPlotResult">
              <property name="toolTip">
               <string>Plot resulting calibration file when created.</string>
              </property>
              <property name="text">
               <string>Plot Result</string>
              </property>
             </widget>
            </item>
            <item>
             <spacer name="horizontalSpacer_35">
              <property name="orientation">
               <enum>Qt::Horizontal</enum>
              </property>
              <property name="sizeHint" stdset="0">
               <size>
                <width>40</width>
                <height>20</height>
               </size>
              </property>
             </spacer>
            </item>
            <item>
             <widget class="QCheckBox" name="cal_ckSave">
              <property name="text">
               <string>Save Result</string>
              </property>
             </widget>
            </item>
           </layout>
          </item>
         </layout>
<<<<<<< HEAD
         <zorder></zorder>
=======
>>>>>>> 7d5da4ea
        </widget>
       </item>
      </layout>
     </widget>
     <widget class="QWidget" name="tabTimeSlice">
      <attribute name="title">
       <string>Diagnostics</string>
      </attribute>
      <layout class="QVBoxLayout" name="verticalLayout_25">
       <item>
        <widget class="QGroupBox" name="slice_gbTimeSlice">
         <property name="title">
          <string>Time Slice</string>
         </property>
         <layout class="QVBoxLayout" name="verticalLayout_26">
          <item>
           <layout class="QHBoxLayout" name="horizontalLayout_36">
            <item>
             <widget class="MantidQt::MantidWidgets::MWRunFiles" name="slice_inputFile">
              <property name="sizePolicy">
               <sizepolicy hsizetype="Preferred" vsizetype="Fixed">
                <horstretch>0</horstretch>
                <verstretch>41</verstretch>
               </sizepolicy>
              </property>
              <property name="findRunFiles" stdset="0">
               <bool>true</bool>
              </property>
              <property name="label" stdset="0">
               <string>Input Files</string>
              </property>
              <property name="multipleFiles" stdset="0">
               <bool>true</bool>
              </property>
              <property name="fileExtensions">
               <stringlist>
                <string>.raw</string>
               </stringlist>
              </property>
             </widget>
            </item>
            <item>
             <widget class="QPushButton" name="slice_pbPlotRaw">
              <property name="text">
               <string>Plot Raw</string>
              </property>
             </widget>
            </item>
           </layout>
          </item>
          <item>
           <layout class="QHBoxLayout" name="horizontalLayout_37">
            <item>
             <widget class="QCheckBox" name="slice_ckUseCalib">
              <property name="text">
               <string>Use Calibration File</string>
              </property>
             </widget>
            </item>
            <item>
             <widget class="MantidQt::MantidWidgets::MWRunFiles" name="slice_calibFile">
              <property name="enabled">
               <bool>false</bool>
              </property>
              <property name="sizePolicy">
               <sizepolicy hsizetype="Preferred" vsizetype="Fixed">
                <horstretch>0</horstretch>
                <verstretch>41</verstretch>
               </sizepolicy>
              </property>
              <property name="findRunFiles" stdset="0">
               <bool>false</bool>
              </property>
              <property name="label" stdset="0">
               <string/>
              </property>
              <property name="multipleFiles" stdset="0">
               <bool>false</bool>
              </property>
              <property name="optional" stdset="0">
               <bool>true</bool>
              </property>
              <property name="fileExtensions">
               <stringlist>
                <string>_calib.nxs</string>
               </stringlist>
              </property>
             </widget>
            </item>
           </layout>
          </item>
          <item>
           <layout class="QHBoxLayout" name="horizontalLayout_19">
            <item>
             <layout class="QVBoxLayout" name="slice_properties"/>
            </item>
            <item>
             <layout class="QHBoxLayout" name="slice_plot"/>
            </item>
           </layout>
          </item>
         </layout>
        </widget>
       </item>
       <item>
        <spacer name="verticalSpacer_5">
         <property name="orientation">
          <enum>Qt::Vertical</enum>
         </property>
         <property name="sizeHint" stdset="0">
          <size>
           <width>20</width>
           <height>40</height>
          </size>
         </property>
        </spacer>
       </item>
       <item>
        <widget class="QGroupBox" name="diag_outputOptions">
         <property name="title">
          <string>Output Options</string>
         </property>
         <layout class="QVBoxLayout" name="verticalLayout_30">
          <item>
           <layout class="QHBoxLayout" name="horizontalLayout_39">
            <item>
             <widget class="QCheckBox" name="slice_ckVerbose">
              <property name="enabled">
               <bool>true</bool>
              </property>
              <property name="text">
               <string>Verbose</string>
              </property>
             </widget>
            </item>
            <item>
             <spacer name="horizontalSpacer_20">
              <property name="orientation">
               <enum>Qt::Horizontal</enum>
              </property>
              <property name="sizeHint" stdset="0">
               <size>
                <width>40</width>
                <height>20</height>
               </size>
              </property>
             </spacer>
            </item>
            <item>
             <widget class="QCheckBox" name="slice_ckPlot">
              <property name="text">
               <string>Plot Result</string>
              </property>
             </widget>
            </item>
            <item>
             <spacer name="horizontalSpacer_21">
              <property name="orientation">
               <enum>Qt::Horizontal</enum>
              </property>
              <property name="sizeHint" stdset="0">
               <size>
                <width>40</width>
                <height>20</height>
               </size>
              </property>
             </spacer>
            </item>
            <item>
             <widget class="QCheckBox" name="slice_ckSave">
              <property name="text">
               <string>Save Result</string>
              </property>
             </widget>
            </item>
           </layout>
          </item>
         </layout>
        </widget>
       </item>
      </layout>
     </widget>
     <widget class="QWidget" name="tabTransmission">
      <attribute name="title">
       <string>Transmission</string>
      </attribute>
      <layout class="QVBoxLayout" name="verticalLayout_17">
       <item>
        <layout class="QGridLayout" name="gridLayout_2">
         <item row="0" column="1">
          <widget class="MantidQt::MantidWidgets::MWRunFiles" name="transInputFile">
           <property name="label" stdset="0">
            <string/>
           </property>
           <property name="fileExtensions">
            <stringlist>
             <string>.raw</string>
            </stringlist>
           </property>
          </widget>
         </item>
         <item row="1" column="1">
          <widget class="MantidQt::MantidWidgets::MWRunFiles" name="transCanFile">
           <property name="label" stdset="0">
            <string/>
           </property>
           <property name="fileExtensions">
            <stringlist>
             <string>.raw</string>
            </stringlist>
           </property>
          </widget>
         </item>
         <item row="0" column="0">
          <widget class="QLabel" name="label_3">
           <property name="text">
            <string>Sample File: </string>
           </property>
          </widget>
         </item>
         <item row="1" column="0">
          <widget class="QLabel" name="label_8">
           <property name="text">
            <string>Can/Background File:</string>
           </property>
          </widget>
         </item>
         <item row="2" column="0">
          <spacer name="verticalSpacer_3">
           <property name="orientation">
            <enum>Qt::Vertical</enum>
           </property>
           <property name="sizeHint" stdset="0">
            <size>
             <width>20</width>
             <height>40</height>
            </size>
           </property>
          </spacer>
         </item>
        </layout>
       </item>
       <item>
        <widget class="QGroupBox" name="trans_OutputOptions">
         <property name="title">
          <string>Output Options</string>
         </property>
         <layout class="QVBoxLayout" name="verticalLayout_29">
          <item>
           <layout class="QHBoxLayout" name="horizontalLayout_44">
            <item>
             <widget class="QCheckBox" name="trans_ckVerbose">
              <property name="enabled">
               <bool>true</bool>
              </property>
              <property name="text">
               <string>Verbose</string>
              </property>
             </widget>
            </item>
            <item>
             <spacer name="horizontalSpacer_17">
              <property name="orientation">
               <enum>Qt::Horizontal</enum>
              </property>
              <property name="sizeHint" stdset="0">
               <size>
                <width>40</width>
                <height>20</height>
               </size>
              </property>
             </spacer>
            </item>
            <item>
             <widget class="QCheckBox" name="trans_ckPlot">
              <property name="text">
               <string>Plot Result</string>
              </property>
             </widget>
            </item>
            <item>
             <spacer name="horizontalSpacer_18">
              <property name="orientation">
               <enum>Qt::Horizontal</enum>
              </property>
              <property name="sizeHint" stdset="0">
               <size>
                <width>40</width>
                <height>20</height>
               </size>
              </property>
             </spacer>
            </item>
            <item>
             <widget class="QCheckBox" name="trans_ckSave">
              <property name="text">
               <string>Save Result</string>
              </property>
             </widget>
            </item>
           </layout>
          </item>
         </layout>
        </widget>
       </item>
      </layout>
     </widget>
     <widget class="QWidget" name="tabSofQW">
      <attribute name="title">
       <string>S(Q, w)</string>
      </attribute>
      <layout class="QVBoxLayout" name="verticalLayout_23">
       <item>
        <widget class="QGroupBox" name="sqw_gbInput">
         <property name="maximumSize">
          <size>
           <width>16777215</width>
           <height>150</height>
          </size>
         </property>
         <property name="title">
          <string>Input</string>
         </property>
         <layout class="QVBoxLayout" name="verticalLayout_12">
          <item>
           <widget class="MantidQt::MantidWidgets::DataSelector" name="sqw_dsSampleInput">
            <property name="sizePolicy">
             <sizepolicy hsizetype="Minimum" vsizetype="Fixed">
              <horstretch>0</horstretch>
              <verstretch>0</verstretch>
             </sizepolicy>
            </property>
            <property name="autoLoad">
             <bool>false</bool>
            </property>
            <property name="loadLabelText" stdset="0">
             <string>Plot Input</string>
            </property>
            <property name="workspaceSuffixes" stdset="0">
             <stringlist>
              <string>_red</string>
             </stringlist>
            </property>
            <property name="fileBrowserSuffixes" stdset="0">
             <stringlist>
              <string>_red.nxs</string>
             </stringlist>
            </property>
           </widget>
          </item>
         </layout>
        </widget>
       </item>
       <item>
        <widget class="QGroupBox" name="sqw_gbOptions">
         <property name="title">
          <string>Options</string>
         </property>
         <layout class="QVBoxLayout" name="verticalLayout_7">
          <item>
           <layout class="QHBoxLayout" name="horizontalLayout_45">
            <item>
             <layout class="QGridLayout" name="gridLayout_9" columnstretch="0,10,0,0,10,0" columnminimumwidth="0,0,0,0,0,0">
              <item row="1" column="4">
               <widget class="QLineEdit" name="sqw_leELow">
                <property name="enabled">
                 <bool>false</bool>
                </property>
                <property name="sizePolicy">
                 <sizepolicy hsizetype="Preferred" vsizetype="Fixed">
                  <horstretch>0</horstretch>
                  <verstretch>0</verstretch>
                 </sizepolicy>
                </property>
                <property name="maximumSize">
                 <size>
                  <width>200</width>
                  <height>16777215</height>
                 </size>
                </property>
               </widget>
              </item>
              <item row="2" column="3">
               <widget class="QLabel" name="sqw_lbEWidth">
                <property name="enabled">
                 <bool>false</bool>
                </property>
                <property name="sizePolicy">
                 <sizepolicy hsizetype="Preferred" vsizetype="Preferred">
                  <horstretch>0</horstretch>
                  <verstretch>0</verstretch>
                 </sizepolicy>
                </property>
                <property name="minimumSize">
                 <size>
                  <width>43</width>
                  <height>0</height>
                 </size>
                </property>
                <property name="text">
                 <string>E Width:</string>
                </property>
               </widget>
              </item>
              <item row="2" column="0">
               <widget class="QLabel" name="sqw_lbQWidth">
                <property name="minimumSize">
                 <size>
                  <width>43</width>
                  <height>0</height>
                 </size>
                </property>
                <property name="text">
                 <string>Q Width:</string>
                </property>
               </widget>
              </item>
              <item row="3" column="4">
               <widget class="QLineEdit" name="sqw_leEHigh">
                <property name="enabled">
                 <bool>false</bool>
                </property>
                <property name="sizePolicy">
                 <sizepolicy hsizetype="Preferred" vsizetype="Fixed">
                  <horstretch>0</horstretch>
                  <verstretch>0</verstretch>
                 </sizepolicy>
                </property>
                <property name="maximumSize">
                 <size>
                  <width>200</width>
                  <height>16777215</height>
                 </size>
                </property>
               </widget>
              </item>
              <item row="3" column="5">
               <widget class="QLabel" name="sqw_valEHigh">
                <property name="enabled">
                 <bool>false</bool>
                </property>
                <property name="styleSheet">
                 <string notr="true">color: rgb(255, 0, 4)</string>
                </property>
                <property name="text">
                 <string/>
                </property>
               </widget>
              </item>
              <item row="3" column="3">
               <widget class="QLabel" name="sqw_lbEHigh">
                <property name="enabled">
                 <bool>false</bool>
                </property>
                <property name="minimumSize">
                 <size>
                  <width>43</width>
                  <height>0</height>
                 </size>
                </property>
                <property name="text">
                 <string>E High:</string>
                </property>
               </widget>
              </item>
              <item row="2" column="5">
               <widget class="QLabel" name="sqw_valEWidth">
                <property name="enabled">
                 <bool>false</bool>
                </property>
                <property name="styleSheet">
                 <string notr="true">color: rgb(255, 0, 4)</string>
                </property>
                <property name="text">
                 <string/>
                </property>
               </widget>
              </item>
              <item row="1" column="5">
               <widget class="QLabel" name="sqw_valELow">
                <property name="enabled">
                 <bool>false</bool>
                </property>
                <property name="styleSheet">
                 <string notr="true">color: rgb(255, 0, 4)</string>
                </property>
                <property name="text">
                 <string/>
                </property>
               </widget>
              </item>
              <item row="0" column="0">
               <widget class="QLabel" name="sqw_lbRebinType">
                <property name="minimumSize">
                 <size>
                  <width>43</width>
                  <height>0</height>
                 </size>
                </property>
                <property name="text">
                 <string>Rebin Type:</string>
                </property>
               </widget>
              </item>
              <item row="2" column="2">
               <widget class="QLabel" name="sqw_valQWidth">
                <property name="styleSheet">
                 <string notr="true">color: rgb(255, 0, 4)</string>
                </property>
                <property name="text">
                 <string>*</string>
                </property>
               </widget>
              </item>
              <item row="3" column="2">
               <widget class="QLabel" name="sqw_valQHigh">
                <property name="styleSheet">
                 <string notr="true">color: rgb(255, 0, 4)</string>
                </property>
                <property name="text">
                 <string>*</string>
                </property>
               </widget>
              </item>
              <item row="1" column="0">
               <widget class="QLabel" name="sqw_lbQLow">
                <property name="minimumSize">
                 <size>
                  <width>43</width>
                  <height>0</height>
                 </size>
                </property>
                <property name="text">
                 <string>Q Low:</string>
                </property>
               </widget>
              </item>
              <item row="1" column="2">
               <widget class="QLabel" name="sqw_valQLow">
                <property name="styleSheet">
                 <string notr="true">color: rgb(255, 0, 4)</string>
                </property>
                <property name="text">
                 <string>*</string>
                </property>
               </widget>
              </item>
              <item row="3" column="0">
               <widget class="QLabel" name="sqw_lbQHigh">
                <property name="minimumSize">
                 <size>
                  <width>43</width>
                  <height>0</height>
                 </size>
                </property>
                <property name="text">
                 <string>Q High:</string>
                </property>
               </widget>
              </item>
              <item row="2" column="4">
               <widget class="QLineEdit" name="sqw_leEWidth">
                <property name="enabled">
                 <bool>false</bool>
                </property>
                <property name="sizePolicy">
                 <sizepolicy hsizetype="Preferred" vsizetype="Fixed">
                  <horstretch>0</horstretch>
                  <verstretch>0</verstretch>
                 </sizepolicy>
                </property>
                <property name="maximumSize">
                 <size>
                  <width>200</width>
                  <height>16777215</height>
                 </size>
                </property>
               </widget>
              </item>
              <item row="0" column="3" colspan="3">
               <widget class="QCheckBox" name="sqw_ckRebinE">
                <property name="text">
                 <string>Rebin in Energy</string>
                </property>
               </widget>
              </item>
              <item row="1" column="3">
               <widget class="QLabel" name="sqw_lbELow">
                <property name="enabled">
                 <bool>false</bool>
                </property>
                <property name="minimumSize">
                 <size>
                  <width>43</width>
                  <height>0</height>
                 </size>
                </property>
                <property name="text">
                 <string>E Low:</string>
                </property>
               </widget>
              </item>
              <item row="1" column="1">
               <widget class="QLineEdit" name="sqw_leQLow">
                <property name="sizePolicy">
                 <sizepolicy hsizetype="Minimum" vsizetype="Fixed">
                  <horstretch>0</horstretch>
                  <verstretch>0</verstretch>
                 </sizepolicy>
                </property>
               </widget>
              </item>
              <item row="2" column="1">
               <widget class="QLineEdit" name="sqw_leQWidth">
                <property name="sizePolicy">
                 <sizepolicy hsizetype="Preferred" vsizetype="Fixed">
                  <horstretch>0</horstretch>
                  <verstretch>0</verstretch>
                 </sizepolicy>
                </property>
               </widget>
              </item>
              <item row="3" column="1">
               <widget class="QLineEdit" name="sqw_leQHigh">
                <property name="sizePolicy">
                 <sizepolicy hsizetype="Preferred" vsizetype="Fixed">
                  <horstretch>0</horstretch>
                  <verstretch>0</verstretch>
                 </sizepolicy>
                </property>
               </widget>
              </item>
              <item row="0" column="1">
               <widget class="QComboBox" name="sqw_cbRebinType">
                <property name="sizePolicy">
                 <sizepolicy hsizetype="Preferred" vsizetype="Maximum">
                  <horstretch>0</horstretch>
                  <verstretch>0</verstretch>
                 </sizepolicy>
                </property>
                <property name="minimumSize">
                 <size>
                  <width>200</width>
                  <height>0</height>
                 </size>
                </property>
                <property name="maximumSize">
                 <size>
                  <width>200</width>
                  <height>16777215</height>
                 </size>
                </property>
                <property name="currentIndex">
                 <number>0</number>
                </property>
                <item>
                 <property name="text">
                  <string>Centre (SofQW)</string>
                 </property>
                </item>
                <item>
                 <property name="text">
                  <string>Parallelepiped (SofQW2)</string>
                 </property>
                </item>
                <item>
                 <property name="text">
                  <string>Parallelepiped/Fractional Area (SofQW3)</string>
                 </property>
                </item>
               </widget>
              </item>
             </layout>
            </item>
           </layout>
          </item>
         </layout>
        </widget>
       </item>
       <item>
        <spacer name="verticalSpacer_2">
         <property name="orientation">
          <enum>Qt::Vertical</enum>
         </property>
         <property name="sizeHint" stdset="0">
          <size>
           <width>20</width>
           <height>40</height>
          </size>
         </property>
        </spacer>
       </item>
       <item>
        <widget class="QGroupBox" name="sqw_outputOptions">
         <property name="title">
          <string>Output Options</string>
         </property>
         <layout class="QVBoxLayout" name="verticalLayout_27">
          <item>
           <layout class="QHBoxLayout" name="horizontalLayout_43">
            <item>
             <widget class="QCheckBox" name="sqw_ckVerbose">
              <property name="text">
               <string>Verbose</string>
              </property>
             </widget>
            </item>
            <item>
             <spacer name="horizontalSpacer_30">
              <property name="orientation">
               <enum>Qt::Horizontal</enum>
              </property>
              <property name="sizeHint" stdset="0">
               <size>
                <width>40</width>
                <height>20</height>
               </size>
              </property>
             </spacer>
            </item>
            <item>
             <widget class="QLabel" name="label_4">
              <property name="text">
               <string>Plot Output:</string>
              </property>
             </widget>
            </item>
            <item>
             <widget class="QComboBox" name="sqw_cbPlotType">
              <property name="sizePolicy">
               <sizepolicy hsizetype="MinimumExpanding" vsizetype="Fixed">
                <horstretch>0</horstretch>
                <verstretch>0</verstretch>
               </sizepolicy>
              </property>
              <property name="minimumSize">
               <size>
                <width>150</width>
                <height>0</height>
               </size>
              </property>
              <item>
               <property name="text">
                <string>None</string>
               </property>
              </item>
              <item>
               <property name="text">
                <string>Contour</string>
               </property>
              </item>
              <item>
               <property name="text">
                <string>Spectra</string>
               </property>
              </item>
             </widget>
            </item>
            <item>
             <spacer name="horizontalSpacer_19">
              <property name="orientation">
               <enum>Qt::Horizontal</enum>
              </property>
              <property name="sizeHint" stdset="0">
               <size>
                <width>40</width>
                <height>20</height>
               </size>
              </property>
             </spacer>
            </item>
            <item>
             <widget class="QCheckBox" name="sqw_ckSave">
              <property name="text">
               <string>Save Result</string>
              </property>
             </widget>
            </item>
           </layout>
          </item>
         </layout>
<<<<<<< HEAD
         <zorder></zorder>
=======
>>>>>>> 7d5da4ea
        </widget>
       </item>
      </layout>
     </widget>
     <widget class="QWidget" name="tabDiagnoseDetectors">
      <attribute name="title">
       <string>Diagnose Detectors</string>
      </attribute>
      <layout class="QVBoxLayout" name="verticalLayout_4">
       <item>
        <widget class="QCheckBox" name="ckRunDiag">
         <property name="enabled">
          <bool>true</bool>
         </property>
         <property name="text">
          <string>Find Bad Detectors</string>
         </property>
         <property name="checked">
          <bool>true</bool>
         </property>
        </widget>
       </item>
      </layout>
     </widget>
     <widget class="QWidget" name="tabAbsoluteUnits">
      <attribute name="title">
       <string>Absolute Units</string>
      </attribute>
      <layout class="QVBoxLayout" name="verticalLayout_11">
       <item>
        <widget class="QCheckBox" name="ckRunAbsol">
         <property name="enabled">
          <bool>true</bool>
         </property>
         <property name="text">
          <string>Perform Absolute Normalisation</string>
         </property>
         <property name="checked">
          <bool>false</bool>
         </property>
        </widget>
       </item>
       <item>
        <widget class="QGroupBox" name="gbCalRuns">
         <property name="enabled">
          <bool>true</bool>
         </property>
         <property name="title">
          <string>Run Files</string>
         </property>
         <layout class="QVBoxLayout" name="verticalLayout_31">
          <item>
           <widget class="MantidQt::MantidWidgets::MWRunFiles" name="absRunFiles">
            <property name="label" stdset="0">
             <string>Abs Units Vanadium</string>
            </property>
           </widget>
          </item>
          <item>
           <widget class="MantidQt::MantidWidgets::MWRunFiles" name="absMapFile">
            <property name="findRunFiles" stdset="0">
             <bool>false</bool>
            </property>
            <property name="label" stdset="0">
             <string>Map File  </string>
            </property>
            <property name="multipleFiles" stdset="0">
             <bool>false</bool>
            </property>
            <property name="optional" stdset="0">
             <bool>true</bool>
            </property>
            <property name="algorithmAndProperty" stdset="0">
             <string>GroupDetectors|MapFile</string>
            </property>
           </widget>
          </item>
          <item>
           <widget class="MantidQt::MantidWidgets::MWRunFiles" name="absWhiteFile">
            <property name="label" stdset="0">
             <string>Detector Vanadium (Abs Units)</string>
            </property>
            <property name="multipleFiles" stdset="0">
             <bool>false</bool>
            </property>
            <property name="optional" stdset="0">
             <bool>true</bool>
            </property>
           </widget>
          </item>
         </layout>
        </widget>
       </item>
       <item>
        <layout class="QHBoxLayout" name="horizontalLayout_17">
         <item>
          <widget class="QGroupBox" name="gbInteg">
           <property name="styleSheet">
            <string notr="true"/>
           </property>
           <property name="title">
            <string>Integration (meV)</string>
           </property>
           <layout class="QGridLayout" name="gridLayout_17">
            <item row="2" column="1">
             <widget class="QLabel" name="label_29">
              <property name="text">
               <string>E Min</string>
              </property>
              <property name="alignment">
               <set>Qt::AlignRight|Qt::AlignTrailing|Qt::AlignVCenter</set>
              </property>
             </widget>
            </item>
            <item row="2" column="2">
             <widget class="QLineEdit" name="leVanELow">
              <property name="maximumSize">
               <size>
                <width>60</width>
                <height>16777215</height>
               </size>
              </property>
             </widget>
            </item>
            <item row="3" column="1">
             <widget class="QLabel" name="label_30">
              <property name="text">
               <string>E Max</string>
              </property>
              <property name="alignment">
               <set>Qt::AlignRight|Qt::AlignTrailing|Qt::AlignVCenter</set>
              </property>
             </widget>
            </item>
            <item row="3" column="2">
             <widget class="QLineEdit" name="leVanEHigh">
              <property name="maximumSize">
               <size>
                <width>60</width>
                <height>16777215</height>
               </size>
              </property>
             </widget>
            </item>
            <item row="1" column="1">
             <widget class="QLabel" name="label_31">
              <property name="text">
               <string>Incident Energy</string>
              </property>
              <property name="alignment">
               <set>Qt::AlignRight|Qt::AlignTrailing|Qt::AlignVCenter</set>
              </property>
             </widget>
            </item>
            <item row="1" column="2">
             <widget class="QLineEdit" name="leVanEi">
              <property name="minimumSize">
               <size>
                <width>0</width>
                <height>0</height>
               </size>
              </property>
              <property name="maximumSize">
               <size>
                <width>70</width>
                <height>16777215</height>
               </size>
              </property>
             </widget>
            </item>
            <item row="1" column="4">
             <spacer name="horizontalSpacer_24">
              <property name="orientation">
               <enum>Qt::Horizontal</enum>
              </property>
              <property name="sizeHint" stdset="0">
               <size>
                <width>40</width>
                <height>20</height>
               </size>
              </property>
             </spacer>
            </item>
            <item row="1" column="0">
             <spacer name="horizontalSpacer_25">
              <property name="orientation">
               <enum>Qt::Horizontal</enum>
              </property>
              <property name="sizeHint" stdset="0">
               <size>
                <width>40</width>
                <height>20</height>
               </size>
              </property>
             </spacer>
            </item>
            <item row="1" column="3">
             <widget class="QLabel" name="lbValAbsEi">
              <property name="palette">
               <palette>
                <active>
                 <colorrole role="WindowText">
                  <brush brushstyle="SolidPattern">
                   <color alpha="255">
                    <red>170</red>
                    <green>0</green>
                    <blue>0</blue>
                   </color>
                  </brush>
                 </colorrole>
                </active>
                <inactive>
                 <colorrole role="WindowText">
                  <brush brushstyle="SolidPattern">
                   <color alpha="255">
                    <red>170</red>
                    <green>0</green>
                    <blue>0</blue>
                   </color>
                  </brush>
                 </colorrole>
                </inactive>
                <disabled>
                 <colorrole role="WindowText">
                  <brush brushstyle="SolidPattern">
                   <color alpha="255">
                    <red>118</red>
                    <green>116</green>
                    <blue>108</blue>
                   </color>
                  </brush>
                 </colorrole>
                </disabled>
               </palette>
              </property>
              <property name="styleSheet">
               <string notr="true"/>
              </property>
              <property name="text">
               <string>*</string>
              </property>
             </widget>
            </item>
           </layout>
          </widget>
         </item>
         <item>
          <widget class="QGroupBox" name="gbMasses">
           <property name="sizePolicy">
            <sizepolicy hsizetype="Expanding" vsizetype="Expanding">
             <horstretch>0</horstretch>
             <verstretch>0</verstretch>
            </sizepolicy>
           </property>
           <property name="title">
            <string>Masses (for Absolute Units)</string>
           </property>
           <layout class="QGridLayout" name="gridLayout_18">
            <item row="0" column="1">
             <widget class="QLabel" name="label_32">
              <property name="layoutDirection">
               <enum>Qt::LeftToRight</enum>
              </property>
              <property name="text">
               <string>Vanadium mass</string>
              </property>
              <property name="alignment">
               <set>Qt::AlignRight|Qt::AlignTrailing|Qt::AlignVCenter</set>
              </property>
             </widget>
            </item>
            <item row="1" column="1">
             <widget class="QLabel" name="label_33">
              <property name="layoutDirection">
               <enum>Qt::LeftToRight</enum>
              </property>
              <property name="text">
               <string>Sample mass</string>
              </property>
              <property name="alignment">
               <set>Qt::AlignRight|Qt::AlignTrailing|Qt::AlignVCenter</set>
              </property>
             </widget>
            </item>
            <item row="2" column="1">
             <widget class="QLabel" name="label_34">
              <property name="layoutDirection">
               <enum>Qt::LeftToRight</enum>
              </property>
              <property name="text">
               <string>Sample RMM</string>
              </property>
              <property name="alignment">
               <set>Qt::AlignRight|Qt::AlignTrailing|Qt::AlignVCenter</set>
              </property>
             </widget>
            </item>
            <item row="2" column="2">
             <widget class="QLineEdit" name="leRMMMass">
              <property name="sizePolicy">
               <sizepolicy hsizetype="MinimumExpanding" vsizetype="Fixed">
                <horstretch>0</horstretch>
                <verstretch>0</verstretch>
               </sizepolicy>
              </property>
              <property name="maximumSize">
               <size>
                <width>60</width>
                <height>16777215</height>
               </size>
              </property>
             </widget>
            </item>
            <item row="1" column="2">
             <widget class="QLineEdit" name="leSamMass">
              <property name="sizePolicy">
               <sizepolicy hsizetype="MinimumExpanding" vsizetype="Fixed">
                <horstretch>0</horstretch>
                <verstretch>0</verstretch>
               </sizepolicy>
              </property>
              <property name="maximumSize">
               <size>
                <width>60</width>
                <height>16777215</height>
               </size>
              </property>
             </widget>
            </item>
            <item row="0" column="2">
             <widget class="QLineEdit" name="leVanMass">
              <property name="sizePolicy">
               <sizepolicy hsizetype="MinimumExpanding" vsizetype="Fixed">
                <horstretch>0</horstretch>
                <verstretch>0</verstretch>
               </sizepolicy>
              </property>
              <property name="maximumSize">
               <size>
                <width>60</width>
                <height>16777215</height>
               </size>
              </property>
             </widget>
            </item>
            <item row="0" column="3">
             <spacer name="horizontalSpacer_26">
              <property name="orientation">
               <enum>Qt::Horizontal</enum>
              </property>
              <property name="sizeHint" stdset="0">
               <size>
                <width>40</width>
                <height>20</height>
               </size>
              </property>
             </spacer>
            </item>
            <item row="0" column="0">
             <spacer name="horizontalSpacer_27">
              <property name="orientation">
               <enum>Qt::Horizontal</enum>
              </property>
              <property name="sizeHint" stdset="0">
               <size>
                <width>40</width>
                <height>20</height>
               </size>
              </property>
             </spacer>
            </item>
           </layout>
          </widget>
         </item>
        </layout>
       </item>
       <item>
        <spacer name="verticalSpacer">
         <property name="orientation">
          <enum>Qt::Vertical</enum>
         </property>
         <property name="sizeHint" stdset="0">
          <size>
           <width>20</width>
           <height>40</height>
          </size>
         </property>
        </spacer>
       </item>
      </layout>
     </widget>
    </widget>
   </item>
   <item>
    <layout class="QHBoxLayout" name="horizontalLayout_6">
     <item>
      <widget class="QPushButton" name="pbHelp">
       <property name="maximumSize">
        <size>
         <width>25</width>
         <height>25</height>
        </size>
       </property>
       <property name="toolTip">
        <string>Open interface help page in your web browser.</string>
       </property>
       <property name="text">
        <string>?</string>
       </property>
      </widget>
     </item>
     <item>
      <spacer name="horizontalSpacer_1">
       <property name="orientation">
        <enum>Qt::Horizontal</enum>
       </property>
       <property name="sizeHint" stdset="0">
        <size>
         <width>40</width>
         <height>20</height>
        </size>
       </property>
      </spacer>
     </item>
     <item>
      <widget class="QPushButton" name="pbRun">
       <property name="sizePolicy">
        <sizepolicy hsizetype="MinimumExpanding" vsizetype="Fixed">
         <horstretch>0</horstretch>
         <verstretch>0</verstretch>
        </sizepolicy>
       </property>
       <property name="maximumSize">
        <size>
         <width>180</width>
         <height>16777215</height>
        </size>
       </property>
       <property name="toolTip">
        <string>Run conversion to energy process.</string>
       </property>
       <property name="text">
        <string>Run</string>
       </property>
      </widget>
     </item>
     <item>
      <spacer name="horizontalSpacer_5">
       <property name="orientation">
        <enum>Qt::Horizontal</enum>
       </property>
       <property name="sizeHint" stdset="0">
        <size>
         <width>40</width>
         <height>20</height>
        </size>
       </property>
      </spacer>
     </item>
     <item>
      <widget class="QPushButton" name="pbManageDirectories">
       <property name="text">
        <string>Manage Directories</string>
       </property>
      </widget>
     </item>
    </layout>
   </item>
  </layout>
 </widget>
 <customwidgets>
  <customwidget>
   <class>MantidQt::MantidWidgets::MWRunFiles</class>
   <extends>QWidget</extends>
   <header>MantidQtMantidWidgets/MWRunFiles.h</header>
  </customwidget>
  <customwidget>
   <class>MantidQt::MantidWidgets::InstrumentSelector</class>
   <extends>QComboBox</extends>
   <header>MantidQtMantidWidgets/InstrumentSelector.h</header>
  </customwidget>
  <customwidget>
   <class>MantidQt::MantidWidgets::DataSelector</class>
   <extends>QWidget</extends>
   <header>MantidQtMantidWidgets/DataSelector.h</header>
  </customwidget>
 </customwidgets>
 <tabstops>
  <tabstop>tabWidget</tabstop>
  <tabstop>ckSumSpecs</tabstop>
  <tabstop>pbBack</tabstop>
  <tabstop>cbNormal</tabstop>
  <tabstop>leEGuess</tabstop>
  <tabstop>ckFixEi</tabstop>
  <tabstop>leELow</tabstop>
  <tabstop>leEWidth</tabstop>
  <tabstop>leEHigh</tabstop>
  <tabstop>leNameSPE</tabstop>
  <tabstop>pbBrowseSPE</tabstop>
  <tabstop>save_ckSPE</tabstop>
  <tabstop>save_ckNexus</tabstop>
  <tabstop>pbRun</tabstop>
  <tabstop>pbHelp</tabstop>
  <tabstop>leEfixed</tabstop>
  <tabstop>leSpectraMin</tabstop>
  <tabstop>leSpectraMax</tabstop>
  <tabstop>rebin_ckDNR</tabstop>
  <tabstop>rebin_leELow</tabstop>
  <tabstop>rebin_leEWidth</tabstop>
  <tabstop>rebin_leEHigh</tabstop>
  <tabstop>pbBack_2</tabstop>
  <tabstop>pbPlotRaw</tabstop>
  <tabstop>ckSumFiles</tabstop>
  <tabstop>cbMappingOptions</tabstop>
  <tabstop>cbReflection</tabstop>
  <tabstop>leNoGroups</tabstop>
  <tabstop>ckUseCalib</tabstop>
  <tabstop>ckRunDiag</tabstop>
  <tabstop>ckRunAbsol</tabstop>
  <tabstop>cbAnalyser</tabstop>
  <tabstop>leVanEi</tabstop>
  <tabstop>leVanELow</tabstop>
  <tabstop>leVanEHigh</tabstop>
  <tabstop>leVanMass</tabstop>
  <tabstop>leSamMass</tabstop>
  <tabstop>leRMMMass</tabstop>
  <tabstop>cbInst</tabstop>
  <tabstop>runFiles</tabstop>
  <tabstop>mapFile</tabstop>
  <tabstop>whiteBeamFile</tabstop>
  <tabstop>ind_runFiles</tabstop>
  <tabstop>ind_calibFile</tabstop>
  <tabstop>ckLoadLogs</tabstop>
  <tabstop>ind_mapFile</tabstop>
  <tabstop>ckDetailedBalance</tabstop>
  <tabstop>leDetailedBalance</tabstop>
  <tabstop>ckScaleMultiplier</tabstop>
  <tabstop>leScaleMultiplier</tabstop>
  <tabstop>motorNameEdit</tabstop>
  <tabstop>seOffsetEdit</tabstop>
  <tabstop>cbIndRebType</tabstop>
  <tabstop>leRebinString</tabstop>
  <tabstop>save_ckNxSPE</tabstop>
  <tabstop>save_ckAscii</tabstop>
  <tabstop>save_ckAclimax</tabstop>
  <tabstop>ckVerbose</tabstop>
  <tabstop>ckCreateInfoTable</tabstop>
  <tabstop>ind_cbPlotOutput</tabstop>
  <tabstop>ckRenameWorkspace</tabstop>
  <tabstop>ckFold</tabstop>
  <tabstop>ckCm1Units</tabstop>
  <tabstop>cal_leRunNo</tabstop>
  <tabstop>cal_pbPlot</tabstop>
  <tabstop>cal_ckIntensityScaleMultiplier</tabstop>
  <tabstop>cal_leIntensityScaleMultiplier</tabstop>
  <tabstop>cal_ckResScale</tabstop>
  <tabstop>cal_leResScale</tabstop>
  <tabstop>cal_ckRES</tabstop>
  <tabstop>cal_ckPlotResult</tabstop>
  <tabstop>slice_inputFile</tabstop>
  <tabstop>slice_pbPlotRaw</tabstop>
  <tabstop>slice_ckUseCalib</tabstop>
  <tabstop>slice_calibFile</tabstop>
  <tabstop>slice_ckVerbose</tabstop>
  <tabstop>slice_ckPlot</tabstop>
  <tabstop>slice_ckSave</tabstop>
  <tabstop>transInputFile</tabstop>
  <tabstop>transCanFile</tabstop>
  <tabstop>trans_ckVerbose</tabstop>
  <tabstop>trans_ckPlot</tabstop>
  <tabstop>trans_ckSave</tabstop>
  <tabstop>sqw_cbRebinType</tabstop>
  <tabstop>sqw_leQLow</tabstop>
  <tabstop>sqw_leQWidth</tabstop>
  <tabstop>sqw_leQHigh</tabstop>
  <tabstop>sqw_ckRebinE</tabstop>
  <tabstop>sqw_leELow</tabstop>
  <tabstop>sqw_leEWidth</tabstop>
  <tabstop>sqw_leEHigh</tabstop>
  <tabstop>sqw_ckVerbose</tabstop>
  <tabstop>sqw_cbPlotType</tabstop>
  <tabstop>sqw_ckSave</tabstop>
  <tabstop>absRunFiles</tabstop>
  <tabstop>absMapFile</tabstop>
  <tabstop>absWhiteFile</tabstop>
  <tabstop>pbManageDirectories</tabstop>
  <tabstop>cal_ckVerbose</tabstop>
  <tabstop>cal_ckSave</tabstop>
 </tabstops>
 <resources/>
 <connections/>
</ui><|MERGE_RESOLUTION|>--- conflicted
+++ resolved
@@ -1998,10 +1998,6 @@
            </layout>
           </item>
          </layout>
-<<<<<<< HEAD
-         <zorder></zorder>
-=======
->>>>>>> 7d5da4ea
         </widget>
        </item>
       </layout>
@@ -2783,10 +2779,6 @@
            </layout>
           </item>
          </layout>
-<<<<<<< HEAD
-         <zorder></zorder>
-=======
->>>>>>> 7d5da4ea
         </widget>
        </item>
       </layout>
