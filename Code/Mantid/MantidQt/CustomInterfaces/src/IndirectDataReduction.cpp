--- conflicted
+++ resolved
@@ -109,24 +109,7 @@
 void IndirectDataReduction::runClicked()
 {
   QString tabName = m_uiForm.tabWidget->tabText(m_uiForm.tabWidget->currentIndex());
-<<<<<<< HEAD
-  if ( tabName == "Energy Transfer" )
-    m_tab_convert_to_energy->runTab();
-  else if ( tabName == "Calibration" )
-    m_tab_calibration->runTab();
-  else if ( tabName == "Diagnostics" )
-    m_tab_diagnostics->runTab();
-  else if ( tabName == "S(Q, w)" )
-    m_tab_sqw->runTab();
-  else if ( tabName == "Symmetrise" )
-    m_tab_symmetrise->runTab();
-  else if (tabName == "Transmission")
-    m_tab_trans->runTab();
-  else if(tabName == "Moments")
-    m_tab_moments->runTab();
-=======
   m_tabs[tabName]->runTab();
->>>>>>> 84e8220d
 }
 
 
@@ -137,23 +120,6 @@
 {
   m_uiForm.setupUi(this);
 
-<<<<<<< HEAD
-  m_tab_convert_to_energy = new IndirectConvertToEnergy(m_uiForm, this);
-  m_tab_sqw = new IndirectSqw(m_uiForm, this);
-  m_tab_diagnostics = new IndirectDiagnostics(m_uiForm, this);
-  m_tab_calibration = new IndirectCalibration(m_uiForm, this);
-  m_tab_trans = new IndirectTransmission(m_uiForm, this);
-  m_tab_moments = new IndirectMoments(m_uiForm, this);
-  m_tab_symmetrise = new IndirectSymmetrise(m_uiForm, this);
-
-  // Assume we get a incompatiable instrument to start with
-  m_uiForm.pbRun->setEnabled(false);
-
-  // Signal / Slot Connections Set Up Here
-
-  // signal/slot connections to respond to changes in instrument selection combo boxes
-  connect(m_uiForm.cbInst, SIGNAL(instrumentSelectionChanged(const QString&)), this, SLOT(userSelectInstrument(const QString&)));
-=======
   // Do not allow running until setup  and instrument laoding are done
   updateRunButton(false, "Loading UI", "Initialising user interface components...");
 
@@ -175,7 +141,6 @@
   connect(m_uiForm.cbAnalyser, SIGNAL(currentIndexChanged(int)), this, SLOT(analyserSelected(int)));
   // Handle the reflection being changed
   connect(m_uiForm.cbReflection, SIGNAL(currentIndexChanged(int)), this, SLOT(instrumentSetupChanged()));
->>>>>>> 84e8220d
 
   // Connect "?" (Help) Button
   connect(m_uiForm.pbHelp, SIGNAL(clicked()), this, SLOT(helpClicked()));
@@ -184,33 +149,6 @@
   // Connect the "Manage User Directories" Button
   connect(m_uiForm.pbManageDirectories, SIGNAL(clicked()), this, SLOT(openDirectoryDialog()));
 
-<<<<<<< HEAD
-  // Signals for tabs running Python
-  connect(m_tab_convert_to_energy, SIGNAL(runAsPythonScript(const QString&, bool)), this, SIGNAL(runAsPythonScript(const QString&, bool)));
-  connect(m_tab_sqw, SIGNAL(runAsPythonScript(const QString&, bool)), this, SIGNAL(runAsPythonScript(const QString&, bool)));
-  connect(m_tab_calibration, SIGNAL(runAsPythonScript(const QString&, bool)), this, SIGNAL(runAsPythonScript(const QString&, bool)));
-  connect(m_tab_diagnostics, SIGNAL(runAsPythonScript(const QString&, bool)), this, SIGNAL(runAsPythonScript(const QString&, bool)));
-  connect(m_tab_trans, SIGNAL(runAsPythonScript(const QString&, bool)), this, SIGNAL(runAsPythonScript(const QString&, bool)));
-  connect(m_tab_moments, SIGNAL(runAsPythonScript(const QString&, bool)), this, SIGNAL(runAsPythonScript(const QString&, bool)));
-
-  // Signals for tabs showing mesage boxes
-  connect(m_tab_convert_to_energy, SIGNAL(showMessageBox(const QString&)), this, SLOT(showMessageBox(const QString&)));
-  connect(m_tab_sqw, SIGNAL(showMessageBox(const QString&)), this, SLOT(showMessageBox(const QString&)));
-  connect(m_tab_calibration, SIGNAL(showMessageBox(const QString&)), this, SLOT(showMessageBox(const QString&)));
-  connect(m_tab_diagnostics, SIGNAL(showMessageBox(const QString&)), this, SLOT(showMessageBox(const QString&)));
-  connect(m_tab_trans, SIGNAL(showMessageBox(const QString&)), this, SLOT(showMessageBox(const QString&)));
-  connect(m_tab_moments, SIGNAL(showMessageBox(const QString&)), this, SLOT(showMessageBox(const QString&)));
-  connect(m_tab_symmetrise, SIGNAL(showMessageBox(const QString&)), this, SLOT(showMessageBox(const QString&)));
-
-  // Run any tab setup code
-  m_tab_convert_to_energy->setupTab();
-  m_tab_sqw->setupTab();
-  m_tab_diagnostics->setupTab();
-  m_tab_calibration->setupTab();
-  m_tab_trans->setupTab();
-  m_tab_moments->setupTab();
-  m_tab_symmetrise->setupTab();
-=======
   // Reset the Run button state when the tab is changed
   connect(m_uiForm.tabWidget, SIGNAL(currentChanged(int)), this, SLOT(updateRunButton()));
 
@@ -223,7 +161,6 @@
     connect(this, SIGNAL(newInstrumentConfiguration()), it->second, SIGNAL(newInstrumentConfiguration())),
     it->second->setupTab();
   }
->>>>>>> 84e8220d
 }
 
 
