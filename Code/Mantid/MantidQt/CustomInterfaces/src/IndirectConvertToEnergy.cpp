#include "MantidQtCustomInterfaces/IndirectConvertToEnergy.h"

#include "MantidQtCustomInterfaces/Background.h"

#include <QFileInfo>
#include <QInputDialog>

namespace MantidQt
{
namespace CustomInterfaces
{
  //----------------------------------------------------------------------------------------------
  /** Constructor
   */
  IndirectConvertToEnergy::IndirectConvertToEnergy(Ui::IndirectDataReduction& uiForm, QWidget * parent) :
      IndirectDataReductionTab(uiForm, parent), m_backgroundDialog(NULL), m_bgRemoval(false)
  {
    // Add validators to UI form
    m_uiForm.leScaleMultiplier->setValidator(m_valPosDbl);
    m_uiForm.leNoGroups->setValidator(m_valInt);
    m_uiForm.leDetailedBalance->setValidator(m_valPosDbl);

    m_uiForm.leSpectraMin->setValidator(m_valInt);
    m_uiForm.leSpectraMax->setValidator(m_valInt);

    m_uiForm.entryRebinLow->setValidator(m_valDbl);
    m_uiForm.entryRebinWidth->setValidator(m_valDbl);
    m_uiForm.entryRebinHigh->setValidator(m_valDbl);

    // SIGNAL/SLOT CONNECTIONS
    // Updates current analyser when analyser is selected from drop down
    connect(m_uiForm.cbAnalyser, SIGNAL(activated(int)), this, SLOT(analyserSelected(int)));
    // Updates current reflection when reflection is selected from drop down
    connect(m_uiForm.cbReflection, SIGNAL(activated(int)), this, SLOT(reflectionSelected(int)));
    // Shows required mapping option UI widgets when a new mapping option is selected from drop down
    connect(m_uiForm.cbMappingOptions, SIGNAL(currentIndexChanged(const QString&)), this, SLOT(mappingOptionSelected(const QString&)));
    // Shows background removal dialog when user clicks Background Removal
    connect(m_uiForm.pbBack_2, SIGNAL(clicked()), this, SLOT(backgroundClicked()));
    // Plots raw input data when user clicks Plot Time
    connect(m_uiForm.pbPlotRaw, SIGNAL(clicked()), this, SLOT(plotRaw()));
    // Enables/disables rebin options when user toggles Do Not Rebin checkbox
    connect(m_uiForm.rebin_ckDNR, SIGNAL(toggled(bool)), this, SLOT(rebinEntryToggle(bool)));
    // Enables/disables detail balance option when user toggle Detailed Balance checkbox
    connect(m_uiForm.ckDetailedBalance, SIGNAL(toggled(bool)), this, SLOT(detailedBalanceCheck(bool)));
    // Enables/disables scale multiply option when user toggles Scale checkbox
    connect(m_uiForm.ckScaleMultiplier, SIGNAL(toggled(bool)), this, SLOT(scaleMultiplierCheck(bool)));
    connect(m_uiForm.ind_calibFile, SIGNAL(fileTextChanged(const QString &)), this, SLOT(calibFileChanged(const QString &)));
    // Enables/disables calibration file options when user toggles Use Calib File checkbox
    connect(m_uiForm.ckUseCalib, SIGNAL(toggled(bool)), this, SLOT(useCalib(bool)));
    // Displays correct UI widgets for selected rebin type when changed via Rebin Steps drop down
    connect(m_uiForm.comboRebinType, SIGNAL(currentIndexChanged(int)), m_uiForm.swIndRebin, SLOT(setCurrentIndex(int)));
    // Shows message on run buton when user is inputting a run number
    connect(m_uiForm.ind_runFiles, SIGNAL(fileTextChanged(const QString &)), this, SLOT(pbRunEditing()));
    // Shows message on run button when Mantid is finding the file for a given run number
    connect(m_uiForm.ind_runFiles, SIGNAL(findingFiles()), this, SLOT(pbRunFinding()));
    // Reverts run button back to normal when file finding has finished
    connect(m_uiForm.ind_runFiles, SIGNAL(fileFindingFinished()), this, SLOT(pbRunFinished()));
    // Perform validation when editing an option
    connect(m_uiForm.leDetailedBalance, SIGNAL(textChanged(const QString &)), this, SLOT(validateTab()));
    connect(m_uiForm.leScaleMultiplier, SIGNAL(textChanged(const QString &)), this, SLOT(validateTab()));
    connect(m_uiForm.leSpectraMin, SIGNAL(textChanged(const QString &)), this, SLOT(validateTab()));
    connect(m_uiForm.leSpectraMax, SIGNAL(textChanged(const QString &)), this, SLOT(validateTab()));
    connect(m_uiForm.entryRebinLow, SIGNAL(textChanged(const QString &)), this, SLOT(validateTab()));
    connect(m_uiForm.entryRebinWidth, SIGNAL(textChanged(const QString &)), this, SLOT(validateTab()));
    connect(m_uiForm.entryRebinHigh, SIGNAL(textChanged(const QString &)), this, SLOT(validateTab()));

    // Update UI widgets to show default values
    mappingOptionSelected(m_uiForm.cbMappingOptions->currentText());
    rebinEntryToggle(m_uiForm.rebin_ckDNR->isChecked());
    backgroundRemoval();

    // Validate to remove invalid markers
    validateTab();
  }

  //----------------------------------------------------------------------------------------------
  /** Destructor
   */
  IndirectConvertToEnergy::~IndirectConvertToEnergy()
  {
  }

  void IndirectConvertToEnergy::setup()
  {
  }

  void IndirectConvertToEnergy::run()
  {
    using namespace Mantid::API;
    using MantidQt::API::BatchAlgorithmRunner;

    IAlgorithm_sptr reductionAlg = AlgorithmManager::Instance().create("InelasticIndirectReduction", -1);
    reductionAlg->initialize();
    BatchAlgorithmRunner::AlgorithmRuntimeProps reductionRuntimeProps;

    if(!m_uiForm.ckRenameWorkspace->isChecked())
    {
      // Keep run filename
      QFileInfo fi(m_uiForm.ind_runFiles->getFirstFilename());
      QString outWS = fi.baseName();
      reductionAlg->setProperty("OutputWorkspace", outWS.toStdString());
    }

    reductionAlg->setProperty("Instrument", m_uiForm.cbInst->currentText().toStdString());
    reductionAlg->setProperty("Analyser", m_uiForm.cbAnalyser->currentText().toStdString());
    reductionAlg->setProperty("Reflection", m_uiForm.cbReflection->currentText().toStdString());

    QString files = m_uiForm.ind_runFiles->getFilenames().join(",");
    reductionAlg->setProperty("InputFiles", files.toStdString());

    reductionAlg->setProperty("SumFiles", m_uiForm.ckSumFiles->isChecked());
    reductionAlg->setProperty("LoadLogs", m_uiForm.ckLoadLogs->isChecked());

    // If using a calibration file, load it
    if(m_uiForm.ckUseCalib->isChecked())
    {
      QString calibFilename = m_uiForm.ind_calibFile->getFirstFilename();

      QFileInfo fi(calibFilename);
      std::string calibWorkspaceName = fi.baseName().toStdString();

      IAlgorithm_sptr calibLoadAlg = AlgorithmManager::Instance().create("LoadNexus", -1);
      calibLoadAlg->initialize();
      calibLoadAlg->setProperty("Filename", calibFilename.toStdString());
      calibLoadAlg->setProperty("OutputWorkspace", calibWorkspaceName);
      m_batchAlgoRunner->addAlgorithm(calibLoadAlg);

      reductionRuntimeProps["CalibrationWorkspace"] = calibWorkspaceName;
    }

    std::vector<long> detectorRange;
    detectorRange.push_back(m_uiForm.leSpectraMin->text().toInt());
    detectorRange.push_back(m_uiForm.leSpectraMax->text().toInt());
    reductionAlg->setProperty("DetectorRange", detectorRange);

    if(m_bgRemoval)
    {
      QPair<double,double> background = m_backgroundDialog->getRange();
      std::vector<double> backgroundRange;
      backgroundRange.push_back(background.first);
      backgroundRange.push_back(background.second);
      reductionAlg->setProperty("BackgroundRange", backgroundRange);
    }

    if(!m_uiForm.rebin_ckDNR->isChecked())
    {
      QString rebin;
      if(m_uiForm.comboRebinType->currentIndex() == 0)
        rebin = m_uiForm.entryRebinLow->text() + "," + m_uiForm.entryRebinWidth->text() + "," + m_uiForm.entryRebinHigh->text();
      else
        rebin = m_uiForm.entryRebinString->text();

      reductionAlg->setProperty("RebinString", rebin.toStdString());
    }

    if(m_uiForm.ckDetailedBalance->isChecked())
      reductionAlg->setProperty("DetailedBalance", m_uiForm.leDetailedBalance->text().toDouble());

    if(m_uiForm.ckScaleMultiplier->isChecked())
      reductionAlg->setProperty("ScaleFactor", m_uiForm.leScaleMultiplier->text().toDouble());

    if(m_uiForm.cbMappingOptions->currentText() != "Default")
    {
      QString grouping = createMapFile(m_uiForm.cbMappingOptions->currentText());
      reductionAlg->setProperty("MappingFile", grouping.toStdString());
    }

    reductionAlg->setProperty("Fold", m_uiForm.ckFold->isChecked());
    reductionAlg->setProperty("SaveCM1", m_uiForm.ckCm1Units->isChecked());
    reductionAlg->setProperty("SaveFormats", getSaveFormats());

    // Plot Output options
    switch(m_uiForm.ind_cbPlotOutput->currentIndex())
    {
      case 0: // "None"
        break;
      case 1: // "Spectra"
        reductionAlg->setProperty("Plot", "spectra");
        break;
      case 2: // "Contour"
        reductionAlg->setProperty("Plot", "contour");
        break;
    }

<<<<<<< HEAD
    m_batchAlgoRunner->addAlgorithm(reductionAlg);
    m_batchAlgoRunner->executeBatchAsync();
=======
    // add sample logs to each of the workspaces
    QString calibChecked = m_uiForm.ckUseCalib->isChecked() ? "True" : "False";
    QString detailedBalance = m_uiForm.ckDetailedBalance->isChecked() ? "True" : "False";
    QString scaled = m_uiForm.ckScaleMultiplier->isChecked() ? "True" : "False";
    pyInput += "calibCheck = "+calibChecked+"\n"
      "detailedBalance = "+detailedBalance+"\n"
      "scaled = "+scaled+"\n"
      "for ws in ws_list:\n"
      "  AddSampleLog(Workspace=ws, LogName='calib_file', LogType='String', LogText=str(calibCheck))\n"
      "  if calibCheck:\n"
      "    AddSampleLog(Workspace=ws, LogName='calib_file_name', LogType='String', LogText='"+m_uiForm.ind_calibFile->getFirstFilename()+"')\n"
      "  AddSampleLog(Workspace=ws, LogName='detailed_balance', LogType='String', LogText=str(detailedBalance))\n"
      "  if detailedBalance:\n"
      "    AddSampleLog(Workspace=ws, LogName='detailed_balance_temp', LogType='Number', LogText='"+m_uiForm.leDetailedBalance->text()+"')\n"
      "  AddSampleLog(Workspace=ws, LogName='scale', LogType='String', LogText=str(scaled))\n"
      "  if scaled:\n"
      "    AddSampleLog(Workspace=ws, LogName='scale_factor', LogType='Number', LogText='"+m_uiForm.leScaleMultiplier->text()+"')\n"
      "try:\n"
      "  DeleteWorkspace(Workspace='__Grouping')\n"
      "except ValueError:\n"
      "  pass\n";

    QString pyOutput = m_pythonRunner.runPythonCode(pyInput).trimmed();
>>>>>>> bead95bc
  }

  bool IndirectConvertToEnergy::validate()
  {
    bool valid = true;

    // run files input
    if ( ! m_uiForm.ind_runFiles->isValid() )
    {
      valid = false;
    }

    // calib file input
    if ( m_uiForm.ckUseCalib->isChecked() && !m_uiForm.ind_calibFile->isValid() )
    {
      valid = false;
    }

    // mapping selection
    if (
        ( m_uiForm.cbMappingOptions->currentText() == "Groups" && m_uiForm.leNoGroups->text() == "" )
        ||
        ( m_uiForm.cbMappingOptions->currentText() == "File" && ! m_uiForm.ind_mapFile->isValid() )
       )
    {
      valid = false;
      m_uiForm.valNoGroups->setText("*");
    }
    else
    {
      m_uiForm.valNoGroups->setText("");
    }

    int dummyPos = 0;

    QString text = m_uiForm.leDetailedBalance->text();
    QValidator::State fieldState = m_uiForm.leDetailedBalance->validator()->validate(text, dummyPos);

    // detailed balance
    if ( m_uiForm.ckDetailedBalance->isChecked() && fieldState != QValidator::Acceptable )
    {
      valid = false;
      m_uiForm.valDetailedBalance->setText("*");
    }
    else
    {
      m_uiForm.valDetailedBalance->setText("");
    }

    int dummyPos2 = 0;

    // scale multiplier
    QString scaleMultiplierText = m_uiForm.leScaleMultiplier->text();
    QValidator::State fieldState2 = m_uiForm.leScaleMultiplier->validator()->validate(scaleMultiplierText, dummyPos2);

    if ( m_uiForm.ckScaleMultiplier->isChecked() && fieldState2 != QValidator::Acceptable )
    {
      valid = false;
      m_uiForm.valScaleMultiplier->setText("*");
    }
    else
    {
      m_uiForm.valScaleMultiplier->setText("");
    }

    // SpectraMin/SpectraMax
    const QString specMin = m_uiForm.leSpectraMin->text();
    const QString specMax = m_uiForm.leSpectraMax->text();

    if (specMin.isEmpty() || specMax.isEmpty() ||
        (specMin.toDouble() < 1 || specMax.toDouble() < 1) ||
        (specMin.toDouble() > specMax.toDouble()))
    {
      valid = false;
      m_uiForm.valSpectraMin->setText("*");
      m_uiForm.valSpectraMax->setText("*");
    }
    else
    {
      m_uiForm.valSpectraMin->setText("");
      m_uiForm.valSpectraMax->setText("");
    }

    if ( ! m_uiForm.rebin_ckDNR->isChecked() )
    {
      if ( m_uiForm.comboRebinType->currentIndex() == 0 )
      {
        if ( m_uiForm.entryRebinLow->text() == "" )
        {
          valid = false;
          m_uiForm.valELow->setText("*");
        }
        else
        {
          m_uiForm.valELow->setText("");
        }

        if ( m_uiForm.entryRebinWidth->text() == "" )
        {
          valid = false;
          m_uiForm.valEWidth->setText("*");
        }
        else
        {
          m_uiForm.valEWidth->setText("");
        }

        if ( m_uiForm.entryRebinHigh->text() == "" )
        {
          valid = false;
          m_uiForm.valEHigh->setText("*");
        }
        else
        {
          m_uiForm.valEHigh->setText("");
        }

        if ( m_uiForm.entryRebinLow->text().toDouble() > m_uiForm.entryRebinHigh->text().toDouble() )
        {
          valid = false;
          m_uiForm.valELow->setText("*");
          m_uiForm.valEHigh->setText("*");
        }
      }
      else
      {
        if ( m_uiForm.entryRebinString->text() == "" )
        {
          valid = false;
        }
      }
    }
    else
    {
      m_uiForm.valELow->setText("");
      m_uiForm.valEWidth->setText("");
      m_uiForm.valEHigh->setText("");
    }

    return valid;
  }

  /**
   * This function is called when the user selects an analyser from the cbAnalyser QComboBox
   * object. It's main purpose is to initialise the values for the Reflection ComboBox.
   * @param index :: Index of the value selected in the combo box.
   */
  void IndirectConvertToEnergy::analyserSelected(int index)
  {
    // populate Reflection combobox with correct values for Analyser selected.
    m_uiForm.cbReflection->clear();
    clearReflectionInfo();

    QVariant currentData = m_uiForm.cbAnalyser->itemData(index);
    if ( currentData == QVariant::Invalid )
    {
      m_uiForm.lbReflection->setEnabled(false);
      m_uiForm.cbReflection->setEnabled(false);
      return;
    }
    else
    {
      m_uiForm.lbReflection->setEnabled(true);
      m_uiForm.cbReflection->setEnabled(true);
      QStringList reflections = currentData.toStringList();
      for ( int i = 0; i < reflections.count(); i++ )
      {
        m_uiForm.cbReflection->addItem(reflections[i]);
      }
    }

    reflectionSelected(m_uiForm.cbReflection->currentIndex());
  }

  /**
   * This function is called when the user selects a reflection from the cbReflection QComboBox
   * object.
   * @param index :: Index of the value selected in the combo box.
   */
  void IndirectConvertToEnergy::reflectionSelected(int index)
  {
    UNUSED_ARG(index);
    // first, clear values in assosciated boxes:
    clearReflectionInfo();

    std::map<QString, QString> instDetails = getInstrumentDetails();

    if(instDetails["spectra-min"].isEmpty() || instDetails["spectra-max"].isEmpty())
    {
      emit showMessageBox("Could not gather necessary data from parameter file.");
      return;
    }

    m_uiForm.leSpectraMin->setText(instDetails["spectra-min"]);
    m_uiForm.leSpectraMax->setText(instDetails["spectra-max"]);

    if(!instDetails["efixed-val"].isEmpty())
      m_uiForm.leEfixed->setText(instDetails["efixed-val"]);
    else
      m_uiForm.leEfixed->clear();

    // Default rebinning parameters can be set in instrument parameter file
    if(!instDetails["rebin-default"].isEmpty())
    {
      m_uiForm.entryRebinString->setText(instDetails["rebin-default"]);
      m_uiForm.rebin_ckDNR->setChecked(false);
      QStringList rbp = instDetails["rebin-default"].split(",", QString::SkipEmptyParts);
      if ( rbp.size() == 3 )
      {
        m_uiForm.entryRebinLow->setText(rbp[0]);
        m_uiForm.entryRebinWidth->setText(rbp[1]);
        m_uiForm.entryRebinHigh->setText(rbp[2]);
        m_uiForm.comboRebinType->setCurrentIndex(0);
      }
      else
      {
        m_uiForm.comboRebinType->setCurrentIndex(1);
      }
    }
    else
    {
      m_uiForm.rebin_ckDNR->setChecked(true);
      m_uiForm.entryRebinLow->setText("");
      m_uiForm.entryRebinWidth->setText("");
      m_uiForm.entryRebinHigh->setText("");
      m_uiForm.entryRebinString->setText("");
    }
  }

  /**
   * This function runs when the user makes a selection on the cbMappingOptions QComboBox.
   * @param groupType :: Value of selection made by user.
   */
  void IndirectConvertToEnergy::mappingOptionSelected(const QString& groupType)
  {
    if ( groupType == "File" )
    {
      m_uiForm.swMapping->setCurrentIndex(0);
    }
    else if ( groupType == "Groups" )
    {
      m_uiForm.swMapping->setCurrentIndex(1);
    }
    else if ( groupType == "All" || groupType == "Individual" || groupType == "Default" )
    {
      m_uiForm.swMapping->setCurrentIndex(2);
    }
  }

  /**
   * This function is called when the user clicks on the Background Removal button. It
   * displays the Background Removal dialog, initialising it if it hasn't been already.
   */
  void IndirectConvertToEnergy::backgroundClicked()
  {
    if(!m_backgroundDialog)
    {
      m_backgroundDialog = new Background(m_parentWidget);
      connect(m_backgroundDialog, SIGNAL(accepted()), this, SLOT(backgroundRemoval()));
      connect(m_backgroundDialog, SIGNAL(rejected()), this, SLOT(backgroundRemoval()));
    }
    m_backgroundDialog->show();
  }

  /**
   * Slot called when m_backgroundDialog is closed. Assesses whether user desires background removal.
   * Can be called before m_backgroundDialog even exists, for the purposes of setting the button to
   * it's initial (default) value.
   */
  void IndirectConvertToEnergy::backgroundRemoval()
  {
    if(m_backgroundDialog != NULL)
      m_bgRemoval = m_backgroundDialog->removeBackground();

    if(m_bgRemoval)
      m_uiForm.pbBack_2->setText("Background Removal (On)");
    else
      m_uiForm.pbBack_2->setText("Background Removal (Off)");
  }

  /**
   * This function holds any steps that must be performed on the selection of an instrument,
   * for example loading values from the Instrument Definition File (IDF).
   * @param prefix :: The selected instruments prefix in Mantid.
   */
  void IndirectConvertToEnergy::setIDFValues(const QString & prefix)
  {
    UNUSED_ARG(prefix);

    // empty ComboBoxes, LineEdits,etc of previous values
    m_uiForm.cbAnalyser->clear();
    m_uiForm.cbReflection->clear();
    clearReflectionInfo();

    rebinEntryToggle(m_uiForm.rebin_ckDNR->isChecked());
    detailedBalanceCheck(m_uiForm.ckDetailedBalance->isChecked());
    /* resCheck(m_uiForm.cal_ckRES->isChecked()); */

    scaleMultiplierCheck(m_uiForm.ckScaleMultiplier->isChecked());

    QString instName = m_uiForm.cbInst->currentText();
    auto instModes = getInstrumentModes(instName.toStdString());

    for(auto modesIt = instModes.begin(); modesIt != instModes.end(); ++modesIt)
    {
      QString analyser = QString::fromStdString(modesIt->first);
      std::vector<std::string> reflections = modesIt->second;

      if(analyser != "diffraction") // Do not put diffraction into the analyser list
      {
        if(reflections.size() > 0)
        {
          QStringList reflectionsList;
          for(auto reflIt = reflections.begin(); reflIt != reflections.end(); ++reflIt)
            reflectionsList.push_back(QString::fromStdString(*reflIt));
          QVariant data = QVariant(reflectionsList);
          m_uiForm.cbAnalyser->addItem(analyser, data);
        }
        else
        {
          m_uiForm.cbAnalyser->addItem(analyser);
        }
      }
    }

    analyserSelected(m_uiForm.cbAnalyser->currentIndex());
  }

  /**
   * This function clears the values of the QLineEdit objec  ts used to hold Reflection-specific
   * information.
   */
  void IndirectConvertToEnergy::clearReflectionInfo()
  {
    m_uiForm.leSpectraMin->clear();
    m_uiForm.leSpectraMax->clear();
    m_uiForm.leEfixed->clear();
  }

  /**
   * This function will disable the necessary elements of the interface when the user selects "Do Not Rebin"
   * and enable them again when this is de-selected.
   *
   * @param state :: whether the "Do Not Rebin" checkbox is checked
   */
  void IndirectConvertToEnergy::rebinEntryToggle(bool state)
  {
    //Determine value for single rebin field
    QString val;
    if(state)
      val = " ";
    else
      val = "*";

    //Rebin mode selection
    m_uiForm.comboRebinType->setEnabled(!state);
    m_uiForm.labelRebinSteps->setEnabled(!state);

    //Single rebin text entry
    m_uiForm.labelRebinLow->setEnabled( !state );
    m_uiForm.labelRebinWidth->setEnabled( !state );
    m_uiForm.labelRebinHigh->setEnabled( !state );
    m_uiForm.entryRebinLow->setEnabled( !state );
    m_uiForm.entryRebinWidth->setEnabled( !state );
    m_uiForm.entryRebinHigh->setEnabled( !state );

    //Rebin required markers
    m_uiForm.valELow->setEnabled(!state);
    m_uiForm.valELow->setText(val);
    m_uiForm.valEWidth->setEnabled(!state);
    m_uiForm.valEWidth->setText(val);
    m_uiForm.valEHigh->setEnabled(!state);
    m_uiForm.valEHigh->setText(val);

    //Rebin string entry
    m_uiForm.entryRebinString->setEnabled(!state);
    m_uiForm.labelRebinString->setEnabled(!state);
  }

  /**
   * Disables/enables the relevant parts of the UI when user checks/unchecks the Detailed Balance
   * ckDetailedBalance checkbox.
   * @param state :: state of the checkbox
   */
  void IndirectConvertToEnergy::detailedBalanceCheck(bool state)
  {
    m_uiForm.leDetailedBalance->setEnabled(state);
    m_uiForm.lbDBKelvin->setEnabled(state);
  }

  /**
   * Disables/enables the relevant parts of the UI when user checks/unchecks the 'Multiplication Factor (Scale):'
   * ckScaleMultiplier checkbox.
   * @param state :: state of the checkbox
   */
  void IndirectConvertToEnergy::scaleMultiplierCheck(bool state)
  {
    m_uiForm.leScaleMultiplier->setEnabled(state);
  }

  /**
   * This function creates the mapping/grouping file for the data analysis.
   * @param groupType :: Type of grouping (All, Group, Indiviual)
   * @return path to mapping file, or an empty string if file could not be created.
   */
  QString IndirectConvertToEnergy::createMapFile(const QString& groupType)
  {
    using namespace Mantid::API;

    QString specRange = m_uiForm.leSpectraMin->text() + "," + m_uiForm.leSpectraMax->text();

    if(groupType == "File")
    {
      QString groupFile = m_uiForm.ind_mapFile->getFirstFilename();
      if(groupFile == "")
      {
        emit showMessageBox("You must enter a path to the .map file.");
      }
      return groupFile;
    }
    else if(groupType == "Groups")
    {
      QString groupWS = "__Grouping";

<<<<<<< HEAD
    groupFile = m_uiForm.cbInst->itemData(m_uiForm.cbInst->currentIndex()).toString().toLower();
    groupFile += "_" + m_uiForm.cbAnalyser->currentText() + m_uiForm.cbReflection->currentText();
    groupFile += "_" + groupType + ".map";
=======
      IAlgorithm_sptr groupingAlg = AlgorithmManager::Instance().create("CreateGroupingWorkspace");
      groupingAlg->initialize();
>>>>>>> bead95bc

      groupingAlg->setProperty("FixedGroupCount", m_uiForm.leNoGroups->text().toInt());
      groupingAlg->setProperty("InstrumentName", m_uiForm.cbInst->currentText().toStdString());
      groupingAlg->setProperty("ComponentName", m_uiForm.cbAnalyser->currentText().toStdString());
      groupingAlg->setProperty("OutputWorkspace", groupWS.toStdString());

      groupingAlg->execute();

      return groupWS;
    }
    else
    {
      // Catch All and Individual
      return groupType;
    }
  }

  /**
   * Converts the checkbox selection to a comma delimited list of save formats for the
   * InelasticIndirectReduction algorithm.
   *
   * @return A vector of save formats
   */
  std::vector<std::string> IndirectConvertToEnergy::getSaveFormats()
  {
    std::vector<std::string> fileFormats;

    if ( m_uiForm.save_ckNexus->isChecked() )
      fileFormats.push_back("nxs");
    if ( m_uiForm.save_ckSPE->isChecked() )
      fileFormats.push_back("spe");
    if ( m_uiForm.save_ckNxSPE->isChecked() )
      fileFormats.push_back("nxspe");
    if ( m_uiForm.save_ckAscii->isChecked() )
      fileFormats.push_back("ascii");
    if ( m_uiForm.save_ckAclimax->isChecked() )
      fileFormats.push_back("aclimax");
    if ( m_uiForm.save_ckDaveGrp->isChecked() )
      fileFormats.push_back("davegrp");

    return fileFormats;
  }

  /**
   * Plots raw time data from .raw file before any data conversion has been performed.
   */
  void IndirectConvertToEnergy::plotRaw()
  {
    using namespace Mantid::API;
    using MantidQt::API::BatchAlgorithmRunner;

    if(!m_uiForm.ind_runFiles->isValid())
    {
      emit showMessageBox("You must select a run file.");
      return;
    }

    bool ok;
    QString spectraRange = QInputDialog::getText(0, "Insert Spectra Ranges", "Range: ", QLineEdit::Normal, m_uiForm.leSpectraMin->text() +"-"+ m_uiForm.leSpectraMax->text(), &ok);

    if(!ok || spectraRange.isEmpty())
      return;

    QStringList specList = spectraRange.split("-");
    if(specList.size() != 2)
    {
      emit showMessageBox("Invalid input. Must be of form <SpecMin>-<SpecMax>");
      return;
    }

    std::vector<int> detectorRange;
    detectorRange.push_back(specList[0].toInt());

    if(specList.size() == 1)
      detectorRange.push_back(specList[0].toInt() + 1);
    else
      detectorRange.push_back(specList[1].toInt() + 1);

    QString rawFile = m_uiForm.ind_runFiles->getFirstFilename();
    QFileInfo rawFileInfo(rawFile);
    std::string name = rawFileInfo.baseName().toStdString();

    IAlgorithm_sptr loadAlg = AlgorithmManager::Instance().create("Load");
    loadAlg->initialize();
    loadAlg->setProperty("Filename", rawFile.toStdString());
    loadAlg->setProperty("OutputWorkspace", name);
    loadAlg->setProperty("SpectrumMin", specList[0].toStdString());
    loadAlg->setProperty("SpectrumMax", specList[1].toStdString());
    m_batchAlgoRunner->addAlgorithm(loadAlg);

    BatchAlgorithmRunner::AlgorithmRuntimeProps inputFromLoad;
    inputFromLoad["InputWorkspace"] = name;

    if(m_bgRemoval)
    {
      QPair<double, double> range = m_backgroundDialog->getRange();

      IAlgorithm_sptr calcBackAlg = AlgorithmManager::Instance().create("CalculateFlatBackground");
      calcBackAlg->initialize();
      calcBackAlg->setProperty("OutputWorkspace", name + "_bg");
      calcBackAlg->setProperty("Mode", "Mean");
      calcBackAlg->setProperty("StartX", range.first);
      calcBackAlg->setProperty("EndX", range.second);
      m_batchAlgoRunner->addAlgorithm(calcBackAlg, inputFromLoad);

      BatchAlgorithmRunner::AlgorithmRuntimeProps inputFromCalcBG;
      inputFromCalcBG["InputWorkspace"] = name + "_bg";

      IAlgorithm_sptr groupAlg = AlgorithmManager::Instance().create("GroupDetectors");
      groupAlg->initialize();
      groupAlg->setProperty("OutputWorkspace", name + "_grp");
      groupAlg->setProperty("DetectorList", detectorRange);
      m_batchAlgoRunner->addAlgorithm(groupAlg, inputFromCalcBG);

      IAlgorithm_sptr rawGroupAlg = AlgorithmManager::Instance().create("GroupDetectors");
      rawGroupAlg->initialize();
      rawGroupAlg->setProperty("OutputWorkspace", name + "_grp_raw");
      rawGroupAlg->setProperty("DetectorList", detectorRange);
      m_batchAlgoRunner->addAlgorithm(rawGroupAlg, inputFromLoad);
    }
    else
    {
      IAlgorithm_sptr rawGroupAlg = AlgorithmManager::Instance().create("GroupDetectors");
      rawGroupAlg->initialize();
      rawGroupAlg->setProperty("OutputWorkspace", name + "_grp");
      rawGroupAlg->setProperty("DetectorList", detectorRange);
      m_batchAlgoRunner->addAlgorithm(rawGroupAlg, inputFromLoad);
    }

    connect(m_batchAlgoRunner, SIGNAL(batchComplete(bool)), this, SLOT(plotRawComplete(bool)));
    m_batchAlgoRunner->executeBatchAsync();
  }

  /**
   * Handles plotting the result of Plot Raw
   *
   * @param error Indicates if the algorithm chain failed
   */
  void IndirectConvertToEnergy::plotRawComplete(bool error)
  {
    disconnect(m_batchAlgoRunner, SIGNAL(batchComplete(bool)), this, SLOT(plotRawComplete(bool)));

    if(error)
      return;

    QString rawFile = m_uiForm.ind_runFiles->getFirstFilename();
    QFileInfo rawFileInfo(rawFile);
    std::string name = rawFileInfo.baseName().toStdString();

    std::string pyInput = "from mantidplot import plotSpectrum\nplotSpectrum('" + name + "_grp', 0)\n";
    m_pythonRunner.runPythonCode(QString::fromStdString(pyInput));
  }

  void IndirectConvertToEnergy::useCalib(bool state)
  {
    m_uiForm.ind_calibFile->isOptional(!state);
    m_uiForm.ind_calibFile->setEnabled(state);
  }

  /**
   * Controls the ckUseCalib checkbox to automatically check it when a user inputs a file from clicking on 'browse'.
   * @param calib :: path to calib file
   */
  void IndirectConvertToEnergy::calibFileChanged(const QString & calib)
  {
    if(calib.isEmpty())
      m_uiForm.ckUseCalib->setChecked(false);
    else
      m_uiForm.ckUseCalib->setChecked(true);
  }

  /**
   * Called when a user starts to type / edit the runs to load.
   */
  void IndirectConvertToEnergy::pbRunEditing()
  {
    m_uiForm.pbRun->setEnabled(false);
    m_uiForm.pbRun->setText("Editing...");
  }

  /**
   * Called when the FileFinder starts finding the files.
   */
  void IndirectConvertToEnergy::pbRunFinding()
  {
    m_uiForm.pbRun->setText("Finding files...");
    m_uiForm.ind_runFiles->setEnabled(false);
  }

  /**
   * Called when the FileFinder has finished finding the files.
   */
  void IndirectConvertToEnergy::pbRunFinished()
  {
    if(!m_uiForm.ind_runFiles->isValid())
    {
      m_uiForm.pbRun->setText("Invalid Run");
    }
    else
    {
      m_uiForm.pbRun->setText("Run");
      m_uiForm.pbRun->setEnabled(true);
    }
    m_uiForm.ind_runFiles->setEnabled(true);
  }

} // namespace CustomInterfaces
} // namespace Mantid<|MERGE_RESOLUTION|>--- conflicted
+++ resolved
@@ -182,34 +182,8 @@
         break;
     }
 
-<<<<<<< HEAD
     m_batchAlgoRunner->addAlgorithm(reductionAlg);
     m_batchAlgoRunner->executeBatchAsync();
-=======
-    // add sample logs to each of the workspaces
-    QString calibChecked = m_uiForm.ckUseCalib->isChecked() ? "True" : "False";
-    QString detailedBalance = m_uiForm.ckDetailedBalance->isChecked() ? "True" : "False";
-    QString scaled = m_uiForm.ckScaleMultiplier->isChecked() ? "True" : "False";
-    pyInput += "calibCheck = "+calibChecked+"\n"
-      "detailedBalance = "+detailedBalance+"\n"
-      "scaled = "+scaled+"\n"
-      "for ws in ws_list:\n"
-      "  AddSampleLog(Workspace=ws, LogName='calib_file', LogType='String', LogText=str(calibCheck))\n"
-      "  if calibCheck:\n"
-      "    AddSampleLog(Workspace=ws, LogName='calib_file_name', LogType='String', LogText='"+m_uiForm.ind_calibFile->getFirstFilename()+"')\n"
-      "  AddSampleLog(Workspace=ws, LogName='detailed_balance', LogType='String', LogText=str(detailedBalance))\n"
-      "  if detailedBalance:\n"
-      "    AddSampleLog(Workspace=ws, LogName='detailed_balance_temp', LogType='Number', LogText='"+m_uiForm.leDetailedBalance->text()+"')\n"
-      "  AddSampleLog(Workspace=ws, LogName='scale', LogType='String', LogText=str(scaled))\n"
-      "  if scaled:\n"
-      "    AddSampleLog(Workspace=ws, LogName='scale_factor', LogType='Number', LogText='"+m_uiForm.leScaleMultiplier->text()+"')\n"
-      "try:\n"
-      "  DeleteWorkspace(Workspace='__Grouping')\n"
-      "except ValueError:\n"
-      "  pass\n";
-
-    QString pyOutput = m_pythonRunner.runPythonCode(pyInput).trimmed();
->>>>>>> bead95bc
   }
 
   bool IndirectConvertToEnergy::validate()
@@ -634,14 +608,8 @@
     {
       QString groupWS = "__Grouping";
 
-<<<<<<< HEAD
-    groupFile = m_uiForm.cbInst->itemData(m_uiForm.cbInst->currentIndex()).toString().toLower();
-    groupFile += "_" + m_uiForm.cbAnalyser->currentText() + m_uiForm.cbReflection->currentText();
-    groupFile += "_" + groupType + ".map";
-=======
       IAlgorithm_sptr groupingAlg = AlgorithmManager::Instance().create("CreateGroupingWorkspace");
       groupingAlg->initialize();
->>>>>>> bead95bc
 
       groupingAlg->setProperty("FixedGroupCount", m_uiForm.leNoGroups->text().toInt());
       groupingAlg->setProperty("InstrumentName", m_uiForm.cbInst->currentText().toStdString());
