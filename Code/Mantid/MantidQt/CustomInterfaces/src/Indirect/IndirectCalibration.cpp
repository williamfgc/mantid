#include "MantidQtCustomInterfaces/Indirect/IndirectCalibration.h"

#include "MantidKernel/Logger.h"

#include <QFileInfo>

using namespace Mantid::API;

namespace
{
  Mantid::Kernel::Logger g_log("IndirectCalibration");
}

using namespace Mantid::API;
using MantidQt::API::BatchAlgorithmRunner;

namespace MantidQt
{
namespace CustomInterfaces
{
  //----------------------------------------------------------------------------------------------
  /** Constructor
   */
  IndirectCalibration::IndirectCalibration(IndirectDataReduction * idrUI, QWidget * parent) :
    IndirectDataReductionTab(idrUI, parent),
    m_lastCalPlotFilename("")
  {
    m_uiForm.setupUi(parent);

    DoubleEditorFactory *doubleEditorFactory = new DoubleEditorFactory();

    // CAL PROPERTY TREE
    m_propTrees["CalPropTree"] = new QtTreePropertyBrowser();
    m_propTrees["CalPropTree"]->setFactoryForManager(m_dblManager, doubleEditorFactory);
    m_uiForm.propertiesCalibration->addWidget(m_propTrees["CalPropTree"]);

    // Cal Property Tree: Peak/Background
    m_properties["CalPeakMin"] = m_dblManager->addProperty("Peak Min");
    m_properties["CalPeakMax"] = m_dblManager->addProperty("Peak Max");
    m_properties["CalBackMin"] = m_dblManager->addProperty("Back Min");
    m_properties["CalBackMax"] = m_dblManager->addProperty("Back Max");

    m_propTrees["CalPropTree"]->addProperty(m_properties["CalPeakMin"]);
    m_propTrees["CalPropTree"]->addProperty(m_properties["CalPeakMax"]);
    m_propTrees["CalPropTree"]->addProperty(m_properties["CalBackMin"]);
    m_propTrees["CalPropTree"]->addProperty(m_properties["CalBackMax"]);

    // CAL PLOT
    m_plots["CalPlot"] = new QwtPlot(m_parentWidget);
    m_plots["CalPlot"]->setAxisFont(QwtPlot::xBottom, parent->font());
    m_plots["CalPlot"]->setAxisFont(QwtPlot::yLeft, parent->font());
    m_plots["CalPlot"]->setCanvasBackground(Qt::white);
    m_uiForm.plotCalibration->addWidget(m_plots["CalPlot"]);

    // Cal plot range selectors
    m_rangeSelectors["CalPeak"] = new MantidWidgets::RangeSelector(m_plots["CalPlot"]);
    m_rangeSelectors["CalBackground"] = new MantidWidgets::RangeSelector(m_plots["CalPlot"]);
    m_rangeSelectors["CalBackground"]->setColour(Qt::darkGreen); //Dark green to signify background range

    // RES PROPERTY TREE
    m_propTrees["ResPropTree"] = new QtTreePropertyBrowser();
    m_propTrees["ResPropTree"]->setFactoryForManager(m_dblManager, doubleEditorFactory);
    m_uiForm.loResolutionOptions->addWidget(m_propTrees["ResPropTree"]);

    // Res Property Tree: Spectra Selection
    m_properties["ResSpecMin"] = m_dblManager->addProperty("Spectra Min");
    m_propTrees["ResPropTree"]->addProperty(m_properties["ResSpecMin"]);
    m_dblManager->setDecimals(m_properties["ResSpecMin"], 0);

    m_properties["ResSpecMax"] = m_dblManager->addProperty("Spectra Max");
    m_propTrees["ResPropTree"]->addProperty(m_properties["ResSpecMax"]);
    m_dblManager->setDecimals(m_properties["ResSpecMax"], 0);

    // Res Property Tree: Background Properties
    QtProperty* resBG = m_grpManager->addProperty("Background");
    m_propTrees["ResPropTree"]->addProperty(resBG);

    m_properties["ResStart"] = m_dblManager->addProperty("Start");
    resBG->addSubProperty(m_properties["ResStart"]);

    m_properties["ResEnd"] = m_dblManager->addProperty("End");
    resBG->addSubProperty(m_properties["ResEnd"]);

    // Res Property Tree: Rebinning
    const int NUM_DECIMALS = 3;
    QtProperty* resRB = m_grpManager->addProperty("Rebinning");
    m_propTrees["ResPropTree"]->addProperty(resRB);

    m_properties["ResELow"] = m_dblManager->addProperty("Low");
    m_dblManager->setDecimals(m_properties["ResELow"], NUM_DECIMALS);
    m_dblManager->setValue(m_properties["ResELow"], -0.2);
    resRB->addSubProperty(m_properties["ResELow"]);

    m_properties["ResEWidth"] = m_dblManager->addProperty("Width");
    m_dblManager->setDecimals(m_properties["ResEWidth"], NUM_DECIMALS);
    m_dblManager->setValue(m_properties["ResEWidth"], 0.002);
    m_dblManager->setMinimum(m_properties["ResEWidth"], 0.001);
    resRB->addSubProperty(m_properties["ResEWidth"]);

    m_properties["ResEHigh"] = m_dblManager->addProperty("High");
    m_dblManager->setDecimals(m_properties["ResEHigh"], NUM_DECIMALS);
    m_dblManager->setValue(m_properties["ResEHigh"], 0.2);
    resRB->addSubProperty(m_properties["ResEHigh"]);

    // RES PLOT
    m_plots["ResPlot"] = new QwtPlot(m_parentWidget);
    m_plots["ResPlot"]->setAxisFont(QwtPlot::xBottom, parent->font());
    m_plots["ResPlot"]->setAxisFont(QwtPlot::yLeft, parent->font());
    m_plots["ResPlot"]->setCanvasBackground(Qt::white);
    m_uiForm.plotResolution->addWidget(m_plots["ResPlot"]);

    // Res plot range selectors
    // Create ResBackground first so ResPeak is drawn above it
    m_rangeSelectors["ResBackground"] = new MantidWidgets::RangeSelector(m_plots["ResPlot"],
        MantidQt::MantidWidgets::RangeSelector::XMINMAX, true, false);
    m_rangeSelectors["ResBackground"]->setColour(Qt::darkGreen);
    m_rangeSelectors["ResPeak"] = new MantidWidgets::RangeSelector(m_plots["ResPlot"],
        MantidQt::MantidWidgets::RangeSelector::XMINMAX, true, true);

    // SIGNAL/SLOT CONNECTIONS
    // Update instrument information when a new instrument config is selected
    connect(this, SIGNAL(newInstrumentConfiguration()), this, SLOT(setDefaultInstDetails()));

    connect(m_rangeSelectors["ResPeak"], SIGNAL(rangeChanged(double, double)), m_rangeSelectors["ResBackground"], SLOT(setRange(double, double)));

    // Update property map when a range seclector is moved
    connect(m_rangeSelectors["CalPeak"], SIGNAL(minValueChanged(double)), this, SLOT(calMinChanged(double)));
    connect(m_rangeSelectors["CalPeak"], SIGNAL(maxValueChanged(double)), this, SLOT(calMaxChanged(double)));
    connect(m_rangeSelectors["CalBackground"], SIGNAL(minValueChanged(double)), this, SLOT(calMinChanged(double)));
    connect(m_rangeSelectors["CalBackground"], SIGNAL(maxValueChanged(double)), this, SLOT(calMaxChanged(double)));
    connect(m_rangeSelectors["ResPeak"], SIGNAL(minValueChanged(double)), this, SLOT(calMinChanged(double)));
    connect(m_rangeSelectors["ResPeak"], SIGNAL(maxValueChanged(double)), this, SLOT(calMaxChanged(double)));
    connect(m_rangeSelectors["ResBackground"], SIGNAL(minValueChanged(double)), this, SLOT(calMinChanged(double)));
    connect(m_rangeSelectors["ResBackground"], SIGNAL(maxValueChanged(double)), this, SLOT(calMaxChanged(double)));
    // Update range selctor positions when a value in the double manager changes
    connect(m_dblManager, SIGNAL(valueChanged(QtProperty*, double)), this, SLOT(calUpdateRS(QtProperty*, double)));
    // Plot miniplots after a file has loaded
    connect(m_uiForm.leRunNo, SIGNAL(filesFound()), this, SLOT(calPlotRaw()));
    // Plot miniplots when the user clicks Plot Raw
    connect(m_uiForm.pbPlotRaw, SIGNAL(clicked()), this, SLOT(calPlotRaw()));
    // Toggle RES file options when user toggles Create RES File checkbox
    connect(m_uiForm.ckCreateResolution, SIGNAL(toggled(bool)), this, SLOT(resCheck(bool)));

    // Shows message on run buton when user is inputting a run number
    connect(m_uiForm.leRunNo, SIGNAL(fileTextChanged(const QString &)), this, SLOT(pbRunEditing()));
    // Shows message on run button when Mantid is finding the file for a given run number
    connect(m_uiForm.leRunNo, SIGNAL(findingFiles()), this, SLOT(pbRunFinding()));
    // Reverts run button back to normal when file finding has finished
    connect(m_uiForm.leRunNo, SIGNAL(fileFindingFinished()), this, SLOT(pbRunFinished()));

    // Nudge resCheck to ensure res range selectors are only shown when Create RES file is checked
    resCheck(m_uiForm.ckCreateResolution->isChecked());

    connect(m_batchAlgoRunner, SIGNAL(batchComplete(bool)), this, SLOT(algorithmComplete(bool)));
  }

  //----------------------------------------------------------------------------------------------
  /** Destructor
   */
  IndirectCalibration::~IndirectCalibration()
  {
  }

  void IndirectCalibration::setup()
  {
  }

  void IndirectCalibration::run()
  {
    // Get properties
    QString firstFile = m_uiForm.leRunNo->getFirstFilename();
    QString filenames = m_uiForm.leRunNo->getFilenames().join(",");

    auto instDetails = getInstrumentDetails();
    QString instDetectorRange = instDetails["spectra-min"] + "," + instDetails["spectra-max"];

    QString peakRange = m_properties["CalPeakMin"]->valueText() + "," + m_properties["CalPeakMax"]->valueText();
    QString backgroundRange = m_properties["CalBackMin"]->valueText() + "," + m_properties["CalBackMax"]->valueText();

    QFileInfo firstFileInfo(firstFile);
    QString outputWorkspaceNameStem = firstFileInfo.baseName() + "_" + getInstrumentConfiguration()->getAnalyserName()
                                      + getInstrumentConfiguration()->getReflectionName();

    QString calibrationWsName = outputWorkspaceNameStem + "_calib";

    // Configure the calibration algorithm
    IAlgorithm_sptr calibrationAlg = AlgorithmManager::Instance().create("CreateCalibrationWorkspace", -1);
    calibrationAlg->initialize();

    calibrationAlg->setProperty("InputFiles", filenames.toStdString());
    calibrationAlg->setProperty("OutputWorkspace", calibrationWsName.toStdString());
    calibrationAlg->setProperty("DetectorRange", instDetectorRange.toStdString());
    calibrationAlg->setProperty("PeakRange", peakRange.toStdString());
    calibrationAlg->setProperty("BackgroundRange", backgroundRange.toStdString());
    calibrationAlg->setProperty("Plot", m_uiForm.ckPlot->isChecked());

    if(m_uiForm.ckScale->isChecked())
    {
      double scale = m_uiForm.spScale->value();
      calibrationAlg->setProperty("ScaleFactor", scale);
    }

    m_batchAlgoRunner->addAlgorithm(calibrationAlg);

    // Initially take the calibration workspace as the result
    m_pythonExportWsName = calibrationWsName.toStdString();

    // Properties for algorithms that use data from calibration as an input
    BatchAlgorithmRunner::AlgorithmRuntimeProps inputFromCalProps;
    inputFromCalProps["InputWorkspace"] = calibrationWsName.toStdString();

    // Add save algorithm to queue if ticked
    if( m_uiForm.ckSave->isChecked() )
    {
      IAlgorithm_sptr saveAlg = AlgorithmManager::Instance().create("SaveNexus", -1);
      saveAlg->initialize();
      saveAlg->setProperty("Filename", calibrationWsName.toStdString() + ".nxs");

      m_batchAlgoRunner->addAlgorithm(saveAlg, inputFromCalProps);
    }

    // Configure the resolution algorithm
    if(m_uiForm.ckCreateResolution->isChecked())
    {
      QString resolutionWsName = outputWorkspaceNameStem + "_res";

      QString resDetectorRange = QString::number(m_dblManager->value(m_properties["ResSpecMin"])) + ","
          + QString::number(m_dblManager->value(m_properties["ResSpecMax"]));

      QString rebinString = QString::number(m_dblManager->value(m_properties["ResELow"])) + "," +
        QString::number(m_dblManager->value(m_properties["ResEWidth"])) + "," +
        QString::number(m_dblManager->value(m_properties["ResEHigh"]));

      QString background = QString::number(m_dblManager->value(m_properties["ResStart"])) + ","
          + QString::number(m_dblManager->value(m_properties["ResEnd"]));

      bool smooth = m_uiForm.ckSmoothResolution->isChecked();

      Mantid::API::IAlgorithm_sptr resAlg = Mantid::API::AlgorithmManager::Instance().create("IndirectResolution", -1);
      resAlg->initialize();

      resAlg->setProperty("InputFiles", filenames.toStdString());
      resAlg->setProperty("Instrument", getInstrumentConfiguration()->getInstrumentName().toStdString());
      resAlg->setProperty("Analyser", getInstrumentConfiguration()->getAnalyserName().toStdString());
      resAlg->setProperty("Reflection", getInstrumentConfiguration()->getReflectionName().toStdString());
      resAlg->setProperty("RebinParam", rebinString.toStdString());
      resAlg->setProperty("DetectorRange", resDetectorRange.toStdString());
      resAlg->setProperty("BackgroundRange", background.toStdString());
<<<<<<< HEAD
      resAlg->setProperty("Verbose", m_uiForm.ckVerbose->isChecked());
=======
      resAlg->setProperty("ScaleFactor", m_uiForm.spScale->value());
      resAlg->setProperty("Smooth", m_uiForm.ckSmoothResolution->isChecked());
      resAlg->setProperty("Plot", m_uiForm.ckPlot->isChecked());
>>>>>>> 7a7e29f6
      resAlg->setProperty("Save", m_uiForm.ckSave->isChecked());

      if(m_uiForm.ckResolutionScale->isChecked())
        resAlg->setProperty("ScaleFactor", m_uiForm.spScale->value());

      if(smooth)
      {
        resAlg->setProperty("OutputWorkspace", resolutionWsName.toStdString() + "_pre_smooth");
      }
      else
      {
        resAlg->setProperty("OutputWorkspace", resolutionWsName.toStdString());
        resAlg->setProperty("Plot", m_uiForm.ckPlot->isChecked());
      }

      m_batchAlgoRunner->addAlgorithm(resAlg);

      if(smooth)
      {
        Mantid::API::IAlgorithm_sptr smoothAlg = Mantid::API::AlgorithmManager::Instance().create("WienerSmooth");
        smoothAlg->initialize();
        smoothAlg->setProperty("OutputWorkspace", resolutionWsName.toStdString());

        BatchAlgorithmRunner::AlgorithmRuntimeProps smoothAlgInputProps;
        smoothAlgInputProps["InputWorkspace"] = resolutionWsName.toStdString() + "_pre_smooth";

        m_batchAlgoRunner->addAlgorithm(smoothAlg, smoothAlgInputProps);
      }

      // When creating resolution file take the resolution workspace as the result
      m_pythonExportWsName = resolutionWsName.toStdString();
    }

    m_batchAlgoRunner->executeBatchAsync();
  }

  void IndirectCalibration::algorithmComplete(bool error)
  {
    if(error)
      return;

    // Plot the smoothed workspace if required
    if(m_uiForm.ckSmoothResolution->isChecked() && m_uiForm.ckPlot->isChecked())
    {
      std::string pyInput = "from mantidplot import plotSpectrum\nplotSpectrum(['" + m_pythonExportWsName + "', '" + m_pythonExportWsName + "_pre_smooth'], 0)\n";
      m_pythonRunner.runPythonCode(QString::fromStdString(pyInput));
    }
  }

  bool IndirectCalibration::validate()
  {
    MantidQt::CustomInterfaces::UserInputValidator uiv;

    uiv.checkMWRunFilesIsValid("Run", m_uiForm.leRunNo);

    auto peakRange = std::make_pair(m_dblManager->value(m_properties["CalPeakMin"]), m_dblManager->value(m_properties["CalPeakMax"]));
    auto backRange = std::make_pair(m_dblManager->value(m_properties["CalBackMin"]), m_dblManager->value(m_properties["CalBackMax"]));

    uiv.checkValidRange("Peak Range", peakRange);
    uiv.checkValidRange("Back Range", backRange);
    uiv.checkRangesDontOverlap(peakRange, backRange);

    if ( m_uiForm.ckCreateResolution->isChecked() )
    {
      auto backgroundRange = std::make_pair(m_dblManager->value(m_properties["ResStart"]), m_dblManager->value(m_properties["ResEnd"]));
      uiv.checkValidRange("Background", backgroundRange);

      double eLow   = m_dblManager->value(m_properties["ResELow"]);
      double eHigh  = m_dblManager->value(m_properties["ResEHigh"]);
      double eWidth = m_dblManager->value(m_properties["ResEWidth"]);

      uiv.checkBins(eLow, eWidth, eHigh);
    }

    QString error = uiv.generateErrorMessage();

    if(error != "")
      g_log.warning(error.toStdString());

    return (error == "");
  }

  /**
   * Sets default spectra, peak and background ranges.
   */
  void IndirectCalibration::setDefaultInstDetails()
  {
    // Get spectra, peak and background details
    std::map<QString, QString> instDetails = getInstrumentDetails();

    // Set the search instrument for runs
    m_uiForm.leRunNo->setInstrumentOverride(instDetails["instrument"]);

    // Set spectra range
    m_dblManager->setValue(m_properties["ResSpecMin"], instDetails["spectra-min"].toDouble());
    m_dblManager->setValue(m_properties["ResSpecMax"], instDetails["spectra-max"].toDouble());

    // Set peak and background ranges
    std::map<std::string, double> ranges = getRangesFromInstrument();

    std::pair<double, double> peakRange(ranges["peak-start-tof"], ranges["peak-end-tof"]);
    std::pair<double, double> backgroundRange(ranges["back-start-tof"], ranges["back-end-tof"]);

    setMiniPlotGuides("CalPeak", m_properties["CalPeakMin"], m_properties["CalPeakMax"], peakRange);
    setMiniPlotGuides("CalBackground", m_properties["CalBackMin"], m_properties["CalBackMax"], backgroundRange);
  }

  /**
   * Replots the raw data mini plot and the energy mini plot
   */
  void IndirectCalibration::calPlotRaw()
  {
    setDefaultInstDetails();

    QString filename = m_uiForm.leRunNo->getFirstFilename();

    // Don't do anything if the file we would plot has not changed
    if(filename == m_lastCalPlotFilename)
      return;

    m_lastCalPlotFilename = filename;

    if ( filename.isEmpty() )
    {
      emit showMessageBox("Cannot plot raw data without filename");
      return;
    }

    QFileInfo fi(filename);
    QString wsname = fi.baseName();

    auto instDetails = getInstrumentDetails();
    int specMin = instDetails["spectra-min"].toInt();
    int specMax = instDetails["spectra-max"].toInt();

    if(!loadFile(filename, wsname, specMin, specMax))
    {
      emit showMessageBox("Unable to load file.\nCheck whether your file exists and matches the selected instrument in the Energy Transfer tab.");
      return;
    }

    Mantid::API::MatrixWorkspace_sptr input = boost::dynamic_pointer_cast<Mantid::API::MatrixWorkspace>(
        Mantid::API::AnalysisDataService::Instance().retrieve(wsname.toStdString()));

    const Mantid::MantidVec & dataX = input->readX(0);
    std::pair<double, double> range(dataX.front(), dataX.back());

    plotMiniPlot(input, 0, "CalPlot", "CalCurve");
    setXAxisToCurve("CalPlot", "CalCurve");

    setPlotRange("CalPeak", m_properties["CalELow"], m_properties["CalEHigh"], range);
    setPlotRange("CalBackground", m_properties["CalStart"], m_properties["CalEnd"], range);

    replot("CalPlot");

    //Also replot the energy
    calPlotEnergy();
  }

  /**
   * Replots the energy mini plot
   */
  void IndirectCalibration::calPlotEnergy()
  {
    if ( ! m_uiForm.leRunNo->isValid() )
    {
      emit showMessageBox("Run number not valid.");
      return;
    }

    QString files = m_uiForm.leRunNo->getFilenames().join(",");

    QFileInfo fi(m_uiForm.leRunNo->getFirstFilename());

    QString detRange = QString::number(m_dblManager->value(m_properties["ResSpecMin"])) + ","
                     + QString::number(m_dblManager->value(m_properties["ResSpecMax"]));

    IAlgorithm_sptr reductionAlg = AlgorithmManager::Instance().create("InelasticIndirectReduction");
    reductionAlg->initialize();
    reductionAlg->setProperty("Instrument", getInstrumentConfiguration()->getInstrumentName().toStdString());
    reductionAlg->setProperty("Analyser", getInstrumentConfiguration()->getAnalyserName().toStdString());
    reductionAlg->setProperty("Reflection", getInstrumentConfiguration()->getReflectionName().toStdString());
    reductionAlg->setProperty("InputFiles", files.toStdString());
    reductionAlg->setProperty("OutputWorkspace", "__IndirectCalibration_reduction");
    reductionAlg->setProperty("DetectorRange", detRange.toStdString());
    reductionAlg->execute();

    if(!reductionAlg->isExecuted())
    {
      g_log.warning("Could not generate energy preview plot.");
      return;
    }

    WorkspaceGroup_sptr reductionOutputGroup = AnalysisDataService::Instance().retrieveWS<WorkspaceGroup>("__IndirectCalibration_reduction");
    if(reductionOutputGroup->size() == 0)
    {
      g_log.warning("No result workspaces, cannot plot energy preview.");
      return;
    }

    MatrixWorkspace_sptr energyWs = boost::dynamic_pointer_cast<MatrixWorkspace>(reductionOutputGroup->getItem(0));
    if(!energyWs)
    {
      g_log.warning("No result workspaces, cannot plot energy preview.");
      return;
    }

    const Mantid::MantidVec & dataX = energyWs->readX(0);
    std::pair<double, double> range(dataX.front(), dataX.back());

    setPlotRange("ResBackground", m_properties["ResStart"], m_properties["ResEnd"], range);

    plotMiniPlot(energyWs, 0, "ResPlot", "ResCurve");
    setXAxisToCurve("ResPlot", "ResCurve");

    calSetDefaultResolution(energyWs);

    replot("ResPlot");
  }

  /**
   * Set default background and rebinning properties for a given instument
   * and analyser
   *
   * @param ws :: Mantid workspace containing the loaded instument
   */
  void IndirectCalibration::calSetDefaultResolution(Mantid::API::MatrixWorkspace_const_sptr ws)
  {
    auto inst = ws->getInstrument();
    auto analyser = inst->getStringParameter("analyser");

    if(analyser.size() > 0)
    {
      auto comp = inst->getComponentByName(analyser[0]);

      if(!comp)
        return;

      auto params = comp->getNumberParameter("resolution", true);

      //Set the default instrument resolution
      if(params.size() > 0)
      {
        double res = params[0];

        //Set default rebinning bounds
        std::pair<double, double> peakRange(-res*10, res*10);
        setMiniPlotGuides("ResPeak", m_properties["ResELow"], m_properties["ResEHigh"], peakRange);

        //Set default background bounds
        std::pair<double, double> backgroundRange(-res*9, -res*8);
        setMiniPlotGuides("ResBackground", m_properties["ResStart"], m_properties["ResEnd"], backgroundRange);
      }
    }
  }

  /**
   * Handles a range selector having it's minumum value changed.
   * Updates property in property map.
   *
   * @param val :: New minumum value
   */
  void IndirectCalibration::calMinChanged(double val)
  {
    MantidWidgets::RangeSelector* from = qobject_cast<MantidWidgets::RangeSelector*>(sender());
    if ( from == m_rangeSelectors["CalPeak"] )
    {
      m_dblManager->setValue(m_properties["CalPeakMin"], val);
    }
    else if ( from == m_rangeSelectors["CalBackground"] )
    {
      m_dblManager->setValue(m_properties["CalBackMin"], val);
    }
    else if ( from == m_rangeSelectors["ResPeak"] )
    {
      m_dblManager->setValue(m_properties["ResELow"], val);
    }
    else if ( from == m_rangeSelectors["ResBackground"] )
    {
      m_dblManager->setValue(m_properties["ResStart"], val);
    }
  }

  /**
   * Handles a range selector having it's maxumum value changed.
   * Updates property in property map.
   *
   * @param val :: New maxumum value
   */
  void IndirectCalibration::calMaxChanged(double val)
  {
    MantidWidgets::RangeSelector* from = qobject_cast<MantidWidgets::RangeSelector*>(sender());
    if ( from == m_rangeSelectors["CalPeak"] )
    {
      m_dblManager->setValue(m_properties["CalPeakMax"], val);
    }
    else if ( from == m_rangeSelectors["CalBackground"] )
    {
      m_dblManager->setValue(m_properties["CalBackMax"], val);
    }
    else if ( from == m_rangeSelectors["ResPeak"] )
    {
      m_dblManager->setValue(m_properties["ResEHigh"], val);
    }
    else if ( from == m_rangeSelectors["ResBackground"] )
    {
      m_dblManager->setValue(m_properties["ResEnd"], val);
    }
  }

  /**
   * Update a range selector given a QtProperty and new value
   *
   * @param prop :: The property to update
   * @param val :: New value for property
   */
  void IndirectCalibration::calUpdateRS(QtProperty* prop, double val)
  {
    if ( prop == m_properties["CalPeakMin"] ) m_rangeSelectors["CalPeak"]->setMinimum(val);
    else if ( prop == m_properties["CalPeakMax"] ) m_rangeSelectors["CalPeak"]->setMaximum(val);
    else if ( prop == m_properties["CalBackMin"] ) m_rangeSelectors["CalBackground"]->setMinimum(val);
    else if ( prop == m_properties["CalBackMax"] ) m_rangeSelectors["CalBackground"]->setMaximum(val);
    else if ( prop == m_properties["ResStart"] ) m_rangeSelectors["ResBackground"]->setMinimum(val);
    else if ( prop == m_properties["ResEnd"] ) m_rangeSelectors["ResBackground"]->setMaximum(val);
    else if ( prop == m_properties["ResELow"] ) m_rangeSelectors["ResPeak"]->setMinimum(val);
    else if ( prop == m_properties["ResEHigh"] ) m_rangeSelectors["ResPeak"]->setMaximum(val);
  }

  /**
  * This function enables/disables the display of the options involved in creating the RES file.
  *
  * @param state :: whether checkbox is checked or unchecked
  */
  void IndirectCalibration::resCheck(bool state)
  {
    m_rangeSelectors["ResPeak"]->setVisible(state);
    m_rangeSelectors["ResBackground"]->setVisible(state);

    // Toggle scale and smooth options
    m_uiForm.ckResolutionScale->setEnabled(state);
    m_uiForm.ckSmoothResolution->setEnabled(state);
  }

  /**
   * Called when a user starts to type / edit the runs to load.
   */
  void IndirectCalibration::pbRunEditing()
  {
    emit updateRunButton(false, "Editing...", "Run numbers are curently being edited.");
  }

  /**
   * Called when the FileFinder starts finding the files.
   */
  void IndirectCalibration::pbRunFinding()
  {
    emit updateRunButton(false, "Finding files...", "Searchig for data files for the run numbers entered...");
    m_uiForm.leRunNo->setEnabled(false);
  }

  /**
   * Called when the FileFinder has finished finding the files.
   */
  void IndirectCalibration::pbRunFinished()
  {
    if(!m_uiForm.leRunNo->isValid())
    {
      emit updateRunButton(false, "Invalid Run(s)", "Cannot find data files for some of the run numbers enetered.");
    }
    else
    {
      emit updateRunButton();
    }

    m_uiForm.leRunNo->setEnabled(true);
  }

} // namespace CustomInterfaces
} // namespace Mantid<|MERGE_RESOLUTION|>--- conflicted
+++ resolved
@@ -235,6 +235,7 @@
           + QString::number(m_dblManager->value(m_properties["ResEnd"]));
 
       bool smooth = m_uiForm.ckSmoothResolution->isChecked();
+      bool save = m_uiForm.ckSave->isChecked();
 
       Mantid::API::IAlgorithm_sptr resAlg = Mantid::API::AlgorithmManager::Instance().create("IndirectResolution", -1);
       resAlg->initialize();
@@ -246,14 +247,7 @@
       resAlg->setProperty("RebinParam", rebinString.toStdString());
       resAlg->setProperty("DetectorRange", resDetectorRange.toStdString());
       resAlg->setProperty("BackgroundRange", background.toStdString());
-<<<<<<< HEAD
-      resAlg->setProperty("Verbose", m_uiForm.ckVerbose->isChecked());
-=======
-      resAlg->setProperty("ScaleFactor", m_uiForm.spScale->value());
-      resAlg->setProperty("Smooth", m_uiForm.ckSmoothResolution->isChecked());
-      resAlg->setProperty("Plot", m_uiForm.ckPlot->isChecked());
->>>>>>> 7a7e29f6
-      resAlg->setProperty("Save", m_uiForm.ckSave->isChecked());
+      resAlg->setProperty("Save", save);
 
       if(m_uiForm.ckResolutionScale->isChecked())
         resAlg->setProperty("ScaleFactor", m_uiForm.spScale->value());
@@ -280,6 +274,11 @@
         smoothAlgInputProps["InputWorkspace"] = resolutionWsName.toStdString() + "_pre_smooth";
 
         m_batchAlgoRunner->addAlgorithm(smoothAlg, smoothAlgInputProps);
+
+        if(save)
+        {
+          //TODO: Do save
+        }
       }
 
       // When creating resolution file take the resolution workspace as the result
