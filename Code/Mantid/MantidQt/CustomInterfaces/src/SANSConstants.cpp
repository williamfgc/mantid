#include "MantidQtCustomInterfaces/SANSConstants.h"
#include <limits>

namespace MantidQt
{
namespace CustomInterfaces
{
SANSConstants::SANSConstants() {}

SANSConstants::~SANSConstants() {}

/**
 * Defines the python keyword for a succssful operation
 * @returns the keyword for success
 */
QString SANSConstants::getPythonSuccessKeyword() {
  const static QString pythonSuccessKeyword = "pythonExecutionWasSuccessful";
  return pythonSuccessKeyword;
}

/**
 * Defines the python keyword for an empty object , ie None
 * @returns the python keyword for an empty object
 */
QString SANSConstants::getPythonEmptyKeyword() {
  const static QString pythonEmptyKeyword = "None";
  return pythonEmptyKeyword;
}

/**
 * Defines the python keyword for true , ie True
 * @returns the python true keyword
 */
QString SANSConstants::getPythonTrueKeyword() {
  const static QString pythonTrueKeyword = "True";
  return pythonTrueKeyword;
}

/**
 * Defines the python keyword for false , ie False
 * @returns the python false keyword
 */
QString SANSConstants::getPythonFalseKeyword() {
  const static QString pythonFalseKeyword = "False";
  return pythonFalseKeyword;
}

/**
<<<<<<< HEAD
 * Gets the tooltip for h11 for QResolution
 * @returns tooltip text for h1
 */
QString SANSConstants::getQResolutionH1ToolTipText() {
  const QString qResolutionH1ToolTipText = "The height of the first aperture in mm.";
  return qResolutionH1ToolTipText;
}

/**
 * Gets the tooltip for h2 for QResolution
 * @returns tooltip text for h2
 */
QString SANSConstants::getQResolutionH2ToolTipText() {
  const QString qResolutionH2ToolTipText = "The height of the seoncd aperture in mm.";
  return qResolutionH2ToolTipText;
}

/**
 * Gets the tooltip for a1 for QResolution
 * @returns tooltip text for a1
 */
QString SANSConstants::getQResolutionA1ToolTipText() {
  const QString qResolutionA1ToolTipText = "The diameter for the first aperture";
  return qResolutionA1ToolTipText;
}

/**
 * Gets the tooltip for a2 for QResolution
 * @returns tooltip text for a2
 */
QString SANSConstants::getQResolutionA2ToolTipText() {
  const QString qResolutionA2ToolTipText = "The diameter for the second aperture";
  return qResolutionA2ToolTipText;
}


=======
 * Gets the max double value
 * @returns the max double
 */
double SANSConstants::getMaxDoubleValue() {
    return std::numeric_limits<double>::max();
}

/**
 * Get the number of decimals
 * @returns the number of decimals
 */
int SANSConstants::getDecimals() {
  return 6;
}

/**
 * Get the max integer value
 * @returns the max integer value
 */
int SANSConstants::getMaxIntValue() {
  return std::numeric_limits<int>::max();
}

>>>>>>> 179e43f5
}
}<|MERGE_RESOLUTION|>--- conflicted
+++ resolved
@@ -46,7 +46,6 @@
 }
 
 /**
-<<<<<<< HEAD
  * Gets the tooltip for h11 for QResolution
  * @returns tooltip text for h1
  */
@@ -83,7 +82,7 @@
 }
 
 
-=======
+/**
  * Gets the max double value
  * @returns the max double
  */
@@ -107,6 +106,5 @@
   return std::numeric_limits<int>::max();
 }
 
->>>>>>> 179e43f5
 }
 }