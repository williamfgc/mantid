--- conflicted
+++ resolved
@@ -124,20 +124,12 @@
           .insert(*it);
   }
 
-<<<<<<< HEAD
-  void testGenerateNotebook()
-  {
+  void testGenerateNotebook() {
+    std::unique_ptr<ReflGenerateNotebook> notebook(new ReflGenerateNotebook(
     auto notebook = Mantid::Kernel::make_unique<ReflGenerateNotebook>(
         m_wsName, m_model, m_instrument, col_nums.runs, col_nums.transmission,
         col_nums.options, col_nums.angle, col_nums.qmin, col_nums.qmax,
         col_nums.dqq, col_nums.scale, col_nums.group);
-=======
-  void testGenerateNotebook() {
-    std::unique_ptr<ReflGenerateNotebook> notebook(new ReflGenerateNotebook(
-        m_wsName, m_model, m_instrument, col_nums.runs, col_nums.transmission,
-        col_nums.options, col_nums.angle, col_nums.qmin, col_nums.qmax,
-        col_nums.dqq, col_nums.scale, col_nums.group));
->>>>>>> 36fbc31e
 
     std::string generatedNotebook =
         notebook->generateNotebook(m_groups, m_rows);
