--- conflicted
+++ resolved
@@ -18,7 +18,6 @@
 #include <QString>
 #include <QThread>
 #include <QTimer>
-#include "MantidQtCustomInterfaces/Tomography/TomoToolConfigDialogBase.h"
 
 #include "MantidQtCustomInterfaces/Tomography/TomoToolConfigDialogBase.h"
 
@@ -217,12 +216,7 @@
  * afterwards updates the model's information about the tool's current settings
  */
 void TomographyIfacePresenter::processToolChanged() {
-<<<<<<< HEAD
-	const std::string tool = "Astra";
-	//const std::string tool = m_view->currentReconTool();
-=======
   const std::string toolName = m_view->currentReconTool();
->>>>>>> cc5382a9
 
   // disallow reconstruct on tools that don't run yet: Savu and CCPi
   if (TomographyIfaceModel::g_CCPiTool == toolName) {
@@ -240,37 +234,6 @@
     m_view->enableConfigTool(true);
   }
 
-<<<<<<< HEAD
-  // if no tool is selected
-  if("" == tool) {
-	  return;
-  }
-
-  // initialise tool dialogue
-  // if null, hasnt been initialised yet
-  if (!m_configDialog.get()){
-	  m_configDialog = std::unique_ptr<TomoToolConfigDialogBase>(TomoToolConfigDialogBase::getCorrectDialogForToolFromString(
-		tool));
-	std::cout << "DEBUG: initialising dialogue" + tool + "\n";
-
-  }else { // if not null, we've changed to a new dialogue
-	  std::cout << "DEBUG: Resetting dialogue\n";
-	  m_configDialog.reset();
-	  m_configDialog = std::unique_ptr<TomoToolConfigDialogBase>(
-		  TomoToolConfigDialogBase::getCorrectDialogForToolFromString(
-			  tool));
-  }
-
-  // update selected tool in the model
-  m_model->usingTool(tool);
-
-  std::cout << "DEBUG: Set the selected tool successfully\n";
-
-  // and getSelectedToolMethod will give the default tool, as it was just initialised
-  m_model->setCurrentToolMethod(m_configDialog->getSelectedToolMethod());
-  std::cout << "DEBUG: Set the selected METHOD successfully" + m_configDialog->getSelectedToolMethod()+ "\n";
-
-=======
   // return if empty string
   if ("" == toolName) {
     return;
@@ -407,7 +370,6 @@
 void TomographyIfacePresenter::updateModelCurrentToolSettings(
     const TomoToolConfigDialogBase &dialog) {
   m_model->setCurrentToolSettings(dialog.getSelectedToolSettings());
->>>>>>> cc5382a9
 }
 
 /**
@@ -564,28 +526,6 @@
 
 void TomographyIfacePresenter::processSetupReconTool() {
   const std::string &currentReconTool = m_view->currentReconTool();
-<<<<<<< HEAD
-  // save currentReconTool string to model
-  // retrieve, if the same, don't create a new Dialog pointer
-  // if not the same, create new Dialog
-  if (TomographyIfaceModel::g_CCPiTool != currentReconTool) {
-
-	// TODO save previous state?
-    // wrap in unique_ptr
-
-	// give pointer to showToolConfig, so it can run the dialogue
-    m_view->showToolConfig(m_configDialog.get());
-
-	// update the reconstruction setting for the tool
-    m_model->updateReconToolsSettings(m_configDialog->getReconToolSettings());
-
-	// update the selected method
-	m_model->setCurrentToolMethod(m_configDialog->getSelectedToolMethod());
-
-    // TODO: this would make sense if the reconstruct action/button
-    // was only enabled after setting up at least one tool
-    // m_view->enableToolsSetupsActions(true);
-=======
 
   // this check prevents a crash on initialisation where Qt passes a tool name
   // of "" and then we have a nullptr dialogue
@@ -596,7 +536,6 @@
       m_view->showToolConfig(*dialog);
       updateModelAfterToolChanged(*dialog);
     }
->>>>>>> cc5382a9
   }
 }
 
@@ -613,41 +552,7 @@
   // pre-/post processing steps and filters
   m_model->setPrePostProcSettings(m_view->prePostProcSettings());
   // center of rotation and regions
-<<<<<<< HEAD
-  m_model->updateImageStackPreParams(m_view->currentROIEtcParams());
-
-  // TODO just update & get m_selectedToolMethod
-  // actually this should be updated when setup has been clicked
-  // WHAT do we do if the setup hasn't been clicked, and the new tool is
-  // selected, but the method change hasn't been reflected?!
-  // ^ get method from dialog??
-  //m_model->updateToolMethod(toolMethodHere);
-  m_model->updateTomopyMethod(m_view->tomopyMethod());
-  m_model->updateAstraMethod(m_view->astraMethod());
-
-  std::cout << "Current tool:" << m_model->usingTool() << " and Current method: " << m_model->getCurrentToolMethod();
-  return;
-  const std::string &resource = m_view->currentComputeResource();
-
-  // todo test single method & tool
-  if (m_model->localComputeResource() == resource) {
-    subprocessRunReconLocal();
-  } else {
-    subprocessRunReconRemote();
-  }
-
-  processRefreshJobs();
-}
-
-void TomographyIfacePresenter::subprocessRunReconRemote() {
-  if (m_model->loggedIn().empty()) {
-    m_view->updateJobsInfoDisplay(m_model->jobsStatus(),
-                                  m_model->jobsStatusLocal());
-    return;
-  }
-=======
   m_model->setImageStackPreParams(m_view->currentROIEtcParams());
->>>>>>> cc5382a9
 
   try {
     m_model->doSubmitReconstructionJob(m_view->currentComputeResource());
