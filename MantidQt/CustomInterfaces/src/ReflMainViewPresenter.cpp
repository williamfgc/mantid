#include "MantidQtCustomInterfaces/ReflMainViewPresenter.h"
#include "MantidAPI/AlgorithmManager.h"
#include "MantidAPI/CatalogManager.h"
#include "MantidAPI/ITableWorkspace.h"
#include "MantidAPI/MatrixWorkspace.h"
#include "MantidAPI/TableRow.h"
#include "MantidAPI/NotebookWriter.h"
#include "MantidGeometry/Instrument/ParameterMap.h"
#include "MantidKernel/Strings.h"
#include "MantidKernel/TimeSeriesProperty.h"
#include "MantidKernel/Utils.h"
#include "MantidQtCustomInterfaces/ReflCatalogSearcher.h"
#include "MantidQtCustomInterfaces/ReflLegacyTransferStrategy.h"
#include "MantidQtCustomInterfaces/ReflMainView.h"
#include "MantidQtCustomInterfaces/ReflSearchModel.h"
#include "MantidQtCustomInterfaces/QReflTableModel.h"
#include "MantidQtCustomInterfaces/QtReflOptionsDialog.h"
#include "MantidQtCustomInterfaces/ReflGenerateNotebook.h"
#include "MantidQtMantidWidgets/AlgorithmHintStrategy.h"
#include "MantidQtCustomInterfaces/ParseKeyValueString.h"

#include <boost/regex.hpp>
#include <boost/tokenizer.hpp>
#include <fstream>
#include <sstream>

<<<<<<< HEAD
#include <QSettings>
#include <QFileDialog>
=======
>>>>>>> 570d45b3

using namespace Mantid::API;
using namespace Mantid::Geometry;
using namespace Mantid::Kernel;
using namespace MantidQt::MantidWidgets;

<<<<<<< HEAD
namespace {
const QString ReflSettingsGroup = "Mantid/CustomInterfaces/ISISReflectometry";

void validateModel(ITableWorkspace_sptr model) {
  if (!model)
    throw std::runtime_error("Null pointer");

  if (model->columnCount() != 9)
    throw std::runtime_error("Selected table has the incorrect number of "
                             "columns (9) to be used as a reflectometry "
                             "table.");

  try {
    model->String(0, 0);
    model->String(0, 1);
    model->String(0, 2);
    model->String(0, 3);
    model->String(0, 4);
    model->String(0, 5);
    model->Double(0, 6);
    model->Int(0, 7);
    model->String(0, 8);
  } catch (const std::runtime_error &) {
    throw std::runtime_error("Selected table does not meet the specifications "
                             "to become a model for this interface.");
=======

namespace
{

  void validateModel(ITableWorkspace_sptr model)
  {
    if(!model)
      throw std::runtime_error("Null pointer");

    if(model->columnCount() != 9)
      throw std::runtime_error("Selected table has the incorrect number of columns (9) to be used as a reflectometry table.");

    try
    {
      model->String(0,0);
      model->String(0,1);
      model->String(0,2);
      model->String(0,3);
      model->String(0,4);
      model->String(0,5);
      model->Double(0,6);
      model->Int(0,7);
      model->String(0,8);
    }
    catch(const std::runtime_error&)
    {
      throw std::runtime_error("Selected table does not meet the specifications to become a model for this interface.");
    }
>>>>>>> 570d45b3
  }
}

bool isValidModel(Workspace_sptr model) {
  try {
    validateModel(boost::dynamic_pointer_cast<ITableWorkspace>(model));
  } catch (...) {
    return false;
  }
  return true;
}

ITableWorkspace_sptr createWorkspace() {
  ITableWorkspace_sptr ws = WorkspaceFactory::Instance().createTable();
  auto colRuns = ws->addColumn("str", "Run(s)");
  auto colTheta = ws->addColumn("str", "ThetaIn");
  auto colTrans = ws->addColumn("str", "TransRun(s)");
  auto colQmin = ws->addColumn("str", "Qmin");
  auto colQmax = ws->addColumn("str", "Qmax");
  auto colDqq = ws->addColumn("str", "dq/q");
  auto colScale = ws->addColumn("double", "Scale");
  auto colStitch = ws->addColumn("int", "StitchGroup");
  auto colOptions = ws->addColumn("str", "Options");

  colRuns->setPlotType(0);
  colTheta->setPlotType(0);
  colTrans->setPlotType(0);
  colQmin->setPlotType(0);
  colQmax->setPlotType(0);
  colDqq->setPlotType(0);
  colScale->setPlotType(0);
  colStitch->setPlotType(0);
  colOptions->setPlotType(0);

  return ws;
}

ITableWorkspace_sptr createDefaultWorkspace() {
  // Create a blank workspace with one line and set the scale column to 1
  auto ws = createWorkspace();
  ws->appendRow();
  ws->Double(0, MantidQt::CustomInterfaces::ReflTableSchema::COL_SCALE) = 1.0;
  return ws;
}
}

namespace MantidQt {
namespace CustomInterfaces {
ReflMainViewPresenter::ReflMainViewPresenter(
    ReflMainView *view, boost::shared_ptr<IReflSearcher> searcher)
    : m_view(view), m_tableDirty(false), m_searcher(searcher),
      m_transferStrategy(new ReflLegacyTransferStrategy()),
      m_addObserver(*this, &ReflMainViewPresenter::handleAddEvent),
      m_remObserver(*this, &ReflMainViewPresenter::handleRemEvent),
      m_clearObserver(*this, &ReflMainViewPresenter::handleClearEvent),
      m_renameObserver(*this, &ReflMainViewPresenter::handleRenameEvent),
      m_replaceObserver(*this, &ReflMainViewPresenter::handleReplaceEvent) {
  // Initialise options
  initOptions();

  // Set up the instrument selectors
  std::vector<std::string> instruments;
  instruments.push_back("INTER");
  instruments.push_back("SURF");
  instruments.push_back("CRISP");
  instruments.push_back("POLREF");
  instruments.push_back("OFFSPEC");

  // If the user's configured default instrument is in this list, set it as the
  // default, otherwise use INTER
  const std::string defaultInst =
      Mantid::Kernel::ConfigService::Instance().getString("default.instrument");
  if (std::find(instruments.begin(), instruments.end(), defaultInst) !=
      instruments.end())
    m_view->setInstrumentList(instruments, defaultInst);
  else
    m_view->setInstrumentList(instruments, "INTER");

  // Populate an initial list of valid tables to open, and subscribe to the ADS
  // to keep it up to date
  Mantid::API::AnalysisDataServiceImpl &ads =
      Mantid::API::AnalysisDataService::Instance();

  std::set<std::string> items;
  items = ads.getObjectNames();
  for (auto it = items.begin(); it != items.end(); ++it) {
    const std::string name = *it;
    Workspace_sptr ws = ads.retrieve(name);

    if (isValidModel(ws))
      m_workspaceList.insert(name);
  }

  ads.notificationCenter.addObserver(m_addObserver);
  ads.notificationCenter.addObserver(m_remObserver);
  ads.notificationCenter.addObserver(m_renameObserver);
  ads.notificationCenter.addObserver(m_clearObserver);
  ads.notificationCenter.addObserver(m_replaceObserver);

  m_view->setTableList(m_workspaceList);

  // Provide autocompletion hints for the options column. We use the algorithm's
  // properties minus
  // those we blacklist. We blacklist any useless properties or ones we're
  // handling that the user
  // should'nt touch.
  IAlgorithm_sptr alg =
      AlgorithmManager::Instance().create("ReflectometryReductionOneAuto");
  std::set<std::string> blacklist;
  blacklist.insert("ThetaIn");
  blacklist.insert("ThetaOut");
  blacklist.insert("InputWorkspace");
  blacklist.insert("OutputWorkspace");
  blacklist.insert("OutputWorkspaceWavelength");
  blacklist.insert("FirstTransmissionRun");
  blacklist.insert("SecondTransmissionRun");
  m_view->setOptionsHintStrategy(new AlgorithmHintStrategy(alg, blacklist));

  // If we don't have a searcher yet, use ReflCatalogSearcher
  if (!m_searcher)
    m_searcher.reset(new ReflCatalogSearcher());

  // Start with a blank table
  newTable();
}

ReflMainViewPresenter::~ReflMainViewPresenter() {
  Mantid::API::AnalysisDataServiceImpl &ads =
      Mantid::API::AnalysisDataService::Instance();
  ads.notificationCenter.removeObserver(m_addObserver);
  ads.notificationCenter.removeObserver(m_remObserver);
  ads.notificationCenter.removeObserver(m_clearObserver);
  ads.notificationCenter.removeObserver(m_renameObserver);
  ads.notificationCenter.removeObserver(m_replaceObserver);
}

/**
 * Finds the first unused group id
 */
int ReflMainViewPresenter::getUnusedGroup(std::set<int> ignoredRows) const {
  std::set<int> usedGroups;

  // Scan through all the rows, working out which group ids are used
  for (int idx = 0; idx < m_model->rowCount(); ++idx) {
    if (ignoredRows.find(idx) != ignoredRows.end())
      continue;

    // This is an unselected row. Add it to the list of used group ids
    usedGroups.insert(
        m_model->data(m_model->index(idx, ReflTableSchema::COL_GROUP)).toInt());
  }

  int groupId = 0;

  // While the group id is one of the used ones, increment it by 1
  while (usedGroups.find(groupId) != usedGroups.end())
    groupId++;

  return groupId;
}

/**
Process selected rows
*/
void ReflMainViewPresenter::process() {
  if (m_model->rowCount() == 0) {
    m_view->giveUserWarning("Cannot process an empty Table", "Warning");
    return;
  }

  std::set<int> rows = m_view->getSelectedRows();
  if (rows.empty()) {
    if (m_options["WarnProcessAll"].toBool()) {
      // Does the user want to abort?
      if (!m_view->askUserYesNo(
              "This will process all rows in the table. Continue?",
              "Process all rows?"))
        return;
    }

    // They want to process all rows, so populate rows with every index in the
    // model
    for (int idx = 0; idx < m_model->rowCount(); ++idx)
      rows.insert(idx);
  }

  // Map group numbers to the set of rows in that group we want to process
  std::map<int, std::set<int>> groups;
  for (auto it = rows.begin(); it != rows.end(); ++it)
    groups[m_model->data(m_model->index(*it, ReflTableSchema::COL_GROUP))
               .toInt()].insert(*it);

  // Check each group and warn if we're only partially processing it
  for (auto gIt = groups.begin(); gIt != groups.end(); ++gIt) {
    const int &groupId = gIt->first;
    const std::set<int> &groupRows = gIt->second;
    // Are we only partially processing a group?
    if (groupRows.size() < numRowsInGroup(gIt->first) &&
        m_options["WarnProcessPartialGroup"].toBool()) {
      std::stringstream err;
      err << "You have only selected " << groupRows.size() << " of the ";
      err << numRowsInGroup(groupId) << " rows in group " << groupId << ".";
      err << " Are you sure you want to continue?";
      if (!m_view->askUserYesNo(err.str(), "Continue Processing?"))
        return;
    }
  }

  if (!rowsValid(rows)) {
    return;
  }

  if (!processGroups(groups, rows)) {
    return;
  }

  // If "Output Notebook" checkbox is checked then create an ipython notebook
  if (m_view->getEnableNotebook()) {
    saveNotebook(groups, rows);
  }
}

/**
Display a dialog to choose save location for notebook, then save the notebook
there
@param groups : groups of rows to stitch
@param rows : rows selected for processing
*/
void ReflMainViewPresenter::saveNotebook(std::map<int, std::set<int>> groups,
                                         std::set<int> rows) {

  std::string filename = m_view->requestNotebookPath();
  if (filename == "") {
    return;
  }

  std::unique_ptr<ReflGenerateNotebook> notebook(new ReflGenerateNotebook(
      m_wsName, m_model, m_view->getProcessInstrument(),
      ReflTableSchema::COL_RUNS, ReflTableSchema::COL_TRANSMISSION,
      ReflTableSchema::COL_OPTIONS, ReflTableSchema::COL_ANGLE,
      ReflTableSchema::COL_QMIN, ReflTableSchema::COL_QMAX,
      ReflTableSchema::COL_DQQ, ReflTableSchema::COL_SCALE,
      ReflTableSchema::COL_GROUP));
  std::string generatedNotebook = notebook->generateNotebook(groups, rows);

  std::ofstream file(filename.c_str(), std::ofstream::trunc);
  file << generatedNotebook;
  file.flush();
  file.close();
}

/**
Process stitch groups
@param rows : rows in the model
@param groups : groups of rows to stitch
@returns true if successful, otherwise false
*/
bool ReflMainViewPresenter::processGroups(std::map<int, std::set<int>> groups,
                                          std::set<int> rows) {
  int progress = 0;
  // Each group and each row within count as a progress step.
  const int maxProgress = (int)(rows.size() + groups.size());
  m_view->setProgressRange(progress, maxProgress);
  m_view->setProgress(progress);

  for (auto gIt = groups.begin(); gIt != groups.end(); ++gIt) {
    const std::set<int> groupRows = gIt->second;

    // Reduce each row
    for (auto rIt = groupRows.begin(); rIt != groupRows.end(); ++rIt) {
      try {
        reduceRow(*rIt);
        m_view->setProgress(++progress);
      } catch (std::exception &ex) {
        const std::string rowNo =
            Mantid::Kernel::Strings::toString<int>(*rIt + 1);
        const std::string message =
            "Error encountered while processing row " + rowNo + ":\n";
        m_view->giveUserCritical(message + ex.what(), "Error");
        m_view->setProgress(0);
        return false;
      }
    }

    try {
      stitchRows(groupRows);
      m_view->setProgress(++progress);
    } catch (std::exception &ex) {
      const std::string groupNo =
          Mantid::Kernel::Strings::toString<int>(gIt->first);
      const std::string message =
          "Error encountered while stitching group " + groupNo + ":\n";
      m_view->giveUserCritical(message + ex.what(), "Error");
      m_view->setProgress(0);
      return false;
    }
  }
  return true;
}

/**
Validate rows.
@param rows : Rows in the model to validate
@returns true if all rows are valid and false otherwise
*/
bool ReflMainViewPresenter::rowsValid(std::set<int> rows) {
  for (auto it = rows.begin(); it != rows.end(); ++it) {
    try {
      validateRow(*it);
      autofillRow(*it);
    } catch (std::exception &ex) {
      // Allow two theta to be blank
      if (ex.what() ==
          std::string("Value for two theta could not be found in log."))
        continue;

      const std::string rowNo = Mantid::Kernel::Strings::toString<int>(*it + 1);
      m_view->giveUserCritical(
          "Error found in row " + rowNo + ":\n" + ex.what(), "Error");
      return false;
    }
  }
  return true;
}

/**
Validate a row.
If a row passes validation, it is ready to be autofilled, but
not necessarily ready for processing.
@param rowNo : The row in the model to validate
@throws std::invalid_argument if the row fails validation
*/
void ReflMainViewPresenter::validateRow(int rowNo) const {
  if (rowNo >= m_model->rowCount())
    throw std::invalid_argument("Invalid row");

  if (m_model->data(m_model->index(rowNo, ReflTableSchema::COL_RUNS))
          .toString()
          .isEmpty())
    throw std::invalid_argument("Run column may not be empty.");
}

/**
Autofill a row
@param rowNo : The row in the model to autofill
@throws std::runtime_error if the row could not be auto-filled
*/
void ReflMainViewPresenter::autofillRow(int rowNo) {
  if (rowNo >= m_model->rowCount())
    throw std::runtime_error("Invalid row");

  const std::string runStr =
      m_model->data(m_model->index(rowNo, ReflTableSchema::COL_RUNS))
          .toString()
          .toStdString();
  auto runWS = prepareRunWorkspace(runStr);
  auto runMWS = boost::dynamic_pointer_cast<MatrixWorkspace>(runWS);
  auto runWSG = boost::dynamic_pointer_cast<WorkspaceGroup>(runWS);

  // If we've got a workspace group, use the first workspace in it
  if (!runMWS && runWSG)
    runMWS = boost::dynamic_pointer_cast<MatrixWorkspace>(runWSG->getItem(0));

  if (!runMWS)
    throw std::runtime_error("Could not convert " + runWS->name() +
                             " to a MatrixWorkspace.");

  // Fetch two theta from the log if needed
  if (m_model->data(m_model->index(rowNo, ReflTableSchema::COL_ANGLE))
          .toString()
          .isEmpty()) {
    Property *logData = NULL;

    // First try TwoTheta
    try {
      logData = runMWS->mutableRun().getLogData("Theta");
    } catch (std::exception &) {
      throw std::runtime_error(
          "Value for two theta could not be found in log.");
    }

    auto logPWV = dynamic_cast<const PropertyWithValue<double> *>(logData);
    auto logTSP = dynamic_cast<const TimeSeriesProperty<double> *>(logData);

    double thetaVal;
    if (logPWV)
      thetaVal = *logPWV;
    else if (logTSP && logTSP->realSize() > 0)
      thetaVal = logTSP->lastValue();
    else
      throw std::runtime_error(
          "Value for two theta could not be found in log.");

    // Update the model
    if (m_options["RoundAngle"].toBool())
      thetaVal =
          Utils::roundToDP(thetaVal, m_options["RoundAnglePrecision"].toInt());

    m_model->setData(m_model->index(rowNo, ReflTableSchema::COL_ANGLE),
                     thetaVal);
    m_tableDirty = true;
  }

  // If we need to calculate the resolution, do.
  if (m_model->data(m_model->index(rowNo, ReflTableSchema::COL_DQQ))
          .toString()
          .isEmpty()) {
    IAlgorithm_sptr calcResAlg =
        AlgorithmManager::Instance().create("CalculateResolution");
    calcResAlg->setProperty("Workspace", runMWS);
    calcResAlg->setProperty(
        "TwoTheta",
        m_model->data(m_model->index(rowNo, ReflTableSchema::COL_ANGLE))
            .toString()
            .toStdString());
    calcResAlg->execute();

    if (!calcResAlg->isExecuted())
      throw std::runtime_error("CalculateResolution failed. Please manually "
                               "enter a value in the dQ/Q column.");

    // Update the model
    double dqqVal = calcResAlg->getProperty("Resolution");

    if (m_options["RoundDQQ"].toBool())
      dqqVal = Utils::roundToDP(dqqVal, m_options["RoundDQQPrecision"].toInt());

    m_model->setData(m_model->index(rowNo, ReflTableSchema::COL_DQQ), dqqVal);
    m_tableDirty = true;
  }
}

/**
Extracts the run number of a workspace
@param ws : The workspace to fetch the run number from
@returns The run number of the workspace
*/
std::string ReflMainViewPresenter::getRunNumber(const Workspace_sptr &ws) {
  // If we can, use the run number from the workspace's sample log
  MatrixWorkspace_sptr mws = boost::dynamic_pointer_cast<MatrixWorkspace>(ws);
  if (mws) {
    try {
      const Property *runProperty = mws->mutableRun().getLogData("run_number");
      auto runNumber =
          dynamic_cast<const PropertyWithValue<std::string> *>(runProperty);
      if (runNumber)
        return *runNumber;
    } catch (Mantid::Kernel::Exception::NotFoundError &) {
      // We'll just fall back to looking at the workspace's name
    }
  }

  // Okay, let's see what we can get from the workspace's name
  const std::string wsName = ws->name();

  // Matches TOF_13460 -> 13460
  boost::regex outputRegex("(TOF|IvsQ|IvsLam)_([0-9]+)");

  // Matches INTER13460 -> 13460
  boost::regex instrumentRegex("[a-zA-Z]{3,}([0-9]{3,})");

  boost::smatch matches;

  if (boost::regex_match(wsName, matches, outputRegex)) {
    return matches[2].str();
  } else if (boost::regex_match(wsName, matches, instrumentRegex)) {
    return matches[1].str();
  }

  // Resort to using the workspace name
  return wsName;
}

/**
Takes a user specified run, or list of runs, and returns a pointer to the
desired TOF workspace
@param runStr : The run or list of runs (separated by '+')
@throws std::runtime_error if the workspace could not be prepared
@returns a shared pointer to the workspace
*/
Workspace_sptr
ReflMainViewPresenter::prepareRunWorkspace(const std::string &runStr) {
  const std::string instrument = m_view->getProcessInstrument();

  std::vector<std::string> runs;
  boost::split(runs, runStr, boost::is_any_of("+"));

  if (runs.empty())
    throw std::runtime_error("No runs given");

  // Remove leading/trailing whitespace from each run
  for (auto runIt = runs.begin(); runIt != runs.end(); ++runIt)
    boost::trim(*runIt);

  // If we're only given one run, just return that
  if (runs.size() == 1)
    return loadRun(runs[0], instrument);

  const std::string outputName = "TOF_" + boost::algorithm::join(runs, "_");

  // Check if we've already prepared it
  if (AnalysisDataService::Instance().doesExist(outputName))
    return AnalysisDataService::Instance().retrieveWS<Workspace>(outputName);

  /* Ideally, this should be executed as a child algorithm to keep the ADS tidy,
   * but
   * that doesn't preserve history nicely, so we'll just take care of tidying up
   * in
   * the event of failure.
   */
  IAlgorithm_sptr algPlus = AlgorithmManager::Instance().create("Plus");
  algPlus->initialize();
  algPlus->setProperty("LHSWorkspace", loadRun(runs[0], instrument)->name());
  algPlus->setProperty("OutputWorkspace", outputName);

  // Drop the first run from the runs list
  runs.erase(runs.begin());

  try {
    // Iterate through all the remaining runs, adding them to the first run
    for (auto runIt = runs.begin(); runIt != runs.end(); ++runIt) {
      algPlus->setProperty("RHSWorkspace", loadRun(*runIt, instrument)->name());
      algPlus->execute();

      // After the first execution we replace the LHS with the previous output
      algPlus->setProperty("LHSWorkspace", outputName);
    }
  } catch (...) {
    // If we're unable to create the full workspace, discard the partial version
    AnalysisDataService::Instance().remove(outputName);

    // We've tidied up, now re-throw.
    throw;
  }

  return AnalysisDataService::Instance().retrieveWS<Workspace>(outputName);
}

/**
Loads a run from disk or fetches it from the AnalysisDataService
@param run : The name of the run
@param instrument : The instrument the run belongs to
@throws std::runtime_error if the run could not be loaded
@returns a shared pointer to the workspace
*/
Workspace_sptr
ReflMainViewPresenter::loadRun(const std::string &run,
                               const std::string &instrument = "") {
  // First, let's see if the run given is the name of a workspace in the ADS
  if (AnalysisDataService::Instance().doesExist(run))
    return AnalysisDataService::Instance().retrieveWS<Workspace>(run);

  // Is the run string is numeric
  if (boost::regex_match(run, boost::regex("\\d+"))) {
    std::string wsName;

    // Look for "TOF_<run_number>" in the ADS
    wsName = "TOF_" + run;
    if (AnalysisDataService::Instance().doesExist(wsName))
      return AnalysisDataService::Instance().retrieveWS<Workspace>(wsName);

    // Look for "<instrument><run_number>" in the ADS
    wsName = instrument + run;
    if (AnalysisDataService::Instance().doesExist(wsName))
      return AnalysisDataService::Instance().retrieveWS<Workspace>(wsName);
  }

  // We'll just have to load it ourselves
  const std::string filename = instrument + run;
  IAlgorithm_sptr algLoadRun = AlgorithmManager::Instance().create("Load");
  algLoadRun->initialize();
  algLoadRun->setProperty("Filename", filename);
  algLoadRun->setProperty("OutputWorkspace", "TOF_" + run);
  algLoadRun->execute();

  if (!algLoadRun->isExecuted())
    throw std::runtime_error("Could not open " + filename);

  return AnalysisDataService::Instance().retrieveWS<Workspace>("TOF_" + run);
}

/**
Reduce a row
@param rowNo : The row in the model to reduce
@throws std::runtime_error if reduction fails
*/
void ReflMainViewPresenter::reduceRow(int rowNo) {
  const std::string runStr =
      m_model->data(m_model->index(rowNo, ReflTableSchema::COL_RUNS))
          .toString()
          .toStdString();
  const std::string transStr =
      m_model->data(m_model->index(rowNo, ReflTableSchema::COL_TRANSMISSION))
          .toString()
          .toStdString();
  const std::string options =
      m_model->data(m_model->index(rowNo, ReflTableSchema::COL_OPTIONS))
          .toString()
          .toStdString();

  double theta = 0;

  bool thetaGiven =
      !m_model->data(m_model->index(rowNo, ReflTableSchema::COL_ANGLE))
           .toString()
           .isEmpty();

  if (thetaGiven)
    theta = m_model->data(m_model->index(rowNo, ReflTableSchema::COL_ANGLE))
                .toDouble();

  auto runWS = prepareRunWorkspace(runStr);
  const std::string runNo = getRunNumber(runWS);

  Workspace_sptr transWS;
  if (!transStr.empty())
    transWS = makeTransWS(transStr);

  IAlgorithm_sptr algReflOne =
      AlgorithmManager::Instance().create("ReflectometryReductionOneAuto");
  algReflOne->initialize();
  algReflOne->setProperty("InputWorkspace", runWS->name());
  if (transWS)
    algReflOne->setProperty("FirstTransmissionRun", transWS->name());
  algReflOne->setProperty("OutputWorkspace", "IvsQ_" + runNo);
  algReflOne->setProperty("OutputWorkspaceWaveLength", "IvsLam_" + runNo);

  if (thetaGiven)
    algReflOne->setProperty("ThetaIn", theta);

  // Parse and set any user-specified options
  auto optionsMap = parseKeyValueString(options);
  for (auto kvp = optionsMap.begin(); kvp != optionsMap.end(); ++kvp) {
    try {
      algReflOne->setProperty(kvp->first, kvp->second);
    } catch (Mantid::Kernel::Exception::NotFoundError &) {
      throw std::runtime_error("Invalid property in options column: " +
                               kvp->first);
    }
  }

  algReflOne->execute();

  if (!algReflOne->isExecuted())
    throw std::runtime_error("Failed to run ReflectometryReductionOneAuto.");

  const double scale =
      m_model->data(m_model->index(rowNo, ReflTableSchema::COL_SCALE))
          .toDouble();
  if (scale != 1.0) {
    IAlgorithm_sptr algScale = AlgorithmManager::Instance().create("Scale");
    algScale->initialize();
    algScale->setProperty("InputWorkspace", "IvsQ_" + runNo);
    algScale->setProperty("OutputWorkspace", "IvsQ_" + runNo);
    algScale->setProperty("Factor", 1.0 / scale);
    algScale->execute();

    if (!algScale->isExecuted())
      throw std::runtime_error("Failed to run Scale algorithm");
  }

  // Reduction has completed. Put Qmin and Qmax into the table if needed, for
  // stitching.
  if (m_model->data(m_model->index(rowNo, ReflTableSchema::COL_QMIN))
          .toString()
          .isEmpty() ||
      m_model->data(m_model->index(rowNo, ReflTableSchema::COL_QMAX))
          .toString()
          .isEmpty()) {
    Workspace_sptr ws =
        AnalysisDataService::Instance().retrieveWS<Workspace>("IvsQ_" + runNo);
    std::vector<double> qrange = calcQRange(ws, theta);

    if (m_model->data(m_model->index(rowNo, ReflTableSchema::COL_QMIN))
            .toString()
            .isEmpty())
      m_model->setData(m_model->index(rowNo, ReflTableSchema::COL_QMIN),
                       qrange[0]);

    if (m_model->data(m_model->index(rowNo, ReflTableSchema::COL_QMAX))
            .toString()
            .isEmpty())
      m_model->setData(m_model->index(rowNo, ReflTableSchema::COL_QMAX),
                       qrange[1]);

    m_tableDirty = true;
  }

  // We need to make sure that qmin and qmax are respected, so we rebin to
  // those limits here.
  IAlgorithm_sptr algCrop = AlgorithmManager::Instance().create("Rebin");
  algCrop->initialize();
  algCrop->setProperty("InputWorkspace", "IvsQ_" + runNo);
  algCrop->setProperty("OutputWorkspace", "IvsQ_" + runNo);
  const double qmin =
      m_model->data(m_model->index(rowNo, ReflTableSchema::COL_QMIN))
          .toDouble();
  const double qmax =
      m_model->data(m_model->index(rowNo, ReflTableSchema::COL_QMAX))
          .toDouble();
  const double dqq =
      m_model->data(m_model->index(rowNo, ReflTableSchema::COL_DQQ)).toDouble();
  std::vector<double> params;
  params.push_back(qmin);
  params.push_back(-dqq);
  params.push_back(qmax);
  algCrop->setProperty("Params", params);
  algCrop->execute();

  if (!algCrop->isExecuted())
    throw std::runtime_error("Failed to run Rebin algorithm");

  // Also fill in theta if needed
  if (m_model->data(m_model->index(rowNo, ReflTableSchema::COL_ANGLE))
          .toString()
          .isEmpty() &&
      thetaGiven)
    m_model->setData(m_model->index(rowNo, ReflTableSchema::COL_ANGLE), theta);
}

/**
Calculates the minimum and maximum values for Q
@param ws : The workspace to fetch the instrument values from
@param theta : The value of two theta to use in calculations
*/
std::vector<double> ReflMainViewPresenter::calcQRange(Workspace_sptr ws,
                                                      double theta) {
  auto mws = boost::dynamic_pointer_cast<MatrixWorkspace>(ws);
  auto wsg = boost::dynamic_pointer_cast<WorkspaceGroup>(ws);

  // If we've got a workspace group, use the first workspace in it
  if (!mws && wsg)
    mws = boost::dynamic_pointer_cast<MatrixWorkspace>(wsg->getItem(0));

  if (!mws)
    throw std::runtime_error("Could not convert " + ws->name() +
                             " to a MatrixWorkspace.");

  double lmin, lmax;
  try {
    const Instrument_const_sptr instrument = mws->getInstrument();
    lmin = instrument->getNumberParameter("LambdaMin")[0];
    lmax = instrument->getNumberParameter("LambdaMax")[0];
  } catch (std::exception &) {
    throw std::runtime_error("LambdaMin/LambdaMax instrument parameters are "
                             "required to calculate qmin/qmax");
  }

  double qmin = 4 * M_PI / lmax * sin(theta * M_PI / 180.0);
  double qmax = 4 * M_PI / lmin * sin(theta * M_PI / 180.0);

  if (m_options["RoundQMin"].toBool())
    qmin = Utils::roundToDP(qmin, m_options["RoundQMinPrecision"].toInt());

  if (m_options["RoundQMax"].toBool())
    qmax = Utils::roundToDP(qmax, m_options["RoundQMaxPrecision"].toInt());

  std::vector<double> ret;
  ret.push_back(qmin);
  ret.push_back(qmax);
  return ret;
}

/**
Stitches the workspaces created by the given rows together.
@param rows : the list of rows
*/
void ReflMainViewPresenter::stitchRows(std::set<int> rows) {
  // If we can get away with doing nothing, do.
  if (rows.size() < 2)
    return;

  // Properties for Stitch1DMany
  std::vector<std::string> workspaceNames;
  std::vector<std::string> runs;

  std::vector<double> params;
  std::vector<double> startOverlaps;
  std::vector<double> endOverlaps;

  // Go through each row and prepare the properties
  for (auto rowIt = rows.begin(); rowIt != rows.end(); ++rowIt) {
    const std::string runStr =
        m_model->data(m_model->index(*rowIt, ReflTableSchema::COL_RUNS))
            .toString()
            .toStdString();
    const double qmin =
        m_model->data(m_model->index(*rowIt, ReflTableSchema::COL_QMIN))
            .toDouble();
    const double qmax =
        m_model->data(m_model->index(*rowIt, ReflTableSchema::COL_QMAX))
            .toDouble();

    Workspace_sptr runWS = prepareRunWorkspace(runStr);
    if (runWS) {
      const std::string runNo = getRunNumber(runWS);
      if (AnalysisDataService::Instance().doesExist("IvsQ_" + runNo)) {
        runs.push_back(runNo);
        workspaceNames.push_back("IvsQ_" + runNo);
      }
    }

    startOverlaps.push_back(qmin);
    endOverlaps.push_back(qmax);
  }

  double dqq =
      m_model->data(m_model->index(*(rows.begin()), ReflTableSchema::COL_DQQ))
          .toDouble();

  // params are qmin, -dqq, qmax for the final output
  params.push_back(
      *std::min_element(startOverlaps.begin(), startOverlaps.end()));
  params.push_back(-dqq);
  params.push_back(*std::max_element(endOverlaps.begin(), endOverlaps.end()));

  // startOverlaps and endOverlaps need to be slightly offset from each other
  // See usage examples of Stitch1DMany to see why we discard first qmin and
  // last qmax
  startOverlaps.erase(startOverlaps.begin());
  endOverlaps.pop_back();

  std::string outputWSName = "IvsQ_" + boost::algorithm::join(runs, "_");

  // If the previous stitch result is in the ADS already, we'll need to remove
  // it.
  // If it's a group, we'll get an error for trying to group into a used group
  // name
  if (AnalysisDataService::Instance().doesExist(outputWSName))
    AnalysisDataService::Instance().remove(outputWSName);

  IAlgorithm_sptr algStitch =
      AlgorithmManager::Instance().create("Stitch1DMany");
  algStitch->initialize();
  algStitch->setProperty("InputWorkspaces", workspaceNames);
  algStitch->setProperty("OutputWorkspace", outputWSName);
  algStitch->setProperty("Params", params);
  algStitch->setProperty("StartOverlaps", startOverlaps);
  algStitch->setProperty("EndOverlaps", endOverlaps);

  algStitch->execute();

  if (!algStitch->isExecuted())
    throw std::runtime_error("Failed to run Stitch1DMany on IvsQ workspaces.");
}

/**
Create a transmission workspace
@param transString : the numbers of the transmission runs to use
*/
Workspace_sptr
ReflMainViewPresenter::makeTransWS(const std::string &transString) {
  const size_t maxTransWS = 2;

  std::vector<std::string> transVec;
  std::vector<Workspace_sptr> transWSVec;

  // Take the first two run numbers
  boost::split(transVec, transString, boost::is_any_of(","));
  if (transVec.size() > maxTransWS)
    transVec.resize(maxTransWS);

  if (transVec.size() == 0)
    throw std::runtime_error("Failed to parse the transmission run list.");

  for (auto it = transVec.begin(); it != transVec.end(); ++it)
    transWSVec.push_back(loadRun(*it, m_view->getProcessInstrument()));

  // If the transmission workspace is already in the ADS, re-use it
  std::string lastName = "TRANS_" + boost::algorithm::join(transVec, "_");
  if (AnalysisDataService::Instance().doesExist(lastName))
    return AnalysisDataService::Instance().retrieveWS<Workspace>(lastName);

  // We have the runs, so we can create a TransWS
  IAlgorithm_sptr algCreateTrans =
      AlgorithmManager::Instance().create("CreateTransmissionWorkspaceAuto");
  algCreateTrans->initialize();
  algCreateTrans->setProperty("FirstTransmissionRun", transWSVec[0]->name());
  if (transWSVec.size() > 1)
    algCreateTrans->setProperty("SecondTransmissionRun", transWSVec[1]->name());

  std::string wsName = "TRANS_" + getRunNumber(transWSVec[0]);
  if (transWSVec.size() > 1)
    wsName += "_" + getRunNumber(transWSVec[1]);

  algCreateTrans->setProperty("OutputWorkspace", wsName);

  if (!algCreateTrans->isInitialized())
    throw std::runtime_error(
        "Could not initialize CreateTransmissionWorkspaceAuto");

  algCreateTrans->execute();

  if (!algCreateTrans->isExecuted())
    throw std::runtime_error(
        "CreateTransmissionWorkspaceAuto failed to execute");

  return AnalysisDataService::Instance().retrieveWS<Workspace>(wsName);
}

/**
Inserts a new row in the specified location
@param index The index to insert the new row before
*/
void ReflMainViewPresenter::insertRow(int index) {
  const int groupId = getUnusedGroup();
  if (!m_model->insertRow(index))
    return;
  // Set the default scale to 1.0
  m_model->setData(m_model->index(index, ReflTableSchema::COL_SCALE), 1.0);
  // Set the group id of the new row
  m_model->setData(m_model->index(index, ReflTableSchema::COL_GROUP), groupId);
}

/**
Insert a row after the last selected row
*/
void ReflMainViewPresenter::appendRow() {
  std::set<int> rows = m_view->getSelectedRows();
  if (rows.empty())
    insertRow(m_model->rowCount());
  else
    insertRow(*rows.rbegin() + 1);
  m_tableDirty = true;
}

/**
Insert a row before the first selected row
*/
void ReflMainViewPresenter::prependRow() {
  std::set<int> rows = m_view->getSelectedRows();
  if (rows.empty())
    insertRow(0);
  else
    insertRow(*rows.begin());
  m_tableDirty = true;
}

/**
Get the index of the first blank row, or if none exists, returns -1.
*/
int ReflMainViewPresenter::getBlankRow() {
  // Go through every column of every row (except for the scale column) and
  // check if it's blank.
  // If there's a blank row, return it.
  const int rowCount = m_model->rowCount();
  for (int i = 0; i < rowCount; ++i) {
    bool isBlank = true;
    for (int j = ReflTableSchema::COL_RUNS; j <= ReflTableSchema::COL_OPTIONS;
         ++j) {
      // Don't bother checking the scale or group column, it'll always have a
      // value.
      if (j == ReflTableSchema::COL_SCALE || j == ReflTableSchema::COL_GROUP)
        continue;

      if (!m_model->data(m_model->index(i, j)).toString().isEmpty()) {
        isBlank = false;
        break;
      }
    }

    if (isBlank)
      return i;
  }

  // There are no blank rows
  return -1;
}

/**
Delete row(s) from the model
*/
void ReflMainViewPresenter::deleteRow() {
  std::set<int> rows = m_view->getSelectedRows();
  for (auto row = rows.rbegin(); row != rows.rend(); ++row)
    m_model->removeRow(*row);

  m_tableDirty = true;
}

/**
Group rows together
*/
void ReflMainViewPresenter::groupRows() {
  const std::set<int> rows = m_view->getSelectedRows();
  // Find the first unused group id, ignoring the selected rows
  const int groupId = getUnusedGroup(rows);

  // Now we just have to set the group id on the selected rows
  for (auto it = rows.begin(); it != rows.end(); ++it)
    m_model->setData(m_model->index(*it, ReflTableSchema::COL_GROUP), groupId);

  m_tableDirty = true;
}

/**
Used by the view to tell the presenter something has changed
*/
void ReflMainViewPresenter::notify(IReflPresenter::Flag flag) {
  switch (flag) {
  case IReflPresenter::SaveAsFlag:
    saveTableAs();
    break;
  case IReflPresenter::SaveFlag:
    saveTable();
    break;
  case IReflPresenter::AppendRowFlag:
    appendRow();
    break;
  case IReflPresenter::PrependRowFlag:
    prependRow();
    break;
  case IReflPresenter::DeleteRowFlag:
    deleteRow();
    break;
  case IReflPresenter::ProcessFlag:
    process();
    break;
  case IReflPresenter::GroupRowsFlag:
    groupRows();
    break;
  case IReflPresenter::OpenTableFlag:
    openTable();
    break;
  case IReflPresenter::NewTableFlag:
    newTable();
    break;
  case IReflPresenter::TableUpdatedFlag:
    m_tableDirty = true;
    break;
  case IReflPresenter::ExpandSelectionFlag:
    expandSelection();
    break;
  case IReflPresenter::OptionsDialogFlag:
    showOptionsDialog();
    break;
  case IReflPresenter::ClearSelectedFlag:
    clearSelected();
    break;
  case IReflPresenter::CopySelectedFlag:
    copySelected();
    break;
  case IReflPresenter::CutSelectedFlag:
    cutSelected();
    break;
  case IReflPresenter::PasteSelectedFlag:
    pasteSelected();
    break;
  case IReflPresenter::SearchFlag:
    search();
    break;
  case IReflPresenter::TransferFlag:
    transfer();
    break;
  case IReflPresenter::ImportTableFlag:
    importTable();
    break;
  case IReflPresenter::ExportTableFlag:
    exportTable();
    break;
  case IReflPresenter::PlotRowFlag:
    plotRow();
    break;
  case IReflPresenter::PlotGroupFlag:
    plotGroup();
    break;
  }
  // Not having a 'default' case is deliberate. gcc issues a warning if there's
  // a flag we aren't handling.
}

/**
Press changes to the same item in the ADS
*/
void ReflMainViewPresenter::saveTable() {
  if (!m_wsName.empty()) {
    AnalysisDataService::Instance().addOrReplace(
        m_wsName, boost::shared_ptr<ITableWorkspace>(m_ws->clone().release()));
    m_tableDirty = false;
  } else {
    saveTableAs();
  }
}

/**
Press changes to a new item in the ADS
*/
void ReflMainViewPresenter::saveTableAs() {
  const std::string userString =
      m_view->askUserString("Save As", "Enter a workspace name:", "Workspace");
  if (!userString.empty()) {
    m_wsName = userString;
    saveTable();
  }
}

/**
Start a new, untitled table
*/
void ReflMainViewPresenter::newTable() {
  if (m_tableDirty && m_options["WarnDiscardChanges"].toBool())
    if (!m_view->askUserYesNo("Your current table has unsaved changes. Are you "
                              "sure you want to discard them?",
                              "Start New Table?"))
      return;

  m_ws = createDefaultWorkspace();
  m_model.reset(new QReflTableModel(m_ws));
  m_wsName.clear();
  m_view->showTable(m_model);

  m_tableDirty = false;
}

/**
Open a table from the ADS
*/
void ReflMainViewPresenter::openTable() {
  if (m_tableDirty && m_options["WarnDiscardChanges"].toBool())
    if (!m_view->askUserYesNo("Your current table has unsaved changes. Are you "
                              "sure you want to discard them?",
                              "Open Table?"))
      return;

  auto &ads = AnalysisDataService::Instance();
  const std::string toOpen = m_view->getWorkspaceToOpen();

  if (toOpen.empty())
    return;

  if (!ads.isValid(toOpen).empty()) {
    m_view->giveUserCritical("Could not open workspace: " + toOpen, "Error");
    return;
  }

  ITableWorkspace_sptr origTable =
      AnalysisDataService::Instance().retrieveWS<ITableWorkspace>(toOpen);

  // We create a clone of the table for live editing. The original is not
  // updated unless we explicitly save.
  ITableWorkspace_sptr newTable =
      boost::shared_ptr<ITableWorkspace>(origTable->clone().release());
  try {
    validateModel(newTable);
    m_ws = newTable;
    m_model.reset(new QReflTableModel(m_ws));
    m_wsName = toOpen;
    m_view->showTable(m_model);
    m_tableDirty = false;
  } catch (std::runtime_error &e) {
    m_view->giveUserCritical(
        "Could not open workspace: " + std::string(e.what()), "Error");
  }
}

/**
Import a table from TBL file
*/
void ReflMainViewPresenter::importTable() {
  m_view->showAlgorithmDialog("LoadReflTBL");
}

/**
Export a table to TBL file
*/
void ReflMainViewPresenter::exportTable() {
  m_view->showAlgorithmDialog("SaveReflTBL");
}

/**
Handle ADS add events
*/
void ReflMainViewPresenter::handleAddEvent(
    Mantid::API::WorkspaceAddNotification_ptr pNf) {
  const std::string name = pNf->objectName();

  if (Mantid::API::AnalysisDataService::Instance().isHiddenDataServiceObject(
          name))
    return;

  if (!isValidModel(pNf->object()))
    return;

  m_workspaceList.insert(name);
  m_view->setTableList(m_workspaceList);
}

/**
Handle ADS remove events
*/
void ReflMainViewPresenter::handleRemEvent(
    Mantid::API::WorkspacePostDeleteNotification_ptr pNf) {
  const std::string name = pNf->objectName();
  m_workspaceList.erase(name);
  m_view->setTableList(m_workspaceList);
}

/**
Handle ADS clear events
*/
void ReflMainViewPresenter::handleClearEvent(
    Mantid::API::ClearADSNotification_ptr) {
  m_workspaceList.clear();
  m_view->setTableList(m_workspaceList);
}

/**
Handle ADS rename events
*/
void ReflMainViewPresenter::handleRenameEvent(
    Mantid::API::WorkspaceRenameNotification_ptr pNf) {
  // If we have this workspace, rename it
  const std::string name = pNf->objectName();
  const std::string newName = pNf->newObjectName();

  if (m_workspaceList.find(name) == m_workspaceList.end())
    return;

  m_workspaceList.erase(name);
  m_workspaceList.insert(newName);
  m_view->setTableList(m_workspaceList);
}

/**
Handle ADS replace events
*/
void ReflMainViewPresenter::handleReplaceEvent(
    Mantid::API::WorkspaceAfterReplaceNotification_ptr pNf) {
  const std::string name = pNf->objectName();
  // Erase it
  m_workspaceList.erase(name);

  // If it's a table workspace, bring it back
  if (isValidModel(pNf->object()))
    m_workspaceList.insert(name);

  m_view->setTableList(m_workspaceList);
}

/** Returns how many rows there are in a given group
    @param groupId : The id of the group to count the rows of
    @returns The number of rows in the group
 */
size_t ReflMainViewPresenter::numRowsInGroup(int groupId) const {
  size_t count = 0;
  for (int i = 0; i < m_model->rowCount(); ++i)
    if (m_model->data(m_model->index(i, ReflTableSchema::COL_GROUP)).toInt() ==
        groupId)
      count++;
  return count;
}

/** Expands the current selection to all the rows in the selected groups */
void ReflMainViewPresenter::expandSelection() {
  std::set<int> groupIds;

  std::set<int> rows = m_view->getSelectedRows();
  for (auto row = rows.begin(); row != rows.end(); ++row)
    groupIds.insert(
        m_model->data(m_model->index(*row, ReflTableSchema::COL_GROUP))
            .toInt());

  std::set<int> selection;

  for (int i = 0; i < m_model->rowCount(); ++i)
    if (groupIds.find(
            m_model->data(m_model->index(i, ReflTableSchema::COL_GROUP))
                .toInt()) != groupIds.end())
      selection.insert(i);

  m_view->setSelection(selection);
}

/** Clear the currently selected rows */
void ReflMainViewPresenter::clearSelected() {
  std::set<int> rows = m_view->getSelectedRows();
  std::set<int> ignore;
  for (auto row = rows.begin(); row != rows.end(); ++row) {
    ignore.clear();
    ignore.insert(*row);

    m_model->setData(m_model->index(*row, ReflTableSchema::COL_RUNS), "");
    m_model->setData(m_model->index(*row, ReflTableSchema::COL_ANGLE), "");
    m_model->setData(m_model->index(*row, ReflTableSchema::COL_TRANSMISSION),
                     "");
    m_model->setData(m_model->index(*row, ReflTableSchema::COL_QMIN), "");
    m_model->setData(m_model->index(*row, ReflTableSchema::COL_QMAX), "");
    m_model->setData(m_model->index(*row, ReflTableSchema::COL_SCALE), 1.0);
    m_model->setData(m_model->index(*row, ReflTableSchema::COL_DQQ), "");
    m_model->setData(m_model->index(*row, ReflTableSchema::COL_GROUP),
                     getUnusedGroup(ignore));
    m_model->setData(m_model->index(*row, ReflTableSchema::COL_OPTIONS), "");
  }
  m_tableDirty = true;
}

/** Copy the currently selected rows to the clipboard */
void ReflMainViewPresenter::copySelected() {
  std::vector<std::string> lines;

  std::set<int> rows = m_view->getSelectedRows();
  for (auto rowIt = rows.begin(); rowIt != rows.end(); ++rowIt) {
    std::vector<std::string> line;
    for (int col = ReflTableSchema::COL_RUNS;
         col <= ReflTableSchema::COL_OPTIONS; ++col)
      line.push_back(
          m_model->data(m_model->index(*rowIt, col)).toString().toStdString());
    lines.push_back(boost::algorithm::join(line, "\t"));
  }

  m_view->setClipboard(boost::algorithm::join(lines, "\n"));
}

/** Copy currently selected rows to the clipboard, and then delete them. */
void ReflMainViewPresenter::cutSelected() {
  copySelected();
  deleteRow();
}

/** Paste the contents of the clipboard into the currently selected rows, or
 * append new rows */
void ReflMainViewPresenter::pasteSelected() {
  const std::string text = m_view->getClipboard();
  std::vector<std::string> lines;
  boost::split(lines, text, boost::is_any_of("\n"));

  // If we have rows selected, we'll overwrite them. If not, we'll append new
  // rows to write to.
  std::set<int> rows = m_view->getSelectedRows();
  if (rows.empty()) {
    // Add as many new rows as required
    for (size_t i = 0; i < lines.size(); ++i) {
      int index = m_model->rowCount();
      insertRow(index);
      rows.insert(index);
    }
  }

  // Iterate over rows and lines simultaneously, stopping when we reach the end
  // of either
  auto rowIt = rows.begin();
  auto lineIt = lines.begin();
  for (; rowIt != rows.end() && lineIt != lines.end(); rowIt++, lineIt++) {
    std::vector<std::string> values;
    boost::split(values, *lineIt, boost::is_any_of("\t"));

    // Paste as many columns as we can from this line
    for (int col = ReflTableSchema::COL_RUNS;
         col <= ReflTableSchema::COL_OPTIONS &&
             col < static_cast<int>(values.size());
         ++col)
      m_model->setData(m_model->index(*rowIt, col),
                       QString::fromStdString(values[col]));
  }
}

/** Searches for runs that can be used */
void ReflMainViewPresenter::search() {
  const std::string searchString = m_view->getSearchString();
  const std::string searchInstr = m_view->getSearchInstrument();

  // Don't bother searching if they're not searching for anything
  if (searchString.empty())
    return;

  // This is breaking the abstraction provided by IReflSearcher, but provides a
  // nice usability win
  // If we're not logged into a catalog, prompt the user to do so
  if (CatalogManager::Instance().getActiveSessions().empty())
    m_view->showAlgorithmDialog("CatalogLogin");

  try {
    auto results = m_searcher->search(searchString, searchInstr);
    m_searchModel = ReflSearchModel_sptr(new ReflSearchModel(results));
    m_view->showSearch(m_searchModel);
  } catch (std::runtime_error &e) {
    m_view->giveUserCritical("Error running search:\n" + std::string(e.what()),
                             "Search Failed");
  }
}

/** Transfers the selected runs in the search results to the processing table */
void ReflMainViewPresenter::transfer() {
  // Build the input for the transfer strategy
  std::map<std::string, std::string> runs;
  auto selectedRows = m_view->getSelectedSearchRows();
  for (auto rowIt = selectedRows.begin(); rowIt != selectedRows.end();
       ++rowIt) {
    const int row = *rowIt;
    const std::string run = m_searchModel->data(m_searchModel->index(row, 0))
                                .toString()
                                .toStdString();
    const std::string description =
        m_searchModel->data(m_searchModel->index(row, 1))
            .toString()
            .toStdString();
    runs[run] = description;
  }

  auto newRows = m_transferStrategy->transferRuns(runs);

  std::map<std::string, int> groups;
  // Loop over the rows (vector elements)
  for (auto rowsIt = newRows.begin(); rowsIt != newRows.end(); ++rowsIt) {
    auto &row = *rowsIt;

    if (groups.count(row[ReflTableSchema::GROUP]) == 0)
      groups[row[ReflTableSchema::GROUP]] = getUnusedGroup();

    // Overwrite the first blank row we find, otherwise, append a new row to the
    // end.
    int rowIndex = getBlankRow();
    if (rowIndex == -1) {
      rowIndex = m_model->rowCount();
      insertRow(rowIndex);
    }

    /* Set the scale to 1.0 for new rows. If there's a columnHeading specified
       otherwise,
       it will be overwritten below.
    */
    m_model->setData(m_model->index(rowIndex, ReflTableSchema::COL_SCALE), 1.0);
    auto colIndexLookup = ReflTableSchema::makeColumnNameMap();

    // Loop over the map (each row with column heading keys to cell values)
    for (auto rowIt = row.begin(); rowIt != row.end(); ++rowIt) {
      const std::string columnHeading = rowIt->first;
      const std::string cellEntry = rowIt->second;
      m_model->setData(m_model->index(rowIndex, colIndexLookup[columnHeading]),
                       QString::fromStdString(cellEntry));
    }

    // Special case grouping. Group cell entry is string it seems!
    m_model->setData(m_model->index(rowIndex, ReflTableSchema::COL_GROUP),
                     groups[row[ReflTableSchema::GROUP]]);
  }
}

/** Plots any currently selected rows */
void ReflMainViewPresenter::plotRow() {
  auto selectedRows = m_view->getSelectedRows();

  if (selectedRows.empty())
    return;

  std::set<std::string> workspaces, notFound;
  for (auto row = selectedRows.begin(); row != selectedRows.end(); ++row) {
    const std::string wsName =
        "IvsQ_" +
        getRunNumber(prepareRunWorkspace(
            m_model->data(m_model->index(*row, ReflTableSchema::COL_RUNS))
                .toString()
                .toStdString()));
    if (AnalysisDataService::Instance().doesExist(wsName))
      workspaces.insert(wsName);
    else
      notFound.insert(wsName);
  }

  if (!notFound.empty())
    m_view->giveUserWarning("The following workspaces were not plotted because "
                            "they were not found:\n" +
                                boost::algorithm::join(notFound, "\n") +
                                "\n\nPlease check that the rows you are trying "
                                "to plot have been fully processed.",
                            "Error plotting rows.");

  m_view->plotWorkspaces(workspaces);
}

/** Plots any currently selected groups */
void ReflMainViewPresenter::plotGroup() {
  auto selectedRows = m_view->getSelectedRows();

  if (selectedRows.empty())
    return;

  std::set<int> selectedGroups;
  for (auto row = selectedRows.begin(); row != selectedRows.end(); ++row)
    selectedGroups.insert(
        m_model->data(m_model->index(*row, ReflTableSchema::COL_GROUP))
            .toInt());

  // Now, get the names of the stitched workspace, one per group
  std::map<int, std::vector<std::string>> runsByGroup;
  const int numRows = m_model->rowCount();
  for (int row = 0; row < numRows; ++row) {
    int group =
        m_model->data(m_model->index(row, ReflTableSchema::COL_GROUP)).toInt();

    // Skip groups we don't care about
    if (selectedGroups.find(group) == selectedGroups.end())
      continue;

    // Add this to the list of runs
    runsByGroup[group].push_back(getRunNumber(prepareRunWorkspace(
        m_model->data(m_model->index(row, ReflTableSchema::COL_RUNS))
            .toString()
            .toStdString())));
  }

  std::set<std::string> workspaces, notFound;
  for (auto runsMap = runsByGroup.begin(); runsMap != runsByGroup.end();
       ++runsMap) {
    const std::string wsName =
        "IvsQ_" + boost::algorithm::join(runsMap->second, "_");
    if (AnalysisDataService::Instance().doesExist(wsName))
      workspaces.insert(wsName);
    else
      notFound.insert(wsName);
  }

  if (!notFound.empty())
    m_view->giveUserWarning("The following workspaces were not plotted because "
                            "they were not found:\n" +
                                boost::algorithm::join(notFound, "\n") +
                                "\n\nPlease check that the groups you are "
                                "trying to plot have been fully processed.",
                            "Error plotting groups.");

  m_view->plotWorkspaces(workspaces);
}

/** Shows the Refl Options dialog */
void ReflMainViewPresenter::showOptionsDialog() {
  auto options = new QtReflOptionsDialog(m_view, m_view->getPresenter());
  // By default the dialog is only destroyed when ReflMainView is and so they'll
  // stack up.
  // This way, they'll be deallocated as soon as they've been closed.
  options->setAttribute(Qt::WA_DeleteOnClose, true);
  options->exec();
}

/** Gets the options used by the presenter
    @returns The options used by the presenter
 */
const std::map<std::string, QVariant> &ReflMainViewPresenter::options() const {
  return m_options;
}

<<<<<<< HEAD
/** Sets the options used by the presenter
    @param options : The new options for the presenter to use
 */
void ReflMainViewPresenter::setOptions(
    const std::map<std::string, QVariant> &options) {
  // Overwrite the given options
  for (auto it = options.begin(); it != options.end(); ++it)
    m_options[it->first] = it->second;

  // Save any changes to disk
  QSettings settings;
  settings.beginGroup(ReflSettingsGroup);
  for (auto it = m_options.begin(); it != m_options.end(); ++it)
    settings.setValue(QString::fromStdString(it->first), it->second);
  settings.endGroup();
}

/** Load options from disk if possible, or set to defaults */
void ReflMainViewPresenter::initOptions() {
  m_options.clear();

  // Set defaults
  m_options["WarnProcessAll"] = true;
  m_options["WarnDiscardChanges"] = true;
  m_options["WarnProcessPartialGroup"] = true;
  m_options["RoundAngle"] = false;
  m_options["RoundQMin"] = false;
  m_options["RoundQMax"] = false;
  m_options["RoundDQQ"] = false;
  m_options["RoundAnglePrecision"] = 3;
  m_options["RoundQMinPrecision"] = 3;
  m_options["RoundQMaxPrecision"] = 3;
  m_options["RoundDQQPrecision"] = 3;

  // Load saved values from disk
  QSettings settings;
  settings.beginGroup(ReflSettingsGroup);
  QStringList keys = settings.childKeys();
  for (auto it = keys.begin(); it != keys.end(); ++it)
    m_options[it->toStdString()] = settings.value(*it);
  settings.endGroup();
}
}
=======
    /** Sets the options used by the presenter
        @param options : The new options for the presenter to use
     */
    void ReflMainViewPresenter::setOptions(const std::map<std::string,QVariant>& options)
    {
      //Overwrite the given options
      for(auto it = options.begin(); it != options.end(); ++it)
        m_options[it->first] = it->second;

      //Save any changes to disk
      m_view->saveSettings(m_options);
    }

    /** Load options from disk if possible, or set to defaults */
    void ReflMainViewPresenter::initOptions()
    {
      m_options.clear();

      //Set defaults
      m_options["WarnProcessAll"] = true;
      m_options["WarnDiscardChanges"] = true;
      m_options["WarnProcessPartialGroup"] = true;
      m_options["RoundAngle"] = false;
      m_options["RoundQMin"] = false;
      m_options["RoundQMax"] = false;
      m_options["RoundDQQ"] = false;
      m_options["RoundAnglePrecision"] = 3;
      m_options["RoundQMinPrecision"] = 3;
      m_options["RoundQMaxPrecision"] = 3;
      m_options["RoundDQQPrecision"] = 3;

      //Load saved values from disk
      m_view->loadSettings(m_options);
    }
  }
>>>>>>> 570d45b3
}<|MERGE_RESOLUTION|>--- conflicted
+++ resolved
@@ -24,20 +24,15 @@
 #include <fstream>
 #include <sstream>
 
-<<<<<<< HEAD
-#include <QSettings>
-#include <QFileDialog>
-=======
->>>>>>> 570d45b3
 
 using namespace Mantid::API;
 using namespace Mantid::Geometry;
 using namespace Mantid::Kernel;
 using namespace MantidQt::MantidWidgets;
 
-<<<<<<< HEAD
-namespace {
-const QString ReflSettingsGroup = "Mantid/CustomInterfaces/ISISReflectometry";
+
+namespace
+{
 
 void validateModel(ITableWorkspace_sptr model) {
   if (!model)
@@ -61,36 +56,6 @@
   } catch (const std::runtime_error &) {
     throw std::runtime_error("Selected table does not meet the specifications "
                              "to become a model for this interface.");
-=======
-
-namespace
-{
-
-  void validateModel(ITableWorkspace_sptr model)
-  {
-    if(!model)
-      throw std::runtime_error("Null pointer");
-
-    if(model->columnCount() != 9)
-      throw std::runtime_error("Selected table has the incorrect number of columns (9) to be used as a reflectometry table.");
-
-    try
-    {
-      model->String(0,0);
-      model->String(0,1);
-      model->String(0,2);
-      model->String(0,3);
-      model->String(0,4);
-      model->String(0,5);
-      model->Double(0,6);
-      model->Int(0,7);
-      model->String(0,8);
-    }
-    catch(const std::runtime_error&)
-    {
-      throw std::runtime_error("Selected table does not meet the specifications to become a model for this interface.");
-    }
->>>>>>> 570d45b3
   }
 }
 
@@ -1631,7 +1596,6 @@
   return m_options;
 }
 
-<<<<<<< HEAD
 /** Sets the options used by the presenter
     @param options : The new options for the presenter to use
  */
@@ -1641,13 +1605,9 @@
   for (auto it = options.begin(); it != options.end(); ++it)
     m_options[it->first] = it->second;
 
-  // Save any changes to disk
-  QSettings settings;
-  settings.beginGroup(ReflSettingsGroup);
-  for (auto it = m_options.begin(); it != m_options.end(); ++it)
-    settings.setValue(QString::fromStdString(it->first), it->second);
-  settings.endGroup();
-}
+      //Save any changes to disk
+      m_view->saveSettings(m_options);
+    }
 
 /** Load options from disk if possible, or set to defaults */
 void ReflMainViewPresenter::initOptions() {
@@ -1666,50 +1626,8 @@
   m_options["RoundQMaxPrecision"] = 3;
   m_options["RoundDQQPrecision"] = 3;
 
-  // Load saved values from disk
-  QSettings settings;
-  settings.beginGroup(ReflSettingsGroup);
-  QStringList keys = settings.childKeys();
-  for (auto it = keys.begin(); it != keys.end(); ++it)
-    m_options[it->toStdString()] = settings.value(*it);
-  settings.endGroup();
-}
-}
-=======
-    /** Sets the options used by the presenter
-        @param options : The new options for the presenter to use
-     */
-    void ReflMainViewPresenter::setOptions(const std::map<std::string,QVariant>& options)
-    {
-      //Overwrite the given options
-      for(auto it = options.begin(); it != options.end(); ++it)
-        m_options[it->first] = it->second;
-
-      //Save any changes to disk
-      m_view->saveSettings(m_options);
-    }
-
-    /** Load options from disk if possible, or set to defaults */
-    void ReflMainViewPresenter::initOptions()
-    {
-      m_options.clear();
-
-      //Set defaults
-      m_options["WarnProcessAll"] = true;
-      m_options["WarnDiscardChanges"] = true;
-      m_options["WarnProcessPartialGroup"] = true;
-      m_options["RoundAngle"] = false;
-      m_options["RoundQMin"] = false;
-      m_options["RoundQMax"] = false;
-      m_options["RoundDQQ"] = false;
-      m_options["RoundAnglePrecision"] = 3;
-      m_options["RoundQMinPrecision"] = 3;
-      m_options["RoundQMaxPrecision"] = 3;
-      m_options["RoundDQQPrecision"] = 3;
-
       //Load saved values from disk
       m_view->loadSettings(m_options);
     }
   }
->>>>>>> 570d45b3
 }