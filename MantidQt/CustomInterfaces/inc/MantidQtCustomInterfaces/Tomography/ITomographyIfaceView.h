#ifndef MANTIDQTCUSTOMINTERFACES_TOMOGRAPHY_ITOMOGRAPHYIFACEVIEW_H_
#define MANTIDQTCUSTOMINTERFACES_TOMOGRAPHY_ITOMOGRAPHYIFACEVIEW_H_

#include "MantidAPI/IAlgorithm_fwd.h"
#include "MantidAPI/IRemoteJobManager.h"
#include "MantidAPI/MatrixWorkspace_fwd.h"
#include "MantidQtCustomInterfaces/Tomography/ImageStackPreParams.h"
#include "MantidQtCustomInterfaces/Tomography/TomoPathsConfig.h"
#include "MantidQtCustomInterfaces/Tomography/TomoReconFiltersSettings.h"
#include "MantidQtCustomInterfaces/Tomography/TomoReconToolsUserSettings.h"
#include "MantidQtCustomInterfaces/Tomography/TomoSystemSettings.h"

#include "MantidQtCustomInterfaces/Tomography/TomoToolConfigDialogBase.h"

#include <QString>

namespace MantidQt {
namespace CustomInterfaces {

/**
Tomography GUI. Base class / interface for the view of the tomo GUI
(view in the sense of the MVP pattern). This class is Qt-free. Qt
specific functionality/dependencies are added in a class derived from
this.

Copyright &copy; 2014-2016 ISIS Rutherford Appleton Laboratory, NScD
Oak Ridge National Laboratory & European Spallation Source

This file is part of Mantid.

Mantid is free software; you can redistribute it and/or modify
it under the terms of the GNU General Public License as published by
the Free Software Foundation; either version 3 of the License, or
(at your option) any later version.

Mantid is distributed in the hope that it will be useful,
but WITHOUT ANY WARRANTY; without even the implied warranty of
MERCHANTABILITY or FITNESS FOR A PARTICULAR PURPOSE.  See the
GNU General Public License for more details.

You should have received a copy of the GNU General Public License
along with this program.  If not, see <http://www.gnu.org/licenses/>.

File change history is stored at: <https://github.com/mantidproject/mantid>
Code Documentation is available at: <http://doxygen.mantidproject.org>
*/
class ITomographyIfaceView {

public:
  ITomographyIfaceView(){};
  virtual ~ITomographyIfaceView(){};

  /**
   * Display a warning to the user (for example as a pop-up window).
   *
   * @param warn warning title, should be short and would normally be
   * shown as the title of the window or a big banner.
   *
   * @param description longer, free form description of the issue.
   */
  virtual void userWarning(const std::string &warn,
                           const std::string &description) = 0;

  /**
   * Display an error message (for example as a pop-up window).
   *
   * @param err Error title, should be short and would normally be
   * shown as the title of the window or a big banner.
   *
   * @param description longer, free form description of the issue.
   */
  virtual void userError(const std::string &err,
                         const std::string &description) = 0;

  /**
   * Set the compute resources available (remote and/or local). Note
   * that the order of the list is/can be important.
   *
   * @param resources identifiers for the resources (their display names
   * normally). Order matters
   *
   * @param enabled tell if the resources are enabled or usable (which
   * should have an effect on how they are displayed and if they can be
   * used (for example, selected) in the interface.
   */
  virtual void setComputeResources(const std::vector<std::string> &resources,
                                   const std::vector<bool> &enabled) = 0;

  /**
   * Set the tools available on a compute resource.
   *
   * @param tools identifiers of the tools that can or could be run.
   * Order matters
   *
   * @param enabled tells if the tools are actually usable (which
   * should have an effect on how they are displayed and if they can
   * be used in the GUI (for example, if they can be selected at all).
   */
  virtual void setReconstructionTools(const std::vector<std::string> &tools,
                                      const std::vector<bool> &enabled) = 0;

  /**
   * Gives messages that this View wants to send to the logging
   * system.
   *
   * @return list of messages to log, one by one.
   */
  virtual std::vector<std::string> logMsgs() const = 0;

  /**
   * Reference or ID of the experiment entered/selected by the
   * user. The ID is effectively the RBNumber (defined at ISIS as the
   * "experiment reference number from the proposal"). The RBNumber
   * identifies one experiment or a set of experiments from an
   * approved experiment proposal. See for example:
   * www.isis.stfc.ac.uk/groups/computing/data/problems-finding-your-data11691.html
   *
   * @return identifier as a string
   */
  virtual std::string experimentReference() const = 0;

  /**
   * Username entered by the user
   *
   * @return username to log in to the compute resource
   */
  virtual std::string getUsername() const = 0;

  /**
   * Password entered by the user
   *
   * @return password to authenticate / log in to the compute resource
   */
  virtual std::string getPassword() const = 0;

  virtual std::vector<std::string> processingJobsIDs() const = 0;

  /**
   * Get the current system settings. This includes several
   * parameters. Most of them are paths or path components them, but
   * there are also some naming conventions and other parameters.
   *
   * @return Settings with current values (possibly modified by the
   * user).
   */
  virtual TomoSystemSettings systemSettings() const = 0;

  /**
   * The filters settings defined by the user. These options are
   * general pre-/post-processing options.
   *
   * @return Pre-/post-processing filters settings
   */
  virtual TomoReconFiltersSettings prePostProcSettings() const = 0;

  /**
   * Gets the compute resource that is currently selected by the user.
   * This calls a validation method that can throw in case of
   * inconsistencies.
   *
   * @return Name of the compute resource as a string.
   */
  virtual std::string currentComputeResource() const = 0;

  /**
   * What's the reconstruction tool currently used and/or set up by
   * the user.
   *
   * @return name of the tool as a human readable string
   */
  virtual std::string currentReconTool() const = 0;

  /**
   * Updates buttons and banners related to the current login
   * status. For example, when we are logged in, the 'log in' button
   * should be disabled, but some other widget may be enabled or some
   * way displaying the 'in' status.
   *
   * @param loggedIn if we're logged in.
   */
  virtual void updateLoginControls(bool loggedIn) = 0;

  /**
   * To enable/disable the actions that require being logged in. This
   * can include for example: submit jobs, get or refresh status of
   * jobs, setup parameters for the remote compute resource, logout,
   * etc.
   *
   * @param enable True to enable, or allow the user to use buttons
   * and widgets to trigger those actions.
   */
  virtual void enableLoggedActions(bool enable) = 0;

  /**
   * Whether to enable (allow the user to open or use) the tool
   * specific configuration dialog.
   *
   * @param on enable the button or mechanism to open the dialog
   */
  virtual void enableConfigTool(bool on) = 0;

  /**
   * Set the state of the 'reconstruct' button or similar to start
   * reconstruction jobs.
   *
   * @param on whether to enable / allow the user to run it
   */
  virtual void enableRunReconstruct(bool on) = 0;

  /**
   * Paths to the sample, open beam, etc. data (image) files.
   *
   * @return paths configuration object
   */
  virtual TomoPathsConfig currentPathsConfig() const = 0;

  /**
   * Takes paths produces programmatically and displays them to the
   * user. This can be used for example when modifying the paths based
   * on some logic/consistency checks outside of this view.
   *
   * @param cfg configuration to use from now on
   */
  virtual void updatePathsConfig(const TomoPathsConfig &cfg) = 0;

  /**
   * Regions and center of rotation, normally defined by the user with
   * a graphical rectangle selection tool.
   *
   * @return current user selection of regions
   */
  virtual ImageStackPreParams currentROIEtcParams() const = 0;

  /**
   * Show a tool specific configuration dialog for the user to set it up
   *
   * @param dialog The pointer to the current dialog
   */
  virtual void showToolConfig(TomoToolConfigDialogBase &dialog) = 0;

  /**
   * Refresh the table, tree etc. that displays info on the running/finished
   *jobs.
   *
   * @param status Job information, as produced for example by the
   * Mantid remote algorithms.
   *
   * @param localStatus similar information but for local runs
   */
  virtual void updateJobsInfoDisplay(
      const std::vector<Mantid::API::IRemoteJobManager::RemoteJobInfo> &status,
      const std::vector<Mantid::API::IRemoteJobManager::RemoteJobInfo>
          &localStatus) = 0;

  /**
   * Save settings (normally when closing the interface). This refers
   * to purely GUI settings, such as window max/min status and  geometry,
   * preferences and niceties of the user interface.
   */
  virtual void saveSettings() const = 0;

  /**
   * If using the keep alive mechanism, what's the period for the
   * query to the remote compute resources? 0 == disabled (by default)
   *
   * @return period (in seconds) for the keep alive mechanism, when
   * using it; 0 otherwise.
   */
  virtual int keepAlivePeriod() { return 0; }

  /**
   * Get parameters for wavelength/energy bands aggregation. Provides
   * all the parameters needed to run the aggregation algorithm.
   *
   * @return parameters for an algorithm, as key-value strings
   * for every required parameter and optinal parameter set to
   * non-default values.
   */
  virtual std::map<std::string, std::string>
  currentAggregateBandsParams() const = 0;

  /**
   * Run the wavelength/energy bands aggregation algorithm in the
   * background.
   *
   * @param alg algorithm initialized and ready to run.
   */
  virtual void runAggregateBands(Mantid::API::IAlgorithm_sptr alg) = 0;

  /**
   * Prompts the user for confirmation with a yes/no dialogue.
   * The body can use HTML formatting.
   *
   * @param title The title that the message has
   * @param body The body that the message has. This CAN use HTML formatting
   */
  virtual bool userConfirmation(const std::string &title,
                                const std::string &body) = 0;

  /**
   * Returns the cached executable string. This will be cached by calls from the
   * tabs, and allow the execution of any external program
   */
  virtual std::string getCachedExecutable() const = 0;

  /**
   * Returns the cached arguments string. This will be cached by calls from the
   * tabs, and allow the execution of any external program
   */
  virtual std::vector<std::string> getCachedArguments() const = 0;

<<<<<<< HEAD
  virtual void externalProcessFinished(const std::string &str) = 0;
=======
  /**
   * Emit the external process output signal so that it can be processed by it's
   * receivers. The signals are connected inside the View's concrete class'
   * @param str the output string of the process
   */
  virtual void emitExternalProcessFinished(const QString &str) = 0;
>>>>>>> c5808354
};

} // namespace CustomInterfaces
} // namespace MantidQt

#endif // MANTIDQTCUSTOMINTERFACES_TOMOGRAPHY_ITOMOGRAPHYIFACEVIEW_H_<|MERGE_RESOLUTION|>--- conflicted
+++ resolved
@@ -309,16 +309,12 @@
    */
   virtual std::vector<std::string> getCachedArguments() const = 0;
 
-<<<<<<< HEAD
-  virtual void externalProcessFinished(const std::string &str) = 0;
-=======
   /**
    * Emit the external process output signal so that it can be processed by it's
    * receivers. The signals are connected inside the View's concrete class'
    * @param str the output string of the process
    */
   virtual void emitExternalProcessFinished(const QString &str) = 0;
->>>>>>> c5808354
 };
 
 } // namespace CustomInterfaces
