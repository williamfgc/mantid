--- conflicted
+++ resolved
@@ -225,8 +225,6 @@
 
   // enables the text field when appropriate bank name is selected
   void enableSpecNos();
-<<<<<<< HEAD
-=======
 
   // slot of the fitting peaks per part of the interface
   void browseFitFocusedRun();
@@ -235,7 +233,6 @@
   void browsePeaksToFit();
   void fittingListWidgetBank(int idx);
   void setListWidgetBank(int idx);
->>>>>>> bc1a348c
 
   // show the standard Mantid help window with this interface's help
   void openHelpWin();
