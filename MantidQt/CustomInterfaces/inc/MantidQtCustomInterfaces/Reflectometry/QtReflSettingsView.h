--- conflicted
+++ resolved
@@ -90,23 +90,16 @@
   std::string getProcessingInstructions() const override;
   /// Return selected detector correction type
   std::string getDetectorCorrectionType() const override;
-<<<<<<< HEAD
-=======
   /// Set the status of whether polarisation corrections should be enabled
   void setIsPolCorrEnabled(bool enable) const override;
->>>>>>> d3c062ad
   /// Set default values for experiment and instrument settings
   void setExpDefaults(const std::vector<std::string> &) const override;
   void setInstDefaults(const std::vector<double> &,
                        const std::vector<std::string> &) const override;
-<<<<<<< HEAD
-
-=======
   /// Check if experiment settings are enabled
   bool experimentSettingsEnabled() const override;
   /// Check if instrument settings are enabled
   bool instrumentSettingsEnabled() const override;
->>>>>>> d3c062ad
   /// Creates hints for 'Stitch1DMany'
   void
   createStitchHints(const std::map<std::string, std::string> &hints) override;
