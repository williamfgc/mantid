--- conflicted
+++ resolved
@@ -12,15 +12,14 @@
 DECLARE_DIALOG(GetNegMuMuonicXRDDialog)
 
 /**
- * Default constructor.
- * @param parent :: Parent dialog.
- */
+* Default constructor.
+* @param parent :: Parent dialog.
+*/
 
 GetNegMuMuonicXRDDialog::GetNegMuMuonicXRDDialog(QWidget *parent)
     : API::AlgorithmDialog(parent), m_periodicTable(NULL), m_yPosition(NULL),
       m_groupWorkspaceNameInput(NULL), m_showLegendCheck(NULL) {
-    m_autoParseOnInit = false;
-    
+  m_autoParseOnInit = false;
 }
 
 /// Initialise the layout
@@ -34,6 +33,7 @@
   m_periodicTable = new PeriodicTableWidget();
   // assign m_yPosition member to a new QLineEdit
   m_yPosition = new QDoubleSpinBox();
+  m_yPosition->setValue(0.0);
   // assign GroupWorkspaceName member to a new QLineEdit
   m_groupWorkspaceNameInput = new QLineEdit();
   auto *groupWorkspaceInputLabel = new QLabel("OutputWorkspace");
@@ -54,24 +54,13 @@
 
   // YPosition LineEdit Attributes
   m_yPosition->setMaximumWidth(250);
-<<<<<<< HEAD
-  m_yPosition->setPlaceholderText("-0.01");
-  m_yPosition->setValidator(m_yPositionNumericValidator);
-  auto default_button_layout = this->createDefaultButtonLayout();
-=======
   m_yPosition->setRange(-100, 100);
   m_yPosition->setSingleStep(0.1);
-
-  // Run Button Attributes and signal/slot assignment
-  runButton->setMaximumWidth(100);
-  connect(runButton, SIGNAL(clicked()), this, SLOT(runClicked()));
-  connect(this, SIGNAL(validInput()), this, SLOT(accept()));
->>>>>>> 86e374ce
+  auto default_button_layout = this->createDefaultButtonLayout();
 
   // Show Legend button attributes and signal/slot asssignment
   m_showLegendCheck = new QCheckBox("Show Legend");
   connect(m_showLegendCheck, SIGNAL(clicked()), this, SLOT(showLegend()));
-
 
   // Adding Widgets to Layout
   main_layout->addWidget(m_periodicTable);
@@ -81,29 +70,27 @@
   main_layout->addWidget(groupWorkspaceInputLabel);
   main_layout->addWidget(m_groupWorkspaceNameInput);
   main_layout->addLayout(default_button_layout);
-  tie(m_yPosition, "YAxisPosition", main_layout, true);
-  tie(m_groupWorkspaceNameInput, "OutputWorkspace", main_layout, true);
 }
 
 /**
- *
- */
+*
+*/
 void GetNegMuMuonicXRDDialog::showLegend() {
   bool checked = m_showLegendCheck->isChecked();
   m_periodicTable->showGroupLegend(checked);
 }
 
 /**
- * Enables the buttons for which we have data for in the GetNegMuMuonicXRD.py
- * dictionary of elements, by Periodic Table symbol.
- * i.e Au corresponds to Gold.
- */
+* Enables the buttons for which we have data for in the GetNegMuMuonicXRD.py
+* dictionary of elements, by Periodic Table symbol.
+* i.e Au corresponds to Gold.
+*/
 void GetNegMuMuonicXRDDialog::enableElementsForGetNegMuMuonicXRD() {
   /* The GetNegMuMuonic algorithm only has data for these elements
-   * The dictionary of elements and data can edited in the python file
-   * for the algorithm, and the button for that element can be enabled
-   * the same as the elements are below.
-   */
+  * The dictionary of elements and data can edited in the python file
+  * for the algorithm, and the button for that element can be enabled
+  * the same as the elements are below.
+  */
   m_periodicTable->enableButtonByName("Au");
   m_periodicTable->enableButtonByName("Ag");
   m_periodicTable->enableButtonByName("Cu");
@@ -114,8 +101,8 @@
 }
 
 /**
- * The Slot to gather input from the dialog, store it in the propertyValue
- * and then emit the signal for valid input. Preparing for accept() to be run.
+* The Slot to gather input from the dialog, store it in the propertyValue
+* and then emit the signal for valid input. Preparing for accept() to be run.
 */
 void GetNegMuMuonicXRDDialog::parseInput() {
   // getting a list of strings of elements selected from periodicTableWidget
@@ -123,28 +110,23 @@
   // if no elements are selected from the PeriodicTableWidget, a pop-up appears
   // to the user.
   if (!validateDialogInput(elementsSelectedStr)) {
-    QMessageBox::information(
-        this, "GetNegMuMuonicXRDDialog",
-        "No elements were selected, Please select an element from the table");
-    
+  QMessageBox::information(
+  this, "GetNegMuMuonicXRDDialog",
+  "No elements were selected, Please select an element from the table");
+
   }
   // If elements have been selected and y-position text is non-empty then
   // store the inputs as the corresponding propertyValues and emit validInput
   // signal.
   if (validateDialogInput(elementsSelectedStr)) {
-    storePropertyValue("Elements", elementsSelectedStr);
-    if (validateDialogInput(m_yPosition->text())) {
-<<<<<<< HEAD
-      storePropertyValue("YAxisPosition", m_yPosition->text());
-=======
-      storePropertyValue("YAxisPosition",
-                         QString::number(m_yPosition->value()));
->>>>>>> 86e374ce
-    }
-    if (validateDialogInput(m_groupWorkspaceNameInput->text())) {
-      storePropertyValue("OutputWorkspace", m_groupWorkspaceNameInput->text());
-    }
-    emit validInput();
+  storePropertyValue("Elements", elementsSelectedStr);
+  if (validateDialogInput(m_yPosition->text())) {
+  storePropertyValue("YAxisPosition", m_yPosition->text());
+  }
+  if (validateDialogInput(m_groupWorkspaceNameInput->text())) {
+  storePropertyValue("OutputWorkspace", m_groupWorkspaceNameInput->text());
+  }
+  emit validInput();
   }
   */
 }
