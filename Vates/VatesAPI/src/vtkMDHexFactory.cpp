--- conflicted
+++ resolved
@@ -81,7 +81,6 @@
 
   // Create 8 points per box.
   vtkNew<vtkPoints> points;
-<<<<<<< HEAD
   vtkFloatArray *pointsArray = vtkFloatArray::SafeDownCast(points->GetData());
   float *pointsPtr = pointsArray->WritePointer(0, numBoxes * 8 * 3);
 
@@ -92,26 +91,11 @@
   float *signalsPtr = signals->WritePointer(0, numBoxes);
 
   // To cache the signal
-  auto signalArray = Mantid::Kernel::make_unique<float[]>(numBoxes);
-
-  // True for boxes that we will use
-=======
-  points->Allocate(numBoxes * 8);
-  points->SetNumberOfPoints(numBoxes * 8);
-
-  // One scalar per box
-  vtkNew<vtkFloatArray> signals;
-  signals->Allocate(numBoxes);
-  signals->SetName(ScalarName.c_str());
-  signals->SetNumberOfComponents(1);
-
-  // To cache the signal
   std::vector<float> signalCache(numBoxes, 0);
-
+    
   // True for boxes that we will use
   // We do not use vector<bool> here because of the parallelization below
   // Simultaneous access to different elements of vector<bool> is not safe
->>>>>>> 2b910757
   auto useBox = Mantid::Kernel::make_unique<bool[]>(numBoxes);
   memset(useBox.get(), 0, sizeof(bool) * numBoxes);
 
@@ -143,13 +127,12 @@
 
         // Get the coordinates.
         size_t numVertexes = 0;
-<<<<<<< HEAD
         std::unique_ptr<coord_t[]> coords;
 
         // If slicing down to 3D, specify which dimensions to keep.
         if (this->slice)
           coords = std::unique_ptr<coord_t[]>(
-              box->getVertexesArray(numVertexes, 3, this->sliceMask));
+              box->getVertexesArray(numVertexes, 3, this->sliceMask.get()));
         else
           coords =
               std::unique_ptr<coord_t[]>(box->getVertexesArray(numVertexes));
@@ -157,30 +140,8 @@
         if (numVertexes == 8) {
           std::copy_n(coords.get(), 24, pointsPtr + i * 24);
         }
-=======
-        std::unique_ptr<coord_t> coords;
-
-        // If slicing down to 3D, specify which dimensions to keep.
-        if (this->slice) {
-          coords = std::unique_ptr<coord_t>(
-              box->getVertexesArray(numVertexes, 3, this->sliceMask.get()));
-        } else {
-          coords = std::unique_ptr<coord_t>(box->getVertexesArray(numVertexes));
-        }
-
-        if (numVertexes == 8) {
-          // Iterate through all coordinates. Candidate for speed improvement.
-          for (size_t v = 0; v < numVertexes; v++) {
-            coord_t *coord = coords.get() + v * 3;
-            // Set the point at that given ID
-            points->SetPoint(i * 8 + v, coord[0], coord[1], coord[2]);
-            std::string msg;
-          }
-
-        } // valid number of vertexes returned
       } else {
         useBox[i] = false;
->>>>>>> 2b910757
       }
     } // For each box
 
@@ -195,12 +156,8 @@
         vtkIdType pointIds = i * 8;
 
         // Add signal
-<<<<<<< HEAD
-        *signalsPtr = signalArray[i];
+        *signalsPtr = signalCache[i];
         std::advance(signalsPtr, 1);
-=======
-        signals->InsertNextValue(signalCache[i]);
->>>>>>> 2b910757
 
         hexPointList->SetId(0, pointIds + 0); // xyx
         hexPointList->SetId(1, pointIds + 1); // dxyz
