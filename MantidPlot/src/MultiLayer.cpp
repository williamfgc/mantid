/***************************************************************************
    File                 : MultiLayer.cpp
    Project              : QtiPlot
    --------------------------------------------------------------------
    Copyright            : (C) 2006 by Ion Vasilief, Tilman Hoener zu
 Siederdissen
    Email (use @ for *)  : ion_vasilief*yahoo.fr, thzs*gmx.net
    Description          : Multi layer widget

 ***************************************************************************/

/***************************************************************************
 *                                                                         *
 *  This program is free software; you can redistribute it and/or modify   *
 *  it under the terms of the GNU General Public License as published by   *
 *  the Free Software Foundation; either version 2 of the License, or      *
 *  (at your option) any later version.                                    *
 *                                                                         *
 *  This program is distributed in the hope that it will be useful,        *
 *  but WITHOUT ANY WARRANTY; without even the implied warranty of         *
 *  MERCHANTABILITY or FITNESS FOR A PARTICULAR PURPOSE.  See the          *
 *  GNU General Public License for more details.                           *
 *                                                                         *
 *   You should have received a copy of the GNU General Public License     *
 *   along with this program; if not, write to the Free Software           *
 *   Foundation, Inc., 51 Franklin Street, Fifth Floor,                    *
 *   Boston, MA  02110-1301  USA                                           *
 *                                                                         *
 ***************************************************************************/
#include <QVector>
#include <QWidgetList>
#include <QPrinter>
#include <QPrintDialog>
#include <QApplication>
#include <QMessageBox>
#include <QBitmap>
#include <QImageWriter>
#include <QPainter>
#include <QPicture>
#include <QClipboard>
#include <QCheckBox>
#include <QGroupBox>
#include <QSpinBox>
#include <QSize>

#include <set>

#if QT_VERSION >= 0x040300
#include <QSvgGenerator>
#endif

#include <qwt_plot.h>
#include <qwt_plot_canvas.h>
#include <qwt_plot_layout.h>
#include <qwt_scale_widget.h>
#include <qwt_text_label.h>

#include "MultiLayer.h"
#include "Plot.h"
#include "LegendWidget.h"
#include "SelectionMoveResizer.h"
#include "ApplicationWindow.h"
#include <ColorButton.h>

#include "Mantid/MantidDock.h"
#include "Mantid/MantidMatrixCurve.h"
#include "Mantid/MantidMDCurve.h"

#include <gsl/gsl_vector.h>
#include "Mantid/MantidMDCurveDialog.h"
#include "Mantid/MantidWSIndexDialog.h"
#include "MantidQtSliceViewer/LinePlotOptions.h"

#include "MantidQtAPI/TSVSerialiser.h"

// Register the window into the WindowFactory
DECLARE_WINDOW(MultiLayer)

using namespace Mantid;

namespace {
/// static logger
Mantid::Kernel::Logger g_log("MultiLayer");
}

LayerButton::LayerButton(const QString &text, QWidget *parent)
    : QPushButton(text, parent) {
  int btn_size = 20;

  setCheckable(true);
  setChecked(true);
  setMaximumWidth(btn_size);
  setMaximumHeight(btn_size);
}

void LayerButton::mousePressEvent(QMouseEvent *event) {
  if (event->button() == Qt::LeftButton && !isChecked())
    emit clicked(this);
}

void LayerButton::mouseDoubleClickEvent(QMouseEvent *) {
  emit showCurvesDialog();
}

MultiLayer::MultiLayer(QWidget *parent, int layers, int rows, int cols,
                       const QString &label, const char *name, Qt::WFlags f)
    : MdiSubWindow(parent, label, name, f), active_graph(NULL), d_cols(cols),
      d_rows(rows), graph_width(500), graph_height(400), colsSpace(5),
      rowsSpace(5), left_margin(5), right_margin(5), top_margin(5),
      bottom_margin(5), l_canvas_width(400), l_canvas_height(300),
      hor_align(HCenter), vert_align(VCenter), d_scale_on_print(true),
      d_print_cropmarks(false), d_close_on_empty(false),
      d_is_waterfall_plot(false), d_waterfall_fill_color(/*Invalid color*/) {
  d_cols = cols;
  d_rows = rows;

  layerButtonsBox = new QHBoxLayout();
  waterfallBox = new QHBoxLayout();
  buttonsLine = new QHBoxLayout();
  buttonsLine->addLayout(layerButtonsBox);
  buttonsLine->addStretch();
  buttonsLine->addLayout(waterfallBox);

  canvas = new QWidget();

  QWidget *mainWidget = new QWidget();
  mainWidget->setAutoFillBackground(true);
  mainWidget->setBackgroundRole(QPalette::Window);

  QVBoxLayout *layout = new QVBoxLayout(mainWidget);

  layout->addLayout(buttonsLine);
  layout->addWidget(canvas, 1);
  layout->setMargin(0);
  layout->setSpacing(0);
  setWidget(mainWidget);

  int canvas_width = graph_width + left_margin + right_margin;
  int canvas_height = graph_height + top_margin + bottom_margin;
  setGeometry(
      QRect(0, 0, canvas_width, canvas_height + LayerButton::btnSize()));

  canvas->resize(canvas_width, canvas_height);
  canvas->installEventFilter(this);

  QPalette pal = palette();
  pal.setColor(QPalette::Window, QColor(Qt::white));
  setPalette(pal);

  for (int i = 0; i < layers; i++)
    addLayer();

  setAcceptDrops(true);
}

MultiLayer::~MultiLayer() {}

QSize MultiLayer::minimumSizeHint() const { return QSize(200, 200); }

Graph *MultiLayer::layer(int num) {
  int index = num - 1;
  if (index < 0 || index >= graphsList.count())
    return 0;

  return static_cast<Graph *>(graphsList.at(index));
}

void MultiLayer::insertCurve(MultiLayer *ml, int i) {
  if (ml == this)
    return;
  Graph *current = activeGraph();
  if (!current)
    return;

  current->insertCurve(ml->activeGraph(), i);
  current->updatePlot();
}

LayerButton *MultiLayer::addLayerButton() {
  foreach (LayerButton *btn, buttonsList)
    btn->setChecked(false);

  LayerButton *button = new LayerButton(QString::number(graphsList.size() + 1));
  connect(button, SIGNAL(clicked(LayerButton *)), this,
          SLOT(activateGraph(LayerButton *)));
  connect(button, SIGNAL(showCurvesDialog()), this, SIGNAL(showCurvesDialog()));

  buttonsList.append(button);
  layerButtonsBox->addWidget(button);
  return button;
}

Graph *MultiLayer::addLayer(int x, int y, int width, int height) {
  addLayerButton();
  if (!width && !height) {
    width =
        canvas->width() - left_margin - right_margin - (d_cols - 1) * colsSpace;
    height =
        canvas->height() - top_margin - left_margin - (d_rows - 1) * rowsSpace;

    int layers = graphsList.size();
    x = left_margin + (layers % d_cols) * (width + colsSpace);
    y = top_margin + (layers / d_cols) * (height + rowsSpace);
  }

  Graph *g = new Graph(x, y, width, height, canvas);
  g->show();
  graphsList.append(g);

  active_graph = g;
  connectLayer(g);
  return g;
}

void MultiLayer::adjustSize() {
  canvas->resize(size().width(), size().height() - LayerButton::btnSize());
}

void MultiLayer::activateGraph(LayerButton *button) {
  for (int i = 0; i < buttonsList.count(); i++) {
    LayerButton *btn = static_cast<LayerButton *>(buttonsList.at(i));
    if (btn->isChecked())
      btn->setChecked(false);

    if (btn == button) {
      active_graph = static_cast<Graph *>(graphsList.at(i));
      // active_graph->setFocus();
      active_graph->raise(); // raise layer on top of the layers stack
      button->setChecked(true);
      if (d_layers_selector) {
        removeLayerSelectionFrame();
      }
    }
  }
}

void MultiLayer::setActiveGraph(Graph *g) {
  if (!g || active_graph == g)
    return;

  // Make sure the passed in Graph belongs to this object
  bool found = false;
  foreach (Graph *gr, graphsList) {
    if (gr == g)
      found = true;
  }
  if (!found)
    return;

  active_graph = g;
  // active_graph->setFocus();

  if (d_layers_selector) {
    removeLayerSelectionFrame();
  }
  active_graph->raise(); // raise layer on top of the layers stack

  for (int i = 0; i < graphsList.count(); i++) {
    Graph *gr = static_cast<Graph *>(graphsList.at(i));
    gr->deselect();

    LayerButton *btn = static_cast<LayerButton *>(buttonsList.at(i));
    if (gr == g)
      btn->setChecked(true);
    else
      btn->setChecked(false);
  }
}

void MultiLayer::resizeLayers(QResizeEvent *re) {
  if (applicationWindow()->d_opening_file)
    return;

  QSize oldSize = re->oldSize();
  QSize size = re->size();

  bool scaleLayerFonts = false;
  if (!oldSize.isValid()) { // The old size is invalid when maximizing a window
                            // (why?)
    oldSize =
        QSize(canvas->childrenRect().width() + left_margin + right_margin,
              canvas->childrenRect().height() + top_margin + bottom_margin);
    scaleLayerFonts = true;
  }

  QApplication::setOverrideCursor(QCursor(Qt::WaitCursor));

  double w_ratio = (double)size.width() / (double)oldSize.width();
  double h_ratio = (double)(size.height()) / (double)(oldSize.height());

  foreach (Graph *g, graphsList) {
    if (!g->ignoresResizeEvents()) {
      QObjectList lst = g->plotWidget()->children();
      foreach (QObject *o, lst) {
        if (strcmp(o->metaObject()->className(), "LegendWidget") == 0)
          static_cast<LegendWidget *>(o)->setFixedCoordinatesMode();
      }

      int gx = qRound(g->x() * w_ratio);
      int gy = qRound(g->y() * h_ratio);
      int gw = qRound(g->width() * w_ratio);
      int gh = qRound(g->height() * h_ratio);
      g->setGeometry(QRect(gx, gy, gw, gh));
      g->plotWidget()->resize(QSize(gw, gh));

      if (scaleLayerFonts && g->autoscaleFonts())
        g->scaleFonts(h_ratio);
    }
  }

  if (d_is_waterfall_plot)
    updateWaterfalls();

  // emit modifiedPlot();
  // repaint();
  QApplication::restoreOverrideCursor();
}

void MultiLayer::confirmRemoveLayer() {
  if (graphsList.size() > 1) {
    switch (QMessageBox::information(
        this, tr("MantidPlot - Guess best layout?"),
        tr("Do you want MantidPlot to rearrange the remaining layers?"),
        tr("&Yes"), tr("&No"), tr("&Cancel"), 0, 2)) {
    case 0:
      removeLayer();
      arrangeLayers(true, false);
      break;

    case 1:
      removeLayer();
      break;

    case 2:
      return;
      break;
    }
  } else
    removeLayer();
}

void MultiLayer::removeLayer() {
  // remove corresponding button
  foreach (LayerButton *btn, buttonsList) {
    if (btn->isChecked()) {
      buttonsList.removeAll(btn);
      btn->close();
      break;
    }
  }

  int i = 0;
  foreach (LayerButton *btn, buttonsList) // update the texts of the buttons
    btn->setText(QString::number(i + 1));

  if (active_graph->zoomOn() || active_graph->activeTool())
    emit setPointerCursor();

  int index = graphsList.indexOf(active_graph);
  graphsList.removeAt(index);
  active_graph->setAttribute(Qt::WA_DeleteOnClose, false);
  active_graph->close();
  delete active_graph;
  if (index >= graphsList.count())
    index--;

  if (graphsList.count() == 0) {
    active_graph = 0;
    return;
  }

  active_graph = static_cast<Graph *>(graphsList.at(index));

  for (i = 0; i < (int)graphsList.count(); i++) {
    Graph *gr = static_cast<Graph *>(graphsList.at(i));
    if (gr == active_graph) {
      LayerButton *button = static_cast<LayerButton *>(buttonsList.at(i));
      button->setChecked(TRUE);
      break;
    }
  }

  emit modifiedPlot();
}

void MultiLayer::setGraphGeometry(int x, int y, int w, int h) {
  if (active_graph->pos() == QPoint(x, y) &&
      active_graph->size() == QSize(w, h))
    return;

  active_graph->setGeometry(QRect(QPoint(x, y), QSize(w, h)));
  active_graph->plotWidget()->resize(QSize(w, h));
  emit modifiedPlot();
}

QSize MultiLayer::arrangeLayers(bool userSize) {
  int layers = graphsList.size();
  const QRect rect = canvas->geometry();

  gsl_vector *xTopR = gsl_vector_calloc(
      layers); // ratio between top axis + title and canvas height
  gsl_vector *xBottomR =
      gsl_vector_calloc(layers); // ratio between bottom axis and canvas height
  gsl_vector *yLeftR = gsl_vector_calloc(layers);
  gsl_vector *yRightR = gsl_vector_calloc(layers);
  gsl_vector *maxXTopHeight =
      gsl_vector_calloc(d_rows); // maximum top axis + title height in a row
  gsl_vector *maxXBottomHeight =
      gsl_vector_calloc(d_rows); // maximum bottom axis height in a row
  gsl_vector *maxYLeftWidth =
      gsl_vector_calloc(d_cols); // maximum left axis width in a column
  gsl_vector *maxYRightWidth =
      gsl_vector_calloc(d_cols); // maximum right axis width in a column
  gsl_vector *Y = gsl_vector_calloc(d_rows);
  gsl_vector *X = gsl_vector_calloc(d_cols);

  for (int i = 0; i < layers;
       i++) { // calculate scales/canvas dimensions reports for each layer and
              // stores them in the above vectors
    Graph *gr = static_cast<Graph *>(graphsList.at(i));
    QwtPlot *plot = gr->plotWidget();
    QwtPlotLayout *plotLayout = plot->plotLayout();
    QRect cRect = plotLayout->canvasRect();
    double ch = (double)cRect.height();
    double cw = (double)cRect.width();

    QRect tRect = plotLayout->titleRect();
    QwtScaleWidget *scale = (QwtScaleWidget *)plot->axisWidget(QwtPlot::xTop);

    int topHeight = 0;
    if (!tRect.isNull())
      topHeight += tRect.height() + plotLayout->spacing();
    if (scale) {
      QRect sRect = plotLayout->scaleRect(QwtPlot::xTop);
      topHeight += sRect.height();
    }
    gsl_vector_set(xTopR, i, double(topHeight) / ch);

    scale = (QwtScaleWidget *)plot->axisWidget(QwtPlot::xBottom);
    if (scale) {
      QRect sRect = plotLayout->scaleRect(QwtPlot::xBottom);
      gsl_vector_set(xBottomR, i, double(sRect.height()) / ch);
    }

    scale = (QwtScaleWidget *)plot->axisWidget(QwtPlot::yLeft);
    if (scale) {
      QRect sRect = plotLayout->scaleRect(QwtPlot::yLeft);
      gsl_vector_set(yLeftR, i, double(sRect.width()) / cw);
    }

    scale = (QwtScaleWidget *)plot->axisWidget(QwtPlot::yRight);
    if (scale) {
      QRect sRect = plotLayout->scaleRect(QwtPlot::yRight);
      gsl_vector_set(yRightR, i, double(sRect.width()) / cw);
    }

    // calculate max scales/canvas dimensions ratio for each line and column and
    // stores them to vectors
    int row = i / d_cols;
    if (row >= d_rows)
      row = d_rows - 1;

    int col = i % d_cols;

    double aux = gsl_vector_get(xTopR, i);
    double old_max = gsl_vector_get(maxXTopHeight, row);
    if (aux >= old_max)
      gsl_vector_set(maxXTopHeight, row, aux);

    aux = gsl_vector_get(xBottomR, i);
    if (aux >= gsl_vector_get(maxXBottomHeight, row))
      gsl_vector_set(maxXBottomHeight, row, aux);

    aux = gsl_vector_get(yLeftR, i);
    if (aux >= gsl_vector_get(maxYLeftWidth, col))
      gsl_vector_set(maxYLeftWidth, col, aux);

    aux = gsl_vector_get(yRightR, i);
    if (aux >= gsl_vector_get(maxYRightWidth, col))
      gsl_vector_set(maxYRightWidth, col, aux);
  }

  double c_heights = 0.0;
  for (int i = 0; i < d_rows; i++) {
    gsl_vector_set(Y, i, c_heights);
    c_heights += 1 + gsl_vector_get(maxXTopHeight, i) +
                 gsl_vector_get(maxXBottomHeight, i);
  }

  double c_widths = 0.0;
  for (int i = 0; i < d_cols; i++) {
    gsl_vector_set(X, i, c_widths);
    c_widths += 1 + gsl_vector_get(maxYLeftWidth, i) +
                gsl_vector_get(maxYRightWidth, i);
  }

  if (!userSize) {
    l_canvas_width = static_cast<int>(
        (rect.width() - (d_cols - 1) * colsSpace - right_margin - left_margin) /
        c_widths);
    l_canvas_height =
        static_cast<int>((rect.height() - (d_rows - 1) * rowsSpace -
                          top_margin - bottom_margin) /
                         c_heights);
  }

  QSize size = QSize(l_canvas_width, l_canvas_height);

  for (int i = 0; i < layers; i++) {
    int row = i / d_cols;
    if (row >= d_rows)
      row = d_rows - 1;

    int col = i % d_cols;

    // calculate sizes and positions for layers
    const int w = int(l_canvas_width * (1 + gsl_vector_get(yLeftR, i) +
                                        gsl_vector_get(yRightR, i)));
    const int h = int(l_canvas_height * (1 + gsl_vector_get(xTopR, i) +
                                         gsl_vector_get(xBottomR, i)));

    int x = left_margin + col * colsSpace;
    if (hor_align == HCenter)
      x += int(l_canvas_width *
               (gsl_vector_get(X, col) + gsl_vector_get(maxYLeftWidth, col) -
                gsl_vector_get(yLeftR, i)));
    else if (hor_align == Left)
      x += static_cast<int>(l_canvas_width * gsl_vector_get(X, col));
    else if (hor_align == Right)
      x += static_cast<int>(
          l_canvas_width *
          (gsl_vector_get(X, col) + gsl_vector_get(maxYLeftWidth, col) -
           gsl_vector_get(yLeftR, i) + gsl_vector_get(maxYRightWidth, col) -
           gsl_vector_get(yRightR, i)));

    int y = top_margin + row * rowsSpace;
    if (vert_align == VCenter)
      y += static_cast<int>(l_canvas_height *
                            (gsl_vector_get(Y, row) +
                             gsl_vector_get(maxXTopHeight, row) -
                             gsl_vector_get(xTopR, i)));
    else if (vert_align == Top)
      y += static_cast<int>(l_canvas_height * gsl_vector_get(Y, row));
    else if (vert_align == Bottom)
      y += static_cast<int>(
          l_canvas_height *
          (gsl_vector_get(Y, row) + gsl_vector_get(maxXTopHeight, row) -
           gsl_vector_get(xTopR, i) + +gsl_vector_get(maxXBottomHeight, row) -
           gsl_vector_get(xBottomR, i)));

    // resizes and moves layers
    Graph *gr = static_cast<Graph *>(graphsList.at(i));
    bool autoscaleFonts = false;
    if (!userSize) { // When the user specifies the layer canvas size, the
                     // window is resized
      // and the fonts must be scaled accordingly. If the size is calculated
      // automatically we don't rescale the fonts in order to prevent problems
      // with too small fonts when the user adds new layers or when removing
      // layers

      autoscaleFonts = gr->autoscaleFonts(); // save user settings
      gr->setAutoscaleFonts(false);
    }

    gr->setGeometry(QRect(x, y, w, h));
    gr->plotWidget()->resize(QSize(w, h));

    if (!userSize)
      gr->setAutoscaleFonts(autoscaleFonts); // restore user settings
  }

  // free memory
  gsl_vector_free(maxXTopHeight);
  gsl_vector_free(maxXBottomHeight);
  gsl_vector_free(maxYLeftWidth);
  gsl_vector_free(maxYRightWidth);
  gsl_vector_free(xTopR);
  gsl_vector_free(xBottomR);
  gsl_vector_free(yLeftR);
  gsl_vector_free(yRightR);
  gsl_vector_free(X);
  gsl_vector_free(Y);
  return size;
}

void MultiLayer::findBestLayout(int &d_rows, int &d_cols) {
  int NumGraph = graphsList.size();
  if (NumGraph % 2 == 0) // NumGraph is an even number
  {
    if (NumGraph <= 2)
      d_cols = NumGraph / 2 + 1;
    else if (NumGraph > 2)
      d_cols = NumGraph / 2;

    if (NumGraph < 8)
      d_rows = NumGraph / 4 + 1;
    if (NumGraph >= 8)
      d_rows = NumGraph / 4;
  } else if (NumGraph % 2 != 0) // NumGraph is an odd number
  {
    int Num = NumGraph + 1;

    if (Num <= 2)
      d_cols = 1;
    else if (Num > 2)
      d_cols = Num / 2;

    if (Num < 8)
      d_rows = Num / 4 + 1;
    if (Num >= 8)
      d_rows = Num / 4;
  }
}

void MultiLayer::arrangeLayers(bool fit, bool userSize) {
  if (graphsList.size() == 0)
    return;

  QApplication::setOverrideCursor(QCursor(Qt::WaitCursor));

  if (d_layers_selector) {
    removeLayerSelectionFrame();
  }

  if (fit)
    findBestLayout(d_rows, d_cols);

  // the canvas sizes of all layers become equal only after several
  // resize iterations, due to the way Qwt handles the plot layout
  int iterations = 0;
  QSize size = arrangeLayers(userSize);
  QSize canvas_size = QSize(1, 1);
  while (canvas_size != size && iterations < 10) {
    iterations++;
    canvas_size = size;
    size = arrangeLayers(userSize);
  }

  if (userSize) { // resize window
    bool ignoreResize = active_graph->ignoresResizeEvents();
    foreach (Graph *gr, graphsList)
      gr->setIgnoreResizeEvents(true);

    this->showNormal();
    QSize size = canvas->childrenRect().size();
    this->resize(canvas->x() + size.width() + left_margin + 2 * right_margin,
                 canvas->y() + size.height() + bottom_margin +
                     2 * LayerButton::btnSize());

    foreach (Graph *gr, graphsList)
      gr->setIgnoreResizeEvents(ignoreResize);
  }

  emit modifiedPlot();
  QApplication::restoreOverrideCursor();
}

void MultiLayer::setCols(int c) {
  if (d_cols != c)
    d_cols = c;
}

void MultiLayer::setRows(int r) {
  if (d_rows != r)
    d_rows = r;
}

QPixmap MultiLayer::canvasPixmap() {
  QPixmap pic(canvas->size());
  pic.fill();
  QPainter p(&pic);
  foreach (Graph *g, graphsList) {
    Plot *plot = static_cast<Plot *>(g->plotWidget());
    plot->print(&p, QRect(g->pos(), plot->size()));
  }
  p.end();
  return pic;
}

void MultiLayer::exportToFile(const QString &fileName) {
  if (fileName.isEmpty()) {
    QMessageBox::critical(0, tr("MantidPlot - Error"),
                          tr("Please provide a valid file name!"));
    return;
  }

  if (fileName.contains(".eps") || fileName.contains(".pdf") ||
      fileName.contains(".ps")) {
    exportVector(fileName);
    return;
  } else if (fileName.contains(".svg")) {
    exportSVG(fileName);
    return;
  } else {
    QList<QByteArray> list = QImageWriter::supportedImageFormats();
    for (int i = 0; i < list.count(); i++) {
      if (fileName.contains("." + list[i].toLower())) {
        exportImage(fileName);
        return;
      }
    }
    QMessageBox::critical(this, tr("MantidPlot - Error"),
                          tr("File format not handled, operation aborted!"));
  }
}

void MultiLayer::exportImage(const QString &fileName, int quality,
                             bool transparent) {
  QPixmap pic = canvasPixmap();
  if (transparent) {
    QBitmap mask(pic.size());
    mask.fill(Qt::color1);
    QPainter p;
    p.begin(&mask);
    p.setPen(Qt::color0);

    QColor background = QColor(Qt::white);
    QRgb backgroundPixel = background.rgb();

    QImage image = pic.toImage();
    for (int y = 0; y < image.height(); y++) {
      for (int x = 0; x < image.width(); x++) {
        QRgb rgb = image.pixel(x, y);
        if (rgb == backgroundPixel) // we want the frame transparent
          p.drawPoint(x, y);
      }
    }
    p.end();
    pic.setMask(mask);
  }
  pic.save(fileName, 0, quality);
}

void MultiLayer::exportPDF(const QString &fname) { exportVector(fname); }

void MultiLayer::exportVector(const QString &fileName, int res, bool color,
                              bool keepAspect, QPrinter::PageSize pageSize) {
  (void)res; // avoid compiler warning

  if (fileName.isEmpty()) {
    QMessageBox::critical(this, tr("MantidPlot - Error"),
                          tr("Please provide a valid file name!"));
    return;
  }

  QPrinter printer;
  printer.setDocName(objectName());
  printer.setCreator("MantidPlot");
  printer.setFullPage(true);
  printer.setOutputFileName(fileName);
  if (fileName.contains(".eps"))
    printer.setOutputFormat(QPrinter::PostScriptFormat);

  // if (res) //only printing with screen resolution works correctly for the
  // moment
  // printer.setResolution(res);

  QRect canvasRect = canvas->rect();
  if (pageSize == QPrinter::Custom)
    printer.setPageSize(Graph::minPageSize(printer, canvasRect));
  else
    printer.setPageSize(pageSize);

  double canvas_aspect =
      double(canvasRect.width()) / double(canvasRect.height());
  if (canvas_aspect < 1)
    printer.setOrientation(QPrinter::Portrait);
  else
    printer.setOrientation(QPrinter::Landscape);

  if (color)
    printer.setColorMode(QPrinter::Color);
  else
    printer.setColorMode(QPrinter::GrayScale);

  double x_margin = 0, y_margin = 0, width = 0, height = 0;
  if (keepAspect) { // export should preserve plot aspect ratio
    double page_aspect = double(printer.width()) / double(printer.height());
    if (page_aspect > canvas_aspect) {
      y_margin = (0.1 / 2.54) * printer.logicalDpiY(); // 1 mm margins
      height = printer.height() - 2 * y_margin;
      width = height * canvas_aspect;
      x_margin = 0.5 * (printer.width() - width);
    } else {
      x_margin = (0.1 / 2.54) * printer.logicalDpiX(); // 1 mm margins
      width = printer.width() - 2 * x_margin;
      height = width / canvas_aspect;
      y_margin = 0.5 * (printer.height() - height);
    }
  } else {
    x_margin = (0.1 / 2.54) * printer.logicalDpiX(); // 1 mm margins
    y_margin = (0.1 / 2.54) * printer.logicalDpiY(); // 1 mm margins
    width = printer.width() - 2 * x_margin;
    height = printer.height() - 2 * y_margin;
  }

  double scaleFactorX = width / (double)canvasRect.width();
  double scaleFactorY = height / (double)canvasRect.height();

  QPainter paint(&printer);
  foreach (Graph *g, graphsList) {
    Plot *plot = static_cast<Plot *>(g->plotWidget());

    QPoint pos = g->pos();
    pos = QPoint(qRound(x_margin + pos.x() * scaleFactorX),
                 qRound(y_margin + pos.y() * scaleFactorY));

    int layer_width = qRound(plot->frameGeometry().width() * scaleFactorX);
    int layer_height = qRound(plot->frameGeometry().height() * scaleFactorY);

    plot->print(&paint, QRect(pos, QSize(layer_width, layer_height)));
  }
}

void MultiLayer::exportSVG(const QString &fname) {
  QSvgGenerator generator;
  generator.setFileName(fname);
  generator.setSize(canvas->size());

  QPainter p(&generator);
  foreach (Graph *g, graphsList) {
    Plot *plot = static_cast<Plot *>(g->plotWidget());
    plot->print(&p, QRect(g->pos(), plot->size()));
  }
  p.end();
}

void MultiLayer::copyAllLayers() {
  bool selectionOn = false;
  if (d_layers_selector) {
    d_layers_selector->hide();
    selectionOn = true;
  }

  foreach (QWidget *g, graphsList)
    static_cast<Graph *>(g)->deselectMarker();

  QPixmap pic = canvasPixmap();
  QImage image = pic.toImage();
  QApplication::clipboard()->setImage(image);

  if (selectionOn)
    d_layers_selector->show();
}

void MultiLayer::printActiveLayer() {
  if (active_graph) {
    active_graph->setScaleOnPrint(d_scale_on_print);
    active_graph->printCropmarks(d_print_cropmarks);
    active_graph->print();
  }
}

void MultiLayer::print() {
  QPrinter printer;
  printer.setColorMode(QPrinter::Color);
  printer.setFullPage(true);
  QRect canvasRect = canvas->rect();
  double aspect = double(canvasRect.width()) / double(canvasRect.height());
  if (aspect < 1)
    printer.setOrientation(QPrinter::Portrait);
  else
    printer.setOrientation(QPrinter::Landscape);

  QPrintDialog printDialog(&printer);
  if (printDialog.exec() == QDialog::Accepted) {
    QPainter paint(&printer);
    printAllLayers(&paint);
    paint.end();
  }
}

void MultiLayer::printAllLayers(QPainter *painter) {
  if (!painter)
    return;

  QPrinter *printer = (QPrinter *)painter->device();
  QRect paperRect = ((QPrinter *)painter->device())->paperRect();
  QRect canvasRect = canvas->rect();
  QRect pageRect = printer->pageRect();
  QRect cr = canvasRect; // cropmarks rectangle
  Qt::WindowStates qtstates = windowState();
  if (qtstates == (Qt::WindowMaximized | Qt::WindowActive))
    d_scale_on_print = true;
  else if (qtstates == Qt::WindowActive)
    d_scale_on_print = false;
  if (d_scale_on_print) {
    int margin = (int)((1 / 2.54) * printer->logicalDpiY()); // 1 cm margins
    double scaleFactorX =
        (double)(paperRect.width() - 2 * margin) / (double)canvasRect.width();
    double scaleFactorY =
        (double)(paperRect.height() - 2 * margin) / (double)canvasRect.height();
    if (d_print_cropmarks) {
      cr.moveTo(QPoint(margin + static_cast<int>(cr.x() * scaleFactorX),
                       margin + static_cast<int>(cr.y() * scaleFactorY)));
      cr.setWidth(static_cast<int>(cr.width() * scaleFactorX));
      cr.setHeight(static_cast<int>(cr.height() * scaleFactorX));
    }

    for (int i = 0; i < (int)graphsList.count(); i++) {
      Graph *gr = static_cast<Graph *>(graphsList.at(i));
      Plot *myPlot = gr->plotWidget();
      QPoint pos = gr->pos();
      pos = QPoint(margin + static_cast<int>(pos.x() * scaleFactorX),
                   margin + static_cast<int>(pos.y() * scaleFactorY));
      int width =
          static_cast<int>(myPlot->frameGeometry().width() * scaleFactorX);
      int height =
          static_cast<int>(myPlot->frameGeometry().height() * scaleFactorY);
      myPlot->print(painter, QRect(pos, QSize(width, height)));
    }
  } else {
    int x_margin = (pageRect.width() - canvasRect.width()) / 2;
    int y_margin = (pageRect.height() - canvasRect.height()) / 2;
    if (d_print_cropmarks)
      cr.moveTo(x_margin, y_margin);
    int margin = (int)((1 / 2.54) * printer->logicalDpiY()); // 1 cm margins
    double scaleFactorX =
        (double)(paperRect.width() - 4 * margin) / (double)canvasRect.width();
    double scaleFactorY =
        (double)(paperRect.height() - 4 * margin) / (double)canvasRect.height();

    for (int i = 0; i < (int)graphsList.count(); i++) {
      Graph *gr = static_cast<Graph *>(graphsList.at(i));
      Plot *myPlot = static_cast<Plot *>(gr->plotWidget());

      QPoint pos = gr->pos();
      pos = QPoint(margin + pos.x(), margin + pos.y());
      QSize size = myPlot->size();
      int width = int(size.width() * scaleFactorX);
      int height = int(size.height() * scaleFactorY);
      myPlot->print(painter, QRect(pos, QSize(width, height)));
    }
  }
  if (d_print_cropmarks) {
    cr.adjust(-1, -1, 2, 2);
    painter->save();
    painter->setPen(QPen(QColor(Qt::black), 0.5, Qt::DashLine));
    painter->drawLine(paperRect.left(), cr.top(), paperRect.right(), cr.top());
    painter->drawLine(paperRect.left(), cr.bottom(), paperRect.right(),
                      cr.bottom());
    painter->drawLine(cr.left(), paperRect.top(), cr.left(),
                      paperRect.bottom());
    painter->drawLine(cr.right(), paperRect.top(), cr.right(),
                      paperRect.bottom());
    painter->restore();
  }
}

void MultiLayer::setFonts(const QFont &titleFnt, const QFont &scaleFnt,
                          const QFont &numbersFnt, const QFont &legendFnt) {
  for (int i = 0; i < (int)graphsList.count(); i++) {
    Graph *gr = static_cast<Graph *>(graphsList.at(i));
    QwtPlot *plot = gr->plotWidget();

    QwtText text = plot->title();
    text.setFont(titleFnt);
    plot->setTitle(text);
    for (int j = 0; j < QwtPlot::axisCnt; j++) {
      plot->setAxisFont(j, numbersFnt);

      text = plot->axisTitle(j);
      text.setFont(scaleFnt);
      plot->setAxisTitle(j, text);
    }

    QList<LegendWidget *> texts = gr->textsList();
    foreach (LegendWidget *l, texts)
      l->setFont(legendFnt);

    plot->replot();
  }
  emit modifiedPlot();
}

void MultiLayer::connectLayer(Graph *g) {
  connect(g, SIGNAL(drawLineEnded(bool)), this, SIGNAL(drawLineEnded(bool)));
  connect(g, SIGNAL(showPlotDialog(int)), this, SIGNAL(showPlotDialog(int)));
  connect(g, SIGNAL(createTable(const QString &, int, int, const QString &)),
          this,
          SIGNAL(createTable(const QString &, int, int, const QString &)));
  connect(g, SIGNAL(viewLineDialog()), this, SIGNAL(showLineDialog()));
  connect(g, SIGNAL(showContextMenu()), this, SIGNAL(showGraphContextMenu()));
  connect(g, SIGNAL(showAxisDialog(int)), this, SIGNAL(showAxisDialog(int)));
  connect(g, SIGNAL(axisDblClicked(int)), this, SIGNAL(showScaleDialog(int)));
  connect(g, SIGNAL(showAxisTitleDialog()), this,
          SIGNAL(showAxisTitleDialog()));
  connect(g, SIGNAL(showMarkerPopupMenu()), this,
          SIGNAL(showMarkerPopupMenu()));
  connect(g, SIGNAL(showCurveContextMenu(int)), this,
          SIGNAL(showCurveContextMenu(int)));
  connect(g, SIGNAL(cursorInfo(const QString &)), this,
          SIGNAL(cursorInfo(const QString &)));
  connect(g, SIGNAL(viewImageDialog()), this, SIGNAL(showImageDialog()));
  connect(g, SIGNAL(viewTitleDialog()), this, SIGNAL(viewTitleDialog()));
  connect(g, SIGNAL(modifiedGraph()), this, SIGNAL(modifiedPlot()));
  connect(g, SIGNAL(selectedGraph(Graph *)), this,
          SLOT(setActiveGraph(Graph *)));
  connect(g, SIGNAL(viewTextDialog()), this, SIGNAL(showTextDialog()));
  connect(g, SIGNAL(currentFontChanged(const QFont &)), this,
          SIGNAL(currentFontChanged(const QFont &)));
  connect(g, SIGNAL(enableTextEditor(Graph *)), this,
          SIGNAL(enableTextEditor(Graph *)));
  connect(g, SIGNAL(dragMousePress(QPoint)), this,
          SIGNAL(dragMousePress(QPoint)));
  connect(g, SIGNAL(dragMouseRelease(QPoint)), this,
          SIGNAL(dragMouseRelease(QPoint)));
  connect(g, SIGNAL(dragMouseMove(QPoint)), this,
          SIGNAL(dragMouseMove(QPoint)));
}

bool MultiLayer::eventFilter(QObject *object, QEvent *e) {
  if (e->type() == QEvent::Resize && object == (QObject *)canvas) {
    resizeLayers((QResizeEvent *)e);
    return true;
  } else if (e->type() == QEvent::MouseButtonPress) {
    if (object == (QObject *)canvas) {
      const QMouseEvent *me = (const QMouseEvent *)e;
      if (me->button() == Qt::RightButton)
        return MdiSubWindowParent_t::eventFilter(object, e);

      QPoint pos = canvas->mapFromParent(me->pos());
      // iterate backwards, so layers on top are preferred for selection
      QList<Graph *>::iterator i = graphsList.end();
      while (i != graphsList.begin()) {
        --i;
        Graph *g = *i;
        if (g->selectedText() || g->titleSelected() || g->selectedScale()) {
          g->deselect();
          return true;
        }

        QRect igeo = (*i)->frameGeometry();
        if (igeo.contains(pos)) {
          if (me->modifiers() & Qt::ShiftModifier) {
            if (d_layers_selector)
              d_layers_selector->add(*i);
            else {
              d_layers_selector = new SelectionMoveResizer(*i);
              connect(d_layers_selector, SIGNAL(targetsChanged()), this,
                      SIGNAL(modifiedPlot()));
            }
          }
          return true;
        }
      }
    }
    if (d_layers_selector) {
      removeLayerSelectionFrame();
    }
  }

  return MdiSubWindow::eventFilter(object, e);
}

void MultiLayer::keyPressEvent(QKeyEvent *e) {
  if (e->key() == Qt::Key_F12) {
    removeLayerSelectionFrame();
    int index = graphsList.indexOf(active_graph) + 1;
    if (index >= graphsList.size())
      index = 0;
    Graph *g = static_cast<Graph *>(graphsList.at(index));
    if (g)
      setActiveGraph(g);
    return;
  }

  if (e->key() == Qt::Key_F10) {
    removeLayerSelectionFrame();
    int index = graphsList.indexOf(active_graph) - 1;
    if (index < 0)
      index = graphsList.size() - 1;
    Graph *g = static_cast<Graph *>(graphsList.at(index));
    if (g)
      setActiveGraph(g);
    return;
  }

  if (e->key() == Qt::Key_F11) {
    emit showContextMenu();
    return;
  }
}

/**
 * Ensures all layers are removed promptly
 */
void MultiLayer::closeEvent(QCloseEvent *e) {
  MdiSubWindow::closeEvent(e);
  if (e->isAccepted()) {
    const int nlayers = layers();
    for (int i = 0; i < nlayers; ++i) {
      removeLayer();
    }
  }
}

void MultiLayer::wheelEvent(QWheelEvent *e) {
  QApplication::setOverrideCursor(QCursor(Qt::WaitCursor));

  bool resize = false;
  QPoint aux;
  QSize intSize;
  Graph *resize_graph = 0;
  // Get the position of the mouse
  int xMouse = e->x();
  int yMouse = e->y();
  for (int i = 0; i < (int)graphsList.count(); i++) {
    Graph *gr = static_cast<Graph *>(graphsList.at(i));
    intSize = gr->plotWidget()->size();
    aux = gr->pos();
    if (xMouse > aux.x() && xMouse < (aux.x() + intSize.width())) {
      if (yMouse > aux.y() && yMouse < (aux.y() + intSize.height())) {
        resize_graph = gr;
        resize = TRUE;
      }
    }
  }
  if (resize && (e->modifiers() & Qt::AltModifier ||
                 e->modifiers() & Qt::ControlModifier ||
                 e->modifiers() & Qt::ShiftModifier)) {
    intSize = resize_graph->plotWidget()->size();
    if (e->modifiers() &
        Qt::AltModifier) { // If alt is pressed then change the width
      if (e->delta() > 0)
        intSize.rwidth() += 5;
      else if (e->delta() < 0)
        intSize.rwidth() -= 5;
    } else if (e->modifiers() & Qt::ControlModifier) { // If crt is pressed then
                                                       // changed the height
      if (e->delta() > 0)
        intSize.rheight() += 5;
      else if (e->delta() < 0)
        intSize.rheight() -= 5;
    } else if (e->modifiers() &
               Qt::ShiftModifier) { // If shift is pressed then resize
      if (e->delta() > 0) {
        intSize.rwidth() += 5;
        intSize.rheight() += 5;
      } else if (e->delta() < 0) {
        intSize.rwidth() -= 5;
        intSize.rheight() -= 5;
      }
    }

    aux = resize_graph->pos();
    resize_graph->setGeometry(QRect(QPoint(aux.x(), aux.y()), intSize));
    resize_graph->plotWidget()->resize(intSize);

    emit modifiedPlot();
  }
  QApplication::restoreOverrideCursor();
}

bool MultiLayer::isEmpty() { return (graphsList.count() <= 0); }

void MultiLayer::setMargins(int lm, int rm, int tm, int bm) {
  if (left_margin != lm)
    left_margin = lm;
  if (right_margin != rm)
    right_margin = rm;
  if (top_margin != tm)
    top_margin = tm;
  if (bottom_margin != bm)
    bottom_margin = bm;
}

void MultiLayer::setSpacing(int rgap, int cgap) {
  if (rowsSpace != rgap)
    rowsSpace = rgap;
  if (colsSpace != cgap)
    colsSpace = cgap;
}

void MultiLayer::setLayerCanvasSize(int w, int h) {
  if (l_canvas_width != w)
    l_canvas_width = w;
  if (l_canvas_height != h)
    l_canvas_height = h;
}

void MultiLayer::setAlignement(int ha, int va) {
  if (hor_align != ha)
    hor_align = ha;

  if (vert_align != va)
    vert_align = va;
}

void MultiLayer::setLayersNumber(int n) {
  if (graphsList.size() == n)
    return;

  int dn = graphsList.size() - n;
  if (dn > 0) {
    for (int i = 0; i < dn; i++) { // remove layer buttons
      LayerButton *btn = static_cast<LayerButton *>(buttonsList.last());
      if (btn) {
        btn->close();
        buttonsList.removeLast();
      }

      Graph *g = static_cast<Graph *>(graphsList.last());
      if (g) { // remove layers
        if (g->zoomOn() || g->activeTool())
          setPointerCursor();

        g->close();
        graphsList.removeLast();
      }
    }
    if (graphsList.size() <= 0) {
      active_graph = 0;
      return;
    }

    // check whether the active Graph.has been deleted
    if (graphsList.indexOf(active_graph) == -1)
      active_graph = static_cast<Graph *>(graphsList.last());
    for (int j = 0; j < static_cast<int>(graphsList.count()); j++) {
      Graph *gr = static_cast<Graph *>(graphsList.at(j));
      if (gr == active_graph) {
        LayerButton *button = static_cast<LayerButton *>(buttonsList.at(j));
        button->setChecked(TRUE);
        break;
      }
    }
  } else {
    for (int i = 0; i < abs(dn); i++)
      addLayer();
  }

  emit modifiedPlot();
}

void MultiLayer::copy(MultiLayer *ml) {
  hide(); // FIXME: find a better way to avoid a resize event
  resize(ml->size());

  setSpacing(ml->rowsSpacing(), ml->colsSpacing());
  setAlignement(ml->horizontalAlignement(), ml->verticalAlignement());
  setMargins(ml->leftMargin(), ml->rightMargin(), ml->topMargin(),
             ml->bottomMargin());

  QList<Graph *> layers = ml->layersList();
  foreach (Graph *g, layers) {
    Graph *g2 = addLayer(g->pos().x(), g->pos().y(), g->width(), g->height());
    g2->copy(g);
    g2->setIgnoreResizeEvents(g->ignoresResizeEvents());
    g2->setAutoscaleFonts(g->autoscaleFonts());
  }

  if (ml->isWaterfallPlot())
    setWaterfallLayout(true);

  show();
}

bool MultiLayer::focusNextPrevChild(bool next) {
  if (!active_graph)
    return true;

  return active_graph->focusNextPrevChild(next);
}

void MultiLayer::dragEnterEvent(QDragEnterEvent *event) {
  QObject *workspaceTree =
      applicationWindow()->findChild<QObject *>("WorkspaceTree");
  if (event->source() == workspaceTree) {
    event->acceptProposedAction();
  }
}

/// Accepts drops from the Workspace browser and adds a curve from the selected
/// workspace(s)
void MultiLayer::dropEvent(QDropEvent *event) {
  MantidTreeWidget *tree = dynamic_cast<MantidTreeWidget *>(event->source());

  Graph *g = this->activeGraph();
  if (!g)
    return; // (shouldn't happen either)

  if (g->curves() > 0) {
    // Do some capability queries on the base curve.
    MantidMatrixCurve *asMatrixCurve =
        dynamic_cast<MantidMatrixCurve *>(g->curve(0));
    MantidMDCurve *asMDCurve = dynamic_cast<MantidMDCurve *>(g->curve(0));

    if (NULL == asMatrixCurve && NULL != asMDCurve) {
      // Treat as a MDCurve
      dropOntoMDCurve(g, asMDCurve, tree);
    } else {
      // Anything else we treat as a MantidMatrixCurve.
      dropOntoMatrixCurve(g, asMatrixCurve, tree);
    }
  }
}

/** Drop a workspace onto an exisiting MantidMDCurve (plot of a MDWorkspace)
@param g : Graph object
@param originalCurve : the original MantidMDCurve onto which the new
workspace(s) are to be dropped
@param tree : Mantid Tree widget
*/
void MultiLayer::dropOntoMDCurve(Graph *g, MantidMDCurve *originalCurve,
                                 MantidTreeWidget *tree) {
  UNUSED_ARG(originalCurve);
  using namespace Mantid::API;
  QList<QString> allWsNames = tree->getSelectedWorkspaceNames();

  if (allWsNames.size() <= 0)
    return;
  // Create a dialog to ask for options. Use the first workspace to choose the
  // dimensions
  MantidMDCurveDialog *dlg = new MantidMDCurveDialog(g, allWsNames[0]);
  int result = dlg->exec();
  if (result == QDialog::Rejected)
    return;
  // Extract the settings from the dialog opened earlier
  bool showErrors = dlg->showErrorBars();
  LinePlotOptions *opts = dlg->getLineOptionsWidget();

  // Loop through all selected workspaces create curves and put them onto the
  // graph
  for (int i = 0; i < allWsNames.size(); i++) {
    // Capability query the candidate workspaces
    Workspace_sptr ws =
        AnalysisDataService::Instance().retrieve(allWsNames[i].toStdString());
    IMDWorkspace_sptr imdWS = boost::dynamic_pointer_cast<IMDWorkspace>(ws);
    // Only process IMDWorkspaces
    if (imdWS) {
      QString currentName(imdWS->name().c_str());
      try {
        MantidMDCurve *curve = new MantidMDCurve(currentName, g, showErrors);
        MantidQwtIMDWorkspaceData *data = curve->mantidData();
        // Apply the settings
        data->setPreviewMode(false);
        data->setPlotAxisChoice(opts->getPlotAxis());
        data->setNormalization(opts->getNormalization());

      } catch (std::invalid_argument &ex) {
        // Handle case when workspace does not have only one non-integrated
        // dimension.
        g_log.warning() << ex.what() << '\n';
      }
    }
  }
}

/*
Drop a workspace onto an exisiting matrix curve
@param g : Graph object
@param originalCurve : the original MantidMatrixCurve onto which the new
workspace(s) are to be dropped
@param tree : Mantid Tree widget
*/
void MultiLayer::dropOntoMatrixCurve(Graph *g, MantidMatrixCurve *originalCurve,
                                     MantidTreeWidget *tree) {
  bool errorBars;
  if (NULL != originalCurve) {
    errorBars = originalCurve->hasErrorBars();
  } else {
    // Else we'll just have no error bars.
    errorBars = false;
  }

  if (tree == NULL)
    return; // (shouldn't happen)
  bool waterfallOpt = false;
  const auto userInput = tree->chooseSpectrumFromSelected(waterfallOpt);
  const auto toPlot = userInput.plots;

  // Iterate through the selected workspaces adding a set of curves from each
  for (QMultiMap<QString, std::set<int>>::const_iterator it = toPlot.begin();
       it != toPlot.end(); ++it) {
    std::set<int>::iterator setIt = it.value().begin();

    for (; setIt != it.value().end(); ++setIt) {
      try {
        bool isDistribution =
            originalCurve ? originalCurve->isDistribution() : false;
        // If the current curve is plotted as a distribution then do so also
        // here
        new MantidMatrixCurve(it.key(), g, (*setIt),
                              MantidMatrixCurve::Spectrum, errorBars,
                              isDistribution); // The graph takes ownership
      } catch (Mantid::Kernel::Exception::NotFoundError &) {
        // Get here if workspace name is invalid - shouldn't be possible, but
        // just in case
      } catch (std::invalid_argument &) {
        // Get here if invalid spectrum number given - shouldn't be possible,
        // but just in case
      }
    }
  }
  // Update the plot
  g->replot();

  if (d_is_waterfall_plot)
    updateWaterfalls();
}

/**
* Mark the layer selector for deletion and set the pointer to NULL
*/
void MultiLayer::removeLayerSelectionFrame() {
  d_layers_selector->deleteLater();
  d_layers_selector = NULL;
}

bool MultiLayer::swapLayers(int src, int dest) {
  Graph *layerSrc = layer(src);
  Graph *layerDest = layer(dest);
  if (!layerSrc || !layerDest)
    return false;

  QRect rectSrc = layerSrc->geometry();
  QRect rectDest = layerDest->geometry();

  layerSrc->setGeometry(rectDest);
  layerSrc->plotWidget()->resize(rectDest.size());

  layerDest->setGeometry(rectSrc);
  layerDest->plotWidget()->resize(rectSrc.size());

  graphsList[src - 1] = layerDest;
  graphsList[dest - 1] = layerSrc;

  emit modifiedPlot();
  return true;
}

/** Do something when the graphs are modified, e.g. it can close itself
 *  if it becomes empty.
 */
void MultiLayer::maybeNeedToClose() {
  if (d_close_on_empty) {
    bool shouldClose = true;
    for (int i = 1; i <= layers(); i++) {
      Graph *g = layer(i);
      if (g && g->curves() > 0) {
        shouldClose = false;
        break;
      }
    }
    if (shouldClose)
      close();
  }
}

void MultiLayer::toggleWaterfall(bool on) {
  if (on)
    convertToWaterfall();
  else
    convertFromWaterfall();
}

/**
 * Assume we have a standard 1D plot and convert it to a waterfall layout
 */
void MultiLayer::convertToWaterfall() {
  Graph *active = activeGraph();
  if (!active || active->isWaterfallPlot())
    return;

  hide();
  active->setWaterfallOffset(default_waterfall_width_offset,
                             default_waterfall_height_offset);
  setWaterfallLayout(true);
  // Next two lines replace the legend so that it works on reversing the curve
  // order
  active->removeLegend();
  active->newLegend();
  show();
}

/**
 * Assume we have a waterfall 1D plot and convert it to a standard overlayed
 * layout
 */
void MultiLayer::convertFromWaterfall() {
  Graph *active = activeGraph();
  if (!active || !active->isWaterfallPlot())
    return;

  hide();
  const bool updateOffset(true);
  active->setWaterfallOffset(0, 0, updateOffset);
  setWaterfallLayout(false);
  // Next two lines replace the legend
  active->removeLegend();
  active->newLegend();
  show();
}

void MultiLayer::setWaterfallLayout(bool on) {
  if (graphsList.isEmpty())
    return;

  d_is_waterfall_plot = on;

  if (on) {
    createWaterfallBox();
    updateWaterfalls();
  } else {
    removeWaterfallBox();
  }
}

void MultiLayer::createWaterfallBox() {
  if (waterfallBox->count() > 0)
    return;

  QPushButton *btn = new QPushButton(tr("Offset Amount..."));
  connect(btn, SIGNAL(clicked()), this, SLOT(showWaterfallOffsetDialog()));

  waterfallBox->addWidget(btn);
  btn = new QPushButton(tr("Reverse Order"));
  connect(btn, SIGNAL(clicked()), this, SLOT(reverseWaterfallOrder()));

  waterfallBox->addWidget(btn);
  btn = new QPushButton(tr("Fill Area..."));
  connect(btn, SIGNAL(clicked()), this, SLOT(showWaterfallFillDialog()));
  waterfallBox->addWidget(btn);
}

void MultiLayer::removeWaterfallBox() {
  if (waterfallBox->count() == 0)
    return;

  QLayoutItem *child;
  while ((child = waterfallBox->takeAt(0)) != 0) {
    delete child->widget();
  }
}

void MultiLayer::updateWaterfalls() {
  if (!d_is_waterfall_plot || graphsList.isEmpty())
    return;

  foreach (Graph *g, graphsList) {
    if (g->isWaterfallPlot())
      g->updateDataCurves();
  }
}

void MultiLayer::showWaterfallOffsetDialog() {
  if (graphsList.isEmpty() || !active_graph)
    return;
  if (active_graph->curvesList().isEmpty())
    return;

  QDialog *offsetDialog = new QDialog(this);
  offsetDialog->setWindowTitle(tr("Offset Dialog"));

  QGroupBox *gb1 = new QGroupBox();
  QGridLayout *hl1 = new QGridLayout(gb1);

  hl1->addWidget(new QLabel(tr("Total Y Offset (%)")), 0, 0);
  QSpinBox *yOffsetBox = new QSpinBox();
  yOffsetBox->setRange(0, INT_MAX);
  yOffsetBox->setValue(active_graph->waterfallYOffset());
  hl1->addWidget(yOffsetBox, 0, 1);

  hl1->addWidget(new QLabel(tr("Total X Offset (%)")), 1, 0);
  QSpinBox *xOffsetBox = new QSpinBox();
  xOffsetBox->setRange(0, INT_MAX);
  xOffsetBox->setValue(active_graph->waterfallXOffset());
  hl1->addWidget(xOffsetBox, 1, 1);
  hl1->setRowStretch(2, 1);

  connect(yOffsetBox, SIGNAL(valueChanged(int)), active_graph,
          SLOT(setWaterfallYOffset(int)));
  connect(xOffsetBox, SIGNAL(valueChanged(int)), active_graph,
          SLOT(setWaterfallXOffset(int)));

  // QPushButton *applyBtn = new QPushButton(tr("&Apply"));
  // connect(applyBtn, SIGNAL(clicked()), this, SLOT(updateWaterfalls()));

  QPushButton *closeBtn = new QPushButton(tr("&Close"));
  connect(closeBtn, SIGNAL(clicked()), offsetDialog, SLOT(reject()));

  QHBoxLayout *hl2 = new QHBoxLayout();
  hl2->addStretch();
  // hl2->addWidget(applyBtn);
  hl2->addWidget(closeBtn);

  QVBoxLayout *vl = new QVBoxLayout(offsetDialog);
  vl->addWidget(gb1);
  vl->addLayout(hl2);
  offsetDialog->exec();
}

void MultiLayer::reverseWaterfallOrder() {
  if (graphsList.isEmpty() || !active_graph)
    return;

  active_graph->reverseCurveOrder();
  active_graph->updateDataCurves();
  active_graph->replot();
  emit modifiedWindow(this);
}

void MultiLayer::showWaterfallFillDialog() {
  if (graphsList.isEmpty() || !active_graph)
    return;
  if (active_graph->curvesList().isEmpty())
    return;

  new WaterfallFillDialog(this, active_graph);
}

void MultiLayer::setWaterfallFillColor(const QColor &c) {
  d_waterfall_fill_color = c;
  if (active_graph)
    active_graph->setWaterfallFillColor(c);
}

WaterfallFillDialog::WaterfallFillDialog(MultiLayer *parent,
                                         Graph *active_graph) {
  this->setParent(parent);
  this->m_active_graph = active_graph;
  QDialog *waterfallFillDialog = new QDialog(this);
  waterfallFillDialog->setWindowTitle(tr("Fill Curves"));

  QGroupBox *enableFillGroup =
      new QGroupBox(tr("Enable Fill"), waterfallFillDialog);
  enableFillGroup->setCheckable(true);

  QGridLayout *enableFillLayout = new QGridLayout(enableFillGroup);

  // use line colour
  QRadioButton *rLineC = new QRadioButton("Use Line Colour", enableFillGroup);
  this->m_lineRadioButton = rLineC;
  enableFillLayout->addWidget(rLineC, 0, 0);

  // use solid colour
  QRadioButton *rSolidC = new QRadioButton("Use Solid Colour", enableFillGroup);
  this->m_solidRadioButton = rSolidC;
  enableFillLayout->addWidget(rSolidC, 1, 0);

  QGroupBox *colourModeGroup =
      new QGroupBox(tr("Fill with Colour"), enableFillGroup);

  QGridLayout *hl1 = new QGridLayout(colourModeGroup);
  hl1->addWidget(new QLabel(tr("Colour")), 0, 0);
  ColorButton *fillColourBox = new ColorButton(colourModeGroup);
  this->m_colourBox = fillColourBox;
  fillColourBox->setColor(Qt::white); // Default colour
  hl1->addWidget(fillColourBox, 0, 1);
  enableFillLayout->addWidget(colourModeGroup, 2, 0);

  QCheckBox *sideLinesBox = new QCheckBox(tr("Side Lines"), enableFillGroup);
  enableFillLayout->addWidget(sideLinesBox, 3, 0);

  QBrush brush = active_graph->curve(0)->brush();

  // check if all curve colours are the same (= solid fill)
  bool same =
      brush.style() != Qt::NoBrush; // check isn't first run against graph

  if (same) {
    int n = active_graph->curvesList().size();
    for (int i = 0; i < n; i++) {
      same = same && (active_graph->curve(i)->brush().color() == brush.color());
    }
  }
  // set which is toggled
  enableFillGroup->setChecked(brush.style() != Qt::NoBrush);

  if (same) {
    rSolidC->toggle();
    if (enableFillGroup->isChecked())
      fillColourBox->setColor(brush.color());
  } else {
    rLineC->toggle();
    if (enableFillGroup->isChecked())
      active_graph->updateWaterfallFill(true);
  }

  // If sidelines previously enabled, check it.
  if (PlotCurve *c = dynamic_cast<PlotCurve *>(active_graph->curve(0))) {
    sideLinesBox->setChecked(c->sideLinesEnabled());
  }

  colourModeGroup->setEnabled(rSolidC->isChecked() &&
                              enableFillGroup->isChecked());

  connect(enableFillGroup, SIGNAL(toggled(bool)), this, SLOT(enableFill(bool)));
  connect(fillColourBox, SIGNAL(colorChanged(const QColor &)), active_graph,
          SLOT(setWaterfallFillColor(const QColor &)));
  connect(sideLinesBox, SIGNAL(toggled(bool)), active_graph,
          SLOT(setWaterfallSideLines(bool)));
  connect(rSolidC, SIGNAL(toggled(bool)), colourModeGroup,
          SLOT(setEnabled(bool)));
  connect(rSolidC, SIGNAL(toggled(bool)), this, SLOT(setFillMode()));
  connect(rLineC, SIGNAL(toggled(bool)), this, SLOT(setFillMode()));

  QPushButton *closeBtn = new QPushButton(tr("&Close"), waterfallFillDialog);
  connect(closeBtn, SIGNAL(clicked()), waterfallFillDialog, SLOT(reject()));

  QHBoxLayout *hlClose = new QHBoxLayout();
  hlClose->addStretch();
  hlClose->addWidget(closeBtn);

  QVBoxLayout *vl = new QVBoxLayout(waterfallFillDialog);
  vl->addWidget(enableFillGroup);
  vl->addLayout(hlClose);
  waterfallFillDialog->exec();
}

void WaterfallFillDialog::enableFill(bool b) {
  if (b) {
    WaterfallFillDialog::setFillMode();
  } else {
    m_active_graph->curve(0)->setBrush(Qt::BrushStyle::NoBrush);
    m_active_graph->updateWaterfallFill(false);
  }
}

void WaterfallFillDialog::setFillMode() {
  if (m_solidRadioButton->isChecked()) {
    m_active_graph->setWaterfallFillColor(this->m_colourBox->color());
  } else if (m_lineRadioButton->isChecked()) {
    m_active_graph->updateWaterfallFill(true);
  }
}

IProjectSerialisable *MultiLayer::loadFromProject(const std::string &lines,
                                                  ApplicationWindow *app,
                                                  const int fileVersion) {
  std::string multiLayerLines = lines;

  // The very first line of a multilayer section has some important settings,
  // and lacks a name. Take it out and parse it manually.

  if (multiLayerLines.length() == 0)
    return nullptr;

  std::vector<std::string> lineVec;
  boost::split(lineVec, multiLayerLines, boost::is_any_of("\n"));

  std::string firstLine = lineVec.front();
  // Remove the first line
  lineVec.erase(lineVec.begin());

  // Split the line up into its values
  std::vector<std::string> values;
  boost::split(values, firstLine, boost::is_any_of("\t"));

  QString caption = QString::fromUtf8(values[0].c_str());
  int rows = 1;
  int cols = 1;
  Mantid::Kernel::Strings::convert<int>(values[1], rows);
  Mantid::Kernel::Strings::convert<int>(values[2], cols);
  QString birthDate = QString::fromStdString(values[3]);

<<<<<<< HEAD
  TSVSerialiser tsv(lines);
=======
  QString label = caption;

  auto multiLayer = new MultiLayer(app, 0, rows, cols);

  MantidQt::API::TSVSerialiser tsv(lines);
>>>>>>> dde04d2a

  auto multiLayer = new MultiLayer(app, 0, rows, cols);
  multiLayer->setBirthDate(birthDate);
  app->setListViewDate(caption, birthDate);
  multiLayer->blockSignals(true);

  if (tsv.selectLine("WindowLabel")) {
    multiLayer->setWindowLabel(QString::fromUtf8(tsv.asString(1).c_str()));
    multiLayer->setCaptionPolicy((MdiSubWindow::CaptionPolicy)tsv.asInt(2));
  }

  if (tsv.selectLine("Margins")) {
    int left = 0, right = 0, top = 0, bottom = 0;
    tsv >> left >> right >> top >> bottom;
    multiLayer->setMargins(left, right, top, bottom);
  }

  if (tsv.selectLine("Spacing")) {
    int rowSpace = 0, colSpace = 0;
    tsv >> rowSpace >> colSpace;
    multiLayer->setSpacing(rowSpace, colSpace);
  }

  if (tsv.selectLine("LayerCanvasSize")) {
    int width = 0, height = 0;
    tsv >> width >> height;
    multiLayer->setLayerCanvasSize(width, height);
  }

  if (tsv.selectLine("Alignement")) {
    int hor = 0, vert = 0;
    tsv >> hor >> vert;
    multiLayer->setAlignement(hor, vert);
  }

  multiLayer->blockSignals(false);

  QString label = caption;
  label = label.replace(QRegExp("_"), "-");
  app->initMultilayerPlot(multiLayer, label);

  if (tsv.hasLine("geometry")) {
    app->restoreWindowGeometry(
        app, multiLayer, QString::fromStdString(tsv.lineAsString("geometry")));
  }

  bool isWaterfall = false;
  if (tsv.hasSection("waterfall")) {
    const std::string wfStr = tsv.sections("waterfall").front();
    isWaterfall = (wfStr == "1");
  }

  if (tsv.hasSection("graph")) {
    auto graphSections = tsv.sections("graph");
<<<<<<< HEAD
    for (const auto &graphLines : graphSections) {
      TSVSerialiser gtsv(graphLines);
=======
    for (auto it = graphSections.cbegin(); it != graphSections.cend(); ++it) {
      auto graphLines = *it;

      MantidQt::API::TSVSerialiser gtsv(graphLines);
>>>>>>> dde04d2a

      if (gtsv.selectLine("ggeometry")) {
        int x = 0, y = 0, w = 0, h = 0;
        gtsv >> x >> y;

        w = multiLayer->canvas->width();
        w -= multiLayer->left_margin;
        w -= multiLayer->right_margin;
        w -= (multiLayer->d_cols - 1) * multiLayer->colsSpace;

        h = multiLayer->canvas->height();
        h -= multiLayer->top_margin;
        h -= multiLayer->left_margin;
        h -= (multiLayer->d_rows - 1) * multiLayer->rowsSpace;
        h -= LayerButton::btnSize();

        if (isWaterfall)
          h -= LayerButton::btnSize(); // need an extra offset for the buttons

        auto g = multiLayer->addLayer(x, y, w, h);
        if (g) {
          g->loadFromProject(graphLines, app, fileVersion);
        }
      }
    }
  }

  // waterfall must be updated after graphs have been loaded
  // as it requires the graphs to exist first!
  multiLayer->setWaterfallLayout(isWaterfall);


  return multiLayer;
}

std::string MultiLayer::saveToProject(ApplicationWindow *app) {
  MantidQt::API::TSVSerialiser tsv;

  tsv.writeRaw("<multiLayer>");

  tsv.writeLine(objectName().toStdString()) << d_cols << d_rows << birthDate();
  tsv.writeRaw(app->windowGeometryInfo(this));

  tsv.writeLine("WindowLabel") << windowLabel() << captionPolicy();
  tsv.writeLine("Margins") << left_margin << right_margin << top_margin
                           << bottom_margin;
  tsv.writeLine("Spacing") << rowsSpace << colsSpace;
  tsv.writeLine("LayerCanvasSize") << l_canvas_width << l_canvas_height;
  tsv.writeLine("Alignement") << hor_align << vert_align;

  foreach (Graph *g, graphsList)
    tsv.writeSection("graph", g->saveToProject());

  if (d_is_waterfall_plot)
    tsv.writeInlineSection("waterfall", "1");

  tsv.writeRaw("</multiLayer>");

  return tsv.outputLines();
}<|MERGE_RESOLUTION|>--- conflicted
+++ resolved
@@ -1755,17 +1755,10 @@
   Mantid::Kernel::Strings::convert<int>(values[2], cols);
   QString birthDate = QString::fromStdString(values[3]);
 
-<<<<<<< HEAD
-  TSVSerialiser tsv(lines);
-=======
-  QString label = caption;
+  MantidQt::API::TSVSerialiser tsv(lines);
 
   auto multiLayer = new MultiLayer(app, 0, rows, cols);
 
-  MantidQt::API::TSVSerialiser tsv(lines);
->>>>>>> dde04d2a
-
-  auto multiLayer = new MultiLayer(app, 0, rows, cols);
   multiLayer->setBirthDate(birthDate);
   app->setListViewDate(caption, birthDate);
   multiLayer->blockSignals(true);
@@ -1818,15 +1811,8 @@
 
   if (tsv.hasSection("graph")) {
     auto graphSections = tsv.sections("graph");
-<<<<<<< HEAD
     for (const auto &graphLines : graphSections) {
-      TSVSerialiser gtsv(graphLines);
-=======
-    for (auto it = graphSections.cbegin(); it != graphSections.cend(); ++it) {
-      auto graphLines = *it;
-
       MantidQt::API::TSVSerialiser gtsv(graphLines);
->>>>>>> dde04d2a
 
       if (gtsv.selectLine("ggeometry")) {
         int x = 0, y = 0, w = 0, h = 0;
