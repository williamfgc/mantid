--- conflicted
+++ resolved
@@ -147,28 +147,14 @@
   double start, end;
   int n_points = graph->range(graph->curveIndex(curveName), &start, &end);
 
-<<<<<<< HEAD
-	boxStart->setText(QString::number(start, 'g', 15));
-	boxEnd->setText(QString::number(end, 'g', 15));
-	boxPoints->setValue(qMax(n_points, 100));
-}
-
-void PolynomFitDialog::changeDataRange()
-{
-	double start = graph->selectedXStartValue();
-	double end = graph->selectedXEndValue();
-	boxStart->setText(QString::number(qMin(start, end), 'g', 15));
-	boxEnd->setText(QString::number(qMax(start, end), 'g', 15));
-=======
   boxStart->setText(QString::number(start, 'g', 15));
   boxEnd->setText(QString::number(end, 'g', 15));
-  boxPoints->setValue(QMAX(n_points, 100));
+  boxPoints->setValue(qMax(n_points, 100));
 }
 
 void PolynomFitDialog::changeDataRange() {
   double start = graph->selectedXStartValue();
   double end = graph->selectedXEndValue();
-  boxStart->setText(QString::number(QMIN(start, end), 'g', 15));
-  boxEnd->setText(QString::number(QMAX(start, end), 'g', 15));
->>>>>>> c3e23861
+  boxStart->setText(QString::number(qMin(start, end), 'g', 15));
+  boxEnd->setText(QString::number(qMax(start, end), 'g', 15));
 }