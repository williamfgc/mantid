/***************************************************************************
    File                 : CurvesDialog.cpp
    Project              : QtiPlot
    --------------------------------------------------------------------
    Copyright            : (C) 2006 by Ion Vasilief, Tilman Hoener zu
 Siederdissen
    Email (use @ for *)  : ion_vasilief*yahoo.fr, thzs*gmx.net
    Description          : Add/remove curves dialog

 ***************************************************************************/

/***************************************************************************
 *                                                                         *
 *  This program is free software; you can redistribute it and/or modify   *
 *  it under the terms of the GNU General Public License as published by   *
 *  the Free Software Foundation; either version 2 of the License, or      *
 *  (at your option) any later version.                                    *
 *                                                                         *
 *  This program is distributed in the hope that it will be useful,        *
 *  but WITHOUT ANY WARRANTY; without even the implied warranty of         *
 *  MERCHANTABILITY or FITNESS FOR A PARTICULAR PURPOSE.  See the          *
 *  GNU General Public License for more details.                           *
 *                                                                         *
 *   You should have received a copy of the GNU General Public License     *
 *   along with this program; if not, write to the Free Software           *
 *   Foundation, Inc., 51 Franklin Street, Fifth Floor,                    *
 *   Boston, MA  02110-1301  USA                                           *
 *                                                                         *
 ***************************************************************************/
#include "CurvesDialog.h"
#include "Graph.h"
#include "Table.h"
#include "Matrix.h"
#include "FunctionCurve.h"
#include "PlotCurve.h"
#include "ApplicationWindow.h"
#include "Folder.h"
#include "pixmaps.h"
#include "Mantid/MantidMatrixCurve.h"

#include <QPushButton>
#include <QLabel>
#include <QComboBox>
#include <QCheckBox>
#include <QLayout>
#include <QListWidget>
#include <QGroupBox>
#include <QPixmap>
#include <QShortcut>
#include <QKeySequence>
#include <QMenu>

#include <QMessageBox>

CurvesDialog::CurvesDialog(ApplicationWindow *app, Graph *g, Qt::WFlags fl)
    : QDialog(g, fl), d_app(app), d_graph(g) {
  if (!app) {
    throw std::logic_error(
        "Null ApplicationWindow pointer is passed to CurvesDialog.");
  }
  setObjectName("CurvesDialog");
  setWindowTitle(tr("MantidPlot - Add/Remove curves"));
  setSizeGripEnabled(true);
  setFocus();

  QHBoxLayout *hl = new QHBoxLayout();

  hl->addWidget(new QLabel(tr("New curves style")));
  boxStyle = new QComboBox();
  boxStyle->addItem(getQPixmap("lPlot_xpm"), tr(" Line"));
  boxStyle->addItem(getQPixmap("pPlot_xpm"), tr(" Scatter"));
  boxStyle->addItem(getQPixmap("lpPlot_xpm"), tr(" Line + Symbol"));
  boxStyle->addItem(getQPixmap("dropLines_xpm"), tr(" Vertical drop lines"));
  boxStyle->addItem(getQPixmap("spline_xpm"), tr(" Spline"));
  boxStyle->addItem(getQPixmap("hor_steps_xpm"), tr(" Horizontal steps"));
  boxStyle->addItem(getQPixmap("vert_steps_xpm"), tr(" Vertical steps"));
  boxStyle->addItem(getQPixmap("area_xpm"), tr(" Area"));
  boxStyle->addItem(getQPixmap("vertBars_xpm"), tr(" Vertical Bars"));
  boxStyle->addItem(getQPixmap("hBars_xpm"), tr(" Horizontal Bars"));
  hl->addWidget(boxStyle);

  boxMatrixStyle = new QComboBox();
  boxMatrixStyle->addItem(getQPixmap("color_map_xpm"),
                          tr("Contour - Color Fill"));
  boxMatrixStyle->addItem(getQPixmap("contour_map_xpm"), tr("Contour Lines"));
  boxMatrixStyle->addItem(getQPixmap("gray_map_xpm"), tr("Gray Scale Map"));
  boxMatrixStyle->addItem(getQPixmap("histogram_xpm"), tr("Histogram"));
  boxMatrixStyle->hide();
  hl->addWidget(boxMatrixStyle);
  hl->addStretch();

  QGridLayout *gl = new QGridLayout();
  gl->addWidget(new QLabel(tr("Available data")), 0, 0);
  gl->addWidget(new QLabel(tr("Graph contents")), 0, 2);

  available = new QListWidget();
  available->setSelectionMode(QAbstractItemView::ExtendedSelection);
  gl->addWidget(available, 1, 0);

  // add button (move to graph contents)
  QVBoxLayout *vl1 = new QVBoxLayout();
  btnAdd = new QPushButton();
  btnAdd->setIcon(getQPixmap("next_xpm"));
  btnAdd->setFixedWidth(35);
  btnAdd->setFixedHeight(30);
  vl1->addWidget(btnAdd);

  // remove button (move to available data)
  btnRemove = new QPushButton();
  btnRemove->setIcon(getQPixmap("prev_xpm"));
  btnRemove->setFixedWidth(35);
  btnRemove->setFixedHeight(30);
  vl1->addWidget(btnRemove);
  vl1->addStretch();

  gl->addLayout(vl1, 1, 1);
  contents = new QListWidget();
  contents->setSelectionMode(QAbstractItemView::ExtendedSelection);
  gl->addWidget(contents, 1, 2);

  QVBoxLayout *vl2 = new QVBoxLayout();
  btnAssociations = new QPushButton(tr("&Plot Associations..."));
  btnAssociations->setEnabled(false);
  vl2->addWidget(btnAssociations);

  btnRange = new QPushButton(tr("Edit &Range..."));
  btnRange->setEnabled(false);
  vl2->addWidget(btnRange);

  btnEditFunction = new QPushButton(tr("&Edit Function..."));
  btnEditFunction->setEnabled(false);
  vl2->addWidget(btnEditFunction);

  btnOK = new QPushButton(tr("OK"));
  vl2->addWidget(btnOK);

  btnCancel = new QPushButton(tr("Close"));
  vl2->addWidget(btnCancel);

  boxShowRange = new QCheckBox(tr("&Show Range"));
  vl2->addWidget(boxShowRange);

  vl2->addStretch();
  gl->addLayout(vl2, 1, 3);

  QVBoxLayout *vl3 = new QVBoxLayout(this);
  vl3->addLayout(hl);
  vl3->addLayout(gl);

  boxShowCurrentFolder = new QCheckBox(tr("Show current &folder only"));
  vl3->addWidget(boxShowCurrentFolder);

  init();

  connect(boxShowCurrentFolder, SIGNAL(toggled(bool)), this,
          SLOT(showCurrentFolder(bool)));
  connect(boxShowRange, SIGNAL(toggled(bool)), this,
          SLOT(showCurveRange(bool)));
  connect(btnRange, SIGNAL(clicked()), this, SLOT(showCurveRangeDialog()));
  connect(btnAssociations, SIGNAL(clicked()), this,
          SLOT(showPlotAssociations()));
  connect(btnEditFunction, SIGNAL(clicked()), this, SLOT(showFunctionDialog()));
  connect(btnAdd, SIGNAL(clicked()), this, SLOT(addCurves()));
  connect(btnRemove, SIGNAL(clicked()), this, SLOT(removeCurves()));
  connect(btnOK, SIGNAL(clicked()), this, SLOT(close()));
  connect(btnCancel, SIGNAL(clicked()), this, SLOT(close()));
  connect(contents, SIGNAL(itemSelectionChanged()), this, SLOT(enableBtnOK()));
  connect(contents, SIGNAL(currentRowChanged(int)), this,
          SLOT(showCurveBtn(int)));
  connect(contents, SIGNAL(itemSelectionChanged()), this,
          SLOT(enableRemoveBtn()));
  connect(available, SIGNAL(itemSelectionChanged()), this,
          SLOT(enableAddBtn()));

  QShortcut *shortcut = new QShortcut(QKeySequence(Qt::Key_Delete), this);
  connect(shortcut, SIGNAL(activated()), this, SLOT(removeCurves()));
  shortcut = new QShortcut(QKeySequence("-"), this);
  connect(shortcut, SIGNAL(activated()), this, SLOT(removeCurves()));
  shortcut = new QShortcut(QKeySequence("+"), this);
  connect(shortcut, SIGNAL(activated()), this, SLOT(addCurves()));

  setGraph(g);
}

CurvesDialog::~CurvesDialog() {
  // Delete our local copies of the curves
  QMap<QString, PlotCurve *>::iterator it;
  for (it = d_plotCurves.begin(); it != d_plotCurves.end(); ++it) {
    delete it.value();
  }
}

void CurvesDialog::showCurveBtn(int) {
  QwtPlotItem *it = d_graph->plotItem(contents->currentRow());
  if (!it)
    return;

  if (it->rtti() == QwtPlotItem::Rtti_PlotSpectrogram ||
      it->rtti() == QwtPlotItem::Rtti_PlotUserItem) {
    btnEditFunction->setEnabled(false);
    btnAssociations->setEnabled(false);
    btnRange->setEnabled(false);
    return;
  }

  PlotCurve *c = dynamic_cast<PlotCurve *>(it);
  if (c && c->type() == Graph::Function) {
    btnEditFunction->setEnabled(true);
    btnAssociations->setEnabled(false);
    btnRange->setEnabled(false);
    return;
  }

  btnAssociations->setEnabled(true);

  btnRange->setEnabled(true);
  if (c && c->type() == Graph::ErrorBars)
    btnRange->setEnabled(false);
}

void CurvesDialog::showCurveRangeDialog() {
  int curve = contents->currentRow();
  if (curve < 0)
    curve = 0;

  d_app->showCurveRangeDialog(d_graph, curve);
  updateCurveRange();
}

void CurvesDialog::showPlotAssociations() {
  int curve = contents->currentRow();
  if (curve < 0)
    curve = 0;

  close();

  d_app->showPlotAssociations(curve);
}

void CurvesDialog::showFunctionDialog() {
  int currentRow = contents->currentRow();
  close();

  d_app->showFunctionDialog(d_graph, currentRow);
}

QSize CurvesDialog::sizeHint() const { return QSize(700, 400); }

void CurvesDialog::contextMenuEvent(QContextMenuEvent *e) {
  QPoint pos = available->viewport()->mapFromGlobal(QCursor::pos());
  QRect rect = available->visualItemRect(available->currentItem());
  if (rect.contains(pos)) {
    QMenu contextMenu(this);
    QList<QListWidgetItem *> lst = available->selectedItems();
    if (lst.size() > 1)
      contextMenu.addAction(tr("&Plot Selection"), this, SLOT(addCurves()));
    else if (lst.size() == 1)
      contextMenu.addAction(tr("&Plot"), this, SLOT(addCurves()));
    contextMenu.exec(QCursor::pos());
  }

  pos = contents->viewport()->mapFromGlobal(QCursor::pos());
  rect = contents->visualItemRect(contents->currentItem());
  if (rect.contains(pos)) {
    QMenu contextMenu(this);
    QList<QListWidgetItem *> lst = contents->selectedItems();

    if (lst.size() > 1)
      contextMenu.addAction(tr("&Delete Selection"), this,
                            SLOT(removeCurves()));
    else if (lst.size() > 0)
      contextMenu.addAction(tr("&Delete Curve"), this, SLOT(removeCurves()));
    contextMenu.exec(QCursor::pos());
  }
  e->accept();
}

void CurvesDialog::init() {
  bool currentFolderOnly = d_app->d_show_current_folder;
  boxShowCurrentFolder->setChecked(currentFolderOnly);
  showCurrentFolder(currentFolderOnly);

  QStringList matrices = d_app->matrixNames();
  if (!matrices.isEmpty()) {
    boxMatrixStyle->show();
    available->addItems(matrices);
  }

  int style = d_app->defaultCurveStyle;
  if (style == Graph::Line)
    boxStyle->setCurrentIndex(0);
  else if (style == Graph::Scatter)
    boxStyle->setCurrentIndex(1);
  else if (style == Graph::LineSymbols)
    boxStyle->setCurrentIndex(2);
  else if (style == Graph::VerticalDropLines)
    boxStyle->setCurrentIndex(3);
  else if (style == Graph::Spline)
    boxStyle->setCurrentIndex(4);
  else if (style == Graph::VerticalSteps)
    boxStyle->setCurrentIndex(5);
  else if (style == Graph::HorizontalSteps)
    boxStyle->setCurrentIndex(6);
  else if (style == Graph::Area)
    boxStyle->setCurrentIndex(7);
  else if (style == Graph::VerticalBars)
    boxStyle->setCurrentIndex(8);
  else if (style == Graph::HorizontalBars)
    boxStyle->setCurrentIndex(9);

  QList<MdiSubWindow *> wList = d_app->windowsList();
  foreach (MdiSubWindow *w, wList) {
    MultiLayer *ml = dynamic_cast<MultiLayer *>(w);
    if (ml) // layers are numbered starting from 1
    {
      for (int i = 1; i <= ml->layers(); i++) {
        Graph *g = ml->layer(i);
        if (g) {
          for (int j = 0; j < g->curves(); j++) {
            MantidMatrixCurve *c =
                dynamic_cast<MantidMatrixCurve *>(g->curve(j));
            if (c) {
              available->addItem(c->title().text());
              // Store copies of the curves
              // Necessary because a curve is deleted when it's removed from a
              // plot
              d_plotCurves[c->title().text()] = c->clone(g);
              ml->setCloseOnEmpty(false);
            }
          }
        }
      }
    }
  }

  if (!available->count())
    btnAdd->setDisabled(true);
}

void CurvesDialog::setGraph(Graph *graph) {
  QList<QListWidgetItem *> lst = available->selectedItems();
  d_graph = graph;
  contents->addItems(d_graph->plotItemsList());
  enableRemoveBtn();
  enableAddBtn();
}

void CurvesDialog::addCurves() {
  QStringList emptyColumns;
  QList<QListWidgetItem *> lst = available->selectedItems();
  for (int i = 0; i < lst.size(); ++i) {
    QString text = lst.at(i)->text();
    if (contents->findItems(text, Qt::MatchExactly).isEmpty()) {
      if (!addCurve(text))
        emptyColumns << text;
    }
  }
  d_graph->updatePlot();
  Graph::showPlotErrorMessage(this, emptyColumns);

  showCurveRange(boxShowRange->isChecked());
}

bool CurvesDialog::addCurve(const QString &name) {
  QStringList matrices = d_app->matrixNames();
  if (matrices.contains(name)) {
    Matrix *m = d_app->matrix(name);
    if (!m)
      return false;

    switch (boxMatrixStyle->currentIndex()) {
    case 0:
      d_graph->plotSpectrogram(m, Graph::ColorMap);
      break;
    case 1:
      d_graph->plotSpectrogram(m, Graph::Contour);
      break;
    case 2:
      d_graph->plotSpectrogram(m, Graph::GrayScale);
      break;
    case 3:
      d_graph->addHistogram(m);
      break;
    }

    contents->addItem(name);
    return true;
  }

  int style = curveStyle();
  Table *t = d_app->table(name);
  if (t) {
    PlotCurve *c = d_graph->insertCurve(t, name, style);
    CurveLayout cl = Graph::initCurveLayout();
    int color, symbol;
    d_graph->guessUniqueCurveLayout(color, symbol);

    cl.lCol = color;
    cl.symCol = color;
    cl.fillCol = color;
    cl.lWidth = float(d_app->defaultCurveLineWidth);
    cl.sSize = d_app->defaultSymbolSize;
    cl.sType = symbol;

    if (style == Graph::Line)
      cl.sType = 0;
    else if (style == Graph::VerticalBars || style == Graph::HorizontalBars) {
      cl.filledArea = 1;
      cl.lCol = 0;
      cl.aCol = color;
      cl.sType = 0;
    } else if (style == Graph::Area) {
      cl.filledArea = 1;
      cl.aCol = color;
      cl.sType = 0;
    } else if (style == Graph::VerticalDropLines)
      cl.connectType = 2;
    else if (style == Graph::VerticalSteps || style == Graph::HorizontalSteps) {
      cl.connectType = 3;
      cl.sType = 0;
    } else if (style == Graph::Spline)
      cl.connectType = 5;

    d_graph->updateCurveLayout(c, &cl);
    contents->addItem(name);
    return true;
  }

  if (d_plotCurves.find(name) != d_plotCurves.end()) {
    d_graph->insertCurve(d_plotCurves[name]->clone(d_graph));
    return true;
  }
  return false;
}

/**Remove curves function
*
*/
void CurvesDialog::removeCurves() {
  int count = contents->count();
  QList<QListWidgetItem *> lst = contents->selectedItems();

  // disables user from deleting last graph from the graph
  if (count == 1 || count == lst.size()) {
    QMessageBox::warning(this, tr("Cannot Delete"),
                         tr("There should be at least one graph plotted in the "
                            "graph contents "));
    return;
  }

  for (int i = 0; i < lst.size(); ++i) {
    QListWidgetItem *it = lst.at(i);
    QString s = it->text();
    if (boxShowRange->isChecked()) {
      QStringList lst = s.split("[");
      s = lst[0];
    }
    d_graph->removeCurve(s);
  }

  showCurveRange(boxShowRange->isChecked());
  d_graph->updatePlot();
}

/** Enable Disable buttons function
*
*/
void CurvesDialog::enableAddBtn() {
  btnAdd->setEnabled(available->count() > 0 &&
                     !available->selectedItems().isEmpty());
}

/** Enables or disables the button when appopriate number of graphs are in graph
*contents
*
*/
void CurvesDialog::enableRemoveBtn() {
  btnRemove->setEnabled(contents->count() > 1 &&
                        !contents->selectedItems().isEmpty());
}

/** Enables btnOK when there is even one graph plotted in graph contents area
*
*/
void CurvesDialog::enableBtnOK() {
  btnOK->setEnabled(contents->count() > 0 &&
                    !contents->selectedItems().isEmpty());
}

int CurvesDialog::curveStyle() {
  int style = 0;
  switch (boxStyle->currentIndex()) {
  case 0:
    style = Graph::Line;
    break;
  case 1:
    style = Graph::Scatter;
    break;
  case 2:
    style = Graph::LineSymbols;
    break;
  case 3:
    style = Graph::VerticalDropLines;
    break;
  case 4:
    style = Graph::Spline;
    break;
  case 5:
    style = Graph::VerticalSteps;
    break;
  case 6:
    style = Graph::HorizontalSteps;
    break;
  case 7:
    style = Graph::Area;
    break;
  case 8:
    style = Graph::VerticalBars;
    break;
  case 9:
    style = Graph::HorizontalBars;
    break;
  }
  return style;
}

void CurvesDialog::showCurveRange(bool on) {
  int row = contents->currentRow();
  contents->clear();
<<<<<<< HEAD
  if (on){
    QStringList lst;
    for (int i=0; i<d_graph->curves(); i++){
=======
  if (on) {
    QStringList lst = QStringList();
    for (int i = 0; i < d_graph->curves(); i++) {
>>>>>>> c3e23861
      QwtPlotItem *it = d_graph->plotItem(i);
      if (!it)
        continue;

      auto plotCurve = dynamic_cast<PlotCurve *>(it);
      if (plotCurve && plotCurve->type() != Graph::Function) {
        if (DataCurve *c = dynamic_cast<DataCurve *>(it)) {
          lst << c->title().text() + "[" + QString::number(c->startRow() + 1) +
                     ":" + QString::number(c->endRow() + 1) + "]";
        }
      } else
        lst << it->title().text();
    }
    contents->addItems(lst);
  } else
    contents->addItems(d_graph->plotItemsList());

  contents->setCurrentRow(row);
  enableRemoveBtn();
}

void CurvesDialog::updateCurveRange() {
  showCurveRange(boxShowRange->isChecked());
}

void CurvesDialog::showCurrentFolder(bool currentFolder) {
  d_app->d_show_current_folder = currentFolder;
  available->clear();
  if (currentFolder) {
    Folder *f = d_app->currentFolder();
    if (f) {
      QStringList columns;
      foreach (QWidget *w, f->windowsList()) {
        if (!w->inherits("Table"))
          continue;

        if (Table *t = dynamic_cast<Table *>(w)) {
          for (int i = 0; i < t->numCols(); i++) {
            if (t->colPlotDesignation(i) == Table::Y)
              columns << QString(t->objectName()) + "_" + t->colLabel(i);
          }
        }
      }
      available->addItems(columns);
    }
  } else
    available->addItems(d_app->columnsList(Table::Y));
}

void CurvesDialog::closeEvent(QCloseEvent *e) {
  d_app->d_add_curves_dialog_size = this->size();
  // Need to reenable close-on-empty behaviour so
  // that deleting workspaces causes the empty graphs to
  // disappear
  QList<MdiSubWindow *> wList = d_app->windowsList();
  foreach (MdiSubWindow *w, wList) {
    MultiLayer *ml = dynamic_cast<MultiLayer *>(w);
    if (ml)
      ml->setCloseOnEmpty(true);
  }
  e->accept();
}<|MERGE_RESOLUTION|>--- conflicted
+++ resolved
@@ -527,15 +527,9 @@
 void CurvesDialog::showCurveRange(bool on) {
   int row = contents->currentRow();
   contents->clear();
-<<<<<<< HEAD
-  if (on){
+  if (on) {
     QStringList lst;
-    for (int i=0; i<d_graph->curves(); i++){
-=======
-  if (on) {
-    QStringList lst = QStringList();
     for (int i = 0; i < d_graph->curves(); i++) {
->>>>>>> c3e23861
       QwtPlotItem *it = d_graph->plotItem(i);
       if (!it)
         continue;
