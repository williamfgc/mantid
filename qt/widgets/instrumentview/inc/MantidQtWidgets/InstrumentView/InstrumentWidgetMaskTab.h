--- conflicted
+++ resolved
@@ -66,14 +66,10 @@
     DrawRectangle,
     DrawEllipticalRing,
     DrawRectangularRing,
-<<<<<<< HEAD
-    DrawFree,
+    DrawSector,
     Pixel,
-    Tube
-=======
-    DrawSector,
+    Tube,
     DrawFree
->>>>>>> 207ca8a4
   };
 
   explicit InstrumentWidgetMaskTab(InstrumentWidget *instrWidget);
@@ -174,11 +170,8 @@
   QPushButton *m_rectangle;
   QPushButton *m_ring_ellipse;
   QPushButton *m_ring_rectangle;
-<<<<<<< HEAD
   QPushButton *m_pixel;
-=======
   QPushButton *m_sector;
->>>>>>> 207ca8a4
   QPushButton *m_free_draw;
   QPushButton *m_tube;
 
