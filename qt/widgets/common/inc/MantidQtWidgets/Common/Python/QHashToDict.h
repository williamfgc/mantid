--- conflicted
+++ resolved
@@ -19,63 +19,7 @@
 
 using KwArgs = QHash<QString, QVariant>;
 
-<<<<<<< HEAD
-Python::Object qHashToDict(const KwArgs &hash) {
-  auto mod = PyImport_ImportModule("qtpy.QtCore");
-  Py_DECREF(mod);
-
-  auto *d = PyDict_New();
-
-  if (!d)
-    return Python::Object();
-
-  auto it = hash.constBegin();
-  auto end = hash.constEnd();
-  auto sipAPI = Detail::sipAPI();
-
-  while (it != end) {
-    auto *k = new KwArgs::key_type(it.key());
-    auto *kobj = sipAPI->api_convert_from_new_type(
-        k, sipAPI->api_find_type("QString"), Py_None);
-
-    if (!kobj) {
-      delete k;
-      Py_DECREF(d);
-
-      return Python::Object();
-    }
-
-    auto *v = new KwArgs::mapped_type(it.value());
-    auto *vobj = sipAPI->api_convert_from_new_type(
-        v, sipAPI->api_find_type("QVariant"), Py_None);
-
-    if (!vobj) {
-      delete v;
-      Py_DECREF(kobj);
-      Py_DECREF(d);
-
-      return Python::Object();
-    }
-
-    auto rc = PyDict_SetItem(d, kobj, vobj);
-
-    Py_DECREF(vobj);
-    Py_DECREF(kobj);
-
-    if (rc < 0) {
-      Py_DECREF(d);
-
-      return Python::Object();
-    }
-
-    ++it;
-  }
-
-  return Python::NewRef(d);
-}
-=======
 EXPORT_OPT_MANTIDQT_COMMON Python::Dict qHashToDict(const KwArgs &hash);
->>>>>>> bf85fb01
 
 } // namespace Python
 } // namespace Common
