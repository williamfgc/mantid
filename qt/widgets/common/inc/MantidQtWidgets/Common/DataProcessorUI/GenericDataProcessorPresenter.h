--- conflicted
+++ resolved
@@ -316,10 +316,7 @@
   void afterReplaceHandle(const std::string &name,
                           Mantid::API::Workspace_sptr workspace) override;
   void saveNotebook(const TreeData &data);
-<<<<<<< HEAD
   std::vector<std::unique_ptr<Command>> getTableList();
-=======
-  std::vector<std::unique_ptr<DataProcessorCommand>> getTableList();
 
   // set/get values in the table
   void setCell(int row, int column, int parentRow, int parentColumn,
@@ -328,7 +325,6 @@
                       int parentColumn) override;
   int getNumberOfRows() override;
   void clearTable() override;
->>>>>>> 0b9be70c
 };
 }
 }
