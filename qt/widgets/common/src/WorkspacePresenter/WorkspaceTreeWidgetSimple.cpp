--- conflicted
+++ resolved
@@ -113,10 +113,7 @@
       menu->addSeparator();
     } else if (boost::dynamic_pointer_cast<ITableWorkspace>(workspace)) {
       menu->addAction(m_showData);
-<<<<<<< HEAD
-=======
       menu->addAction(m_showAlgorithmHistory);
->>>>>>> a4bc46ff
       menu->addSeparator();
     }
     menu->addAction(m_rename);
