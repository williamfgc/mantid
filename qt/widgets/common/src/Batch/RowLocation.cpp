// Mantid Repository : https://github.com/mantidproject/mantid
//
// Copyright &copy; 2018 ISIS Rutherford Appleton Laboratory UKRI,
//     NScD Oak Ridge National Laboratory, European Spallation Source
//     & Institut Laue - Langevin
// SPDX - License - Identifier: GPL - 3.0 +
#include "MantidQtWidgets/Common/Batch/RowLocation.h"
#include "MantidQtWidgets/Common/Batch/AssertOrThrow.h"
#include <boost/algorithm/string/predicate.hpp>

#include "MantidQtWidgets/Common/Batch/equal.hpp"
// equivalent to
//         #include <boost/algorithm/cxx14/equal.hpp>
// or just #include <algorithm> in c++14
// available in boost 1.54+ - required for RHEL7.

namespace MantidQt {
namespace MantidWidgets {
namespace Batch {

<<<<<<< HEAD
=======
RowLocation::RowLocation(RowPath path) : m_path(path) {}
>>>>>>> 0640ee4e
RowPath const &RowLocation::path() const { return m_path; }
int RowLocation::rowRelativeToParent() const { return m_path.back(); }
bool RowLocation::isRoot() const { return m_path.empty(); }
bool RowLocation::isChildOf(RowLocation const &other) const {
  if (!isRoot()) {
    if (other.isRoot()) {
      return depth() == 1;
    } else {
      auto const &otherPath = other.path();
      if (depth() - other.depth() == 1)
        return boost::algorithm::equal(m_path.cbegin(), m_path.cend() - 1,
                                       otherPath.cbegin(), otherPath.cend());
      else
        return false;
    }
  } else {
    return false;
  }
}

RowLocation RowLocation::parent() const {
  assertOrThrow(
      !isRoot(),
      "RowLocation::parent: cannot get parent of root node location.");
  return RowLocation(RowPath(m_path.begin(), m_path.cend() - 1));
}

RowLocation RowLocation::child(int n) const {
  auto childPath = RowPath(m_path);
  childPath.emplace_back(n);
  return RowLocation(childPath);
}

int RowLocation::depth() const { return static_cast<int>(m_path.size()); }

std::ostream &operator<<(std::ostream &os, RowLocation const &location) {
  auto &path = location.path();
  os << "[";
  if (!path.empty()) {
    auto it = path.cbegin();
    for (; it < path.cend() - 1; ++it)
      os << (*it) << ", ";
    os << (*it);
  }
  os << "]";
  return os;
}

bool RowLocation::operator==(RowLocation const &other) const {
  return this->path() == other.path();
}

bool RowLocation::operator!=(RowLocation const &other) const {
  return !((*this) == other);
}

bool RowLocation::operator<(RowLocation const &other) const {
  auto &lhsPath = this->path();
  auto &rhsPath = other.path();
  return boost::algorithm::lexicographical_compare(lhsPath, rhsPath);
}

bool RowLocation::operator<=(RowLocation const &other) const {
  return (*this) < other || (*this) == other;
}

bool RowLocation::operator>=(RowLocation const &other) const {
  return !((*this) < other);
}

bool RowLocation::operator>(RowLocation const &other) const {
  return !((*this) <= other);
}

RowLocation RowLocation::relativeTo(RowLocation const &ancestor) const {
  assertOrThrow((*this) == ancestor || (*this).isDescendantOf(ancestor),
                "RowLocation::relativeTo: Tried to get position relative to "
                "node which was not an ancestor");
  return RowLocation(
      RowPath(m_path.cbegin() + ancestor.depth(), m_path.cend()));
}

bool RowLocation::isSiblingOf(RowLocation const &other) const {
  if (!(isRoot() || other.isRoot())) {
    auto const &otherPath = other.path();
    if (depth() == other.depth())
      return boost::algorithm::equal(m_path.cbegin(), m_path.cend() - 1,
                                     otherPath.cbegin(), otherPath.cend() - 1);
  }
  return false;
}

bool RowLocation::isChildOrSiblingOf(RowLocation const &other) const {
  return isChildOf(other) || isSiblingOf(other);
}

bool RowLocation::isDescendantOf(RowLocation const &ancestor) const {
  if (!isRoot()) {
    if (ancestor.isRoot()) {
      return true;
    } else {
      auto const &ancestorPath = ancestor.path();
      if (depth() > ancestor.depth())
        return boost::algorithm::equal(
            m_path.cbegin(), m_path.cbegin() + ancestor.depth(),
            ancestorPath.cbegin(), ancestorPath.cend());
    }
  }
  return false;
}

bool pathsSameUntilDepth(int depth, RowLocation const &locationA,
                         RowLocation const &locationB) {
  auto &pathA = locationA.path();
  auto &pathB = locationB.path();
  assertOrThrow(depth <= std::min(locationA.depth(), locationB.depth()),
                "pathsSameUntilDepth: Comparison depth must be less than or "
                "equal to the depth of both locations");
  return boost::algorithm::equal(pathA.cbegin(), pathA.cbegin() + depth,
                                 pathB.cbegin(), pathB.cbegin() + depth);
}
} // namespace Batch
} // namespace MantidWidgets
} // namespace MantidQt<|MERGE_RESOLUTION|>--- conflicted
+++ resolved
@@ -18,10 +18,7 @@
 namespace MantidWidgets {
 namespace Batch {
 
-<<<<<<< HEAD
-=======
 RowLocation::RowLocation(RowPath path) : m_path(path) {}
->>>>>>> 0640ee4e
 RowPath const &RowLocation::path() const { return m_path; }
 int RowLocation::rowRelativeToParent() const { return m_path.back(); }
 bool RowLocation::isRoot() const { return m_path.empty(); }
