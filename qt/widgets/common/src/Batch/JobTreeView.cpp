// Mantid Repository : https://github.com/mantidproject/mantid
//
// Copyright &copy; 2018 ISIS Rutherford Appleton Laboratory UKRI,
//     NScD Oak Ridge National Laboratory, European Spallation Source
//     & Institut Laue - Langevin
// SPDX - License - Identifier: GPL - 3.0 +
#include "MantidQtWidgets/Common/Batch/JobTreeView.h"
#include "MantidQtWidgets/Common/Batch/AssertOrThrow.h"
#include "MantidQtWidgets/Common/Batch/BuildSubtreeItems.h"
#include "MantidQtWidgets/Common/Batch/CellDelegate.h"
#include "MantidQtWidgets/Common/Batch/ExtractSubtrees.h"
#include "MantidQtWidgets/Common/Batch/FindSubtreeRoots.h"
#include "MantidQtWidgets/Common/Batch/QtBasicNavigation.h"
#include "MantidQtWidgets/Common/Batch/StrictQModelIndices.h"
#include "MantidQtWidgets/Common/HintingLineEditFactory.h"
#include <QKeyEvent>
#include <QStandardItemModel>
#include <algorithm>
#include <iostream>
namespace MantidQt {
namespace MantidWidgets {
namespace Batch {

JobTreeView::JobTreeView(QStringList const &columnHeadings,
                         Cell const &emptyCellStyle, QWidget *parent)
    : QTreeView(parent), m_mainModel(0, columnHeadings.size(), this),
      m_adaptedMainModel(m_mainModel, emptyCellStyle),
      m_filteredModel(RowLocationAdapter(m_mainModel), this),
      m_lastEdited(QModelIndex()) {

  setModel(&m_mainModel);
  setHeaderLabels(columnHeadings);
  setSelectionMode(QAbstractItemView::ExtendedSelection);
  setItemDelegate(new CellDelegate(this, *this, m_filteredModel, m_mainModel));
  setContextMenuPolicy(Qt::ActionsContextMenu);
  enableFiltering();
}

void JobTreeView::commitData(QWidget *editor) {
  auto current_filtered_index = fromFilteredModel(currentIndex());
  auto cellTextBefore =
      m_adaptedMainModel.cellFromCellIndex(m_lastEdited).contentText();
  QTreeView::commitData(editor);
  auto cellText =
      m_adaptedMainModel.cellFromCellIndex(m_lastEdited).contentText();
  if (cellText != cellTextBefore) {
    resizeColumnToContents(m_lastEdited.column());
    m_hasEditorOpen = false;
    m_notifyee->notifyCellTextChanged(rowLocation().atIndex(m_lastEdited),
                                      m_lastEdited.column(), cellTextBefore,
                                      cellText);
    editAt(current_filtered_index);
  }
}

void JobTreeView::filterRowsBy(std::unique_ptr<RowPredicate> predicate) {
  m_filteredModel.setPredicate(std::move(predicate));
  expandAll();
}

void JobTreeView::filterRowsBy(RowPredicate *predicate) {
  m_filteredModel.setPredicate(std::unique_ptr<RowPredicate>(predicate));
  expandAll();
}

void JobTreeView::resetFilter() {
  m_filteredModel.resetPredicate();
  m_notifyee->notifyFilterReset();
}

bool JobTreeView::hasFilter() const { return m_filteredModel.isReset(); }

bool JobTreeView::edit(const QModelIndex &index, EditTrigger trigger,
                       QEvent *event) {
  m_lastEdited = mapToMainModel(fromFilteredModel(index));
  m_hasEditorOpen = true;
  return QTreeView::edit(index, trigger, event);
}

Cell JobTreeView::deadCell() const { return g_deadCell; }

boost::optional<std::vector<Subtree>> JobTreeView::selectedSubtrees() const {
  auto selected = selectedRowLocations();
  std::sort(selected.begin(), selected.end());

  auto selectedRows = std::vector<Row>();
  selectedRows.reserve(selected.size());

  std::transform(selected.cbegin(), selected.cend(),
                 std::back_inserter(selectedRows),
                 [&](RowLocation const &location) -> Row {
                   return Row(location, cellsAt(location));
                 });

  auto extractSubtrees = ExtractSubtrees();
  return extractSubtrees(selectedRows);
}

boost::optional<std::vector<RowLocation>>
JobTreeView::selectedSubtreeRoots() const {
  auto findSubtreeRoots = FindSubtreeRoots();
  return findSubtreeRoots(selectedRowLocations());
}

bool JobTreeView::hasNoSelectedDescendants(QModelIndex const &index) const {
  for (auto row = 0; row < m_filteredModel.rowCount(index); ++row) {
    auto childIndex = m_filteredModel.index(row, 0, index);
    if (selectionModel()->isSelected(childIndex))
      return false;
    else if (!hasNoSelectedDescendants(childIndex))
      return false;
  }
  return true;
}

void JobTreeView::appendAllUnselectedDescendants(
    QModelIndexList &descendantsList, QModelIndex const &index) const {
  for (auto row = 0; row < m_filteredModel.rowCount(index); ++row) {
    auto childIndex = m_filteredModel.index(row, 0, index);
    if (!selectionModel()->isSelected(childIndex))
      descendantsList.append(childIndex);
    appendAllUnselectedDescendants(descendantsList, childIndex);
  }
}

void JobTreeView::setHintsForColumn(
    int column, std::unique_ptr<HintStrategy> hintStrategy) {
  setItemDelegateForColumn(
      column,
      new HintingLineEditFactory(itemDelegate(), std::move(hintStrategy)));
}

void JobTreeView::setHintsForColumn(int column, HintStrategy *hintStrategy) {
  setHintsForColumn(column, std::unique_ptr<HintStrategy>(hintStrategy));
}

QModelIndexList
JobTreeView::findImplicitlySelected(QModelIndexList const &selectedRows) const {
  auto implicitlySelected = QModelIndexList();
  for (auto &&row : selectedRows) {
    if (isExpanded(row)) {
      if (hasNoSelectedDescendants(row))
        appendAllUnselectedDescendants(implicitlySelected, row);
    } else {
      appendAllUnselectedDescendants(implicitlySelected, row);
    }
  }
  return implicitlySelected;
}

std::vector<RowLocation> JobTreeView::selectedRowLocations() const {
  auto selection = selectionModel()->selectedRows();
  selection.append(findImplicitlySelected(selection));

  std::vector<RowLocation> rowSelection;
  rowSelection.reserve(selection.size());
  std::transform(
      selection.begin(), selection.end(), std::back_inserter(rowSelection),
      [&](QModelIndex const &index) -> RowLocation {
        auto indexForMainModel = mapToMainModel(fromFilteredModel(index));
        return rowLocation().atIndex(indexForMainModel);
      });
  return rowSelection;
}

void JobTreeView::removeSelectedRequested() {
  m_notifyee->notifyRemoveRowsRequested(selectedRowLocations());
}

void JobTreeView::copySelectedRequested() {
  m_notifyee->notifyCopyRowsRequested();
}

void JobTreeView::cutSelectedRequested() {
  m_notifyee->notifyCutRowsRequested();
}

void JobTreeView::pasteSelectedRequested() {
  m_notifyee->notifyPasteRowsRequested();
}

void JobTreeView::removeRows(std::vector<RowLocation> rowsToRemove) {
  std::sort(rowsToRemove.begin(), rowsToRemove.end());
  for (auto rowIt = rowsToRemove.crbegin(); rowIt < rowsToRemove.crend();
       ++rowIt)
    removeRowAt(*rowIt);
}

Cell JobTreeView::cellAt(RowLocation location, int column) const {
  auto const cellIndex = rowLocation().indexAt(location, column);
  return m_adaptedMainModel.cellFromCellIndex(cellIndex);
}

bool JobTreeView::isBeingEdited(
    QModelIndexForFilteredModel const &cellIndex) const {
  return hasEditorOpen() && fromFilteredModel(currentIndex()) == cellIndex;
}

void JobTreeView::closeEditorIfOpenAtCell(
    QModelIndexForFilteredModel const &cellIndex) {
  if (cellIndex.isValid() && isBeingEdited(cellIndex))
    closePersistentEditor(cellIndex.untyped());
}

void JobTreeView::closeEditorIfCellIsUneditable(
    QModelIndexForMainModel const &cellIndex, Cell const &cell) {
  if (!cell.isEditable())
    closeEditorIfOpenAtCell(mapToFilteredModel(cellIndex));
}

void JobTreeView::setCellAt(RowLocation location, int column,
                            Cell const &cell) {
  auto const cellIndex = rowLocation().indexAt(location, column);
  m_adaptedMainModel.setCellAtCellIndex(cellIndex, cell);
  closeEditorIfCellIsUneditable(cellIndex, cell);
}

std::vector<Cell> JobTreeView::cellsAt(RowLocation const &location) const {
  return m_adaptedMainModel.cellsAtRow(rowLocation().indexAt(location));
}

void JobTreeView::closeAnyOpenEditorsOnUneditableCells(
    QModelIndexForMainModel const &firstCellOnRow,
    std::vector<Cell> const &cells) {
  m_adaptedMainModel.enumerateCellsInRow(
      firstCellOnRow, m_mainModel.columnCount(),
      [&](QModelIndexForMainModel const &cellIndex, int column) -> void {
        closeEditorIfCellIsUneditable(cellIndex, cells[column]);
      });
}

void JobTreeView::setCellsAt(RowLocation const &location,
                             std::vector<Cell> const &cells) {
  auto firstCellOnRow = rowLocation().indexAt(location);
  m_adaptedMainModel.setCellsAtRow(firstCellOnRow, cells);
  closeAnyOpenEditorsOnUneditableCells(firstCellOnRow, cells);
}

void JobTreeView::replaceSubtreeAt(RowLocation const &rootToRemove,
                                   Subtree const &toInsert) {
  auto const insertionParent = rootToRemove.parent();
  auto insertionIndex = rootToRemove.rowRelativeToParent();
  removeRowAt(rootToRemove);
  insertSubtreeAt(insertionParent, insertionIndex, toInsert);
}

void JobTreeView::insertSubtreeAt(RowLocation const &parent, int index,
                                  Subtree const &subtree) {
  auto build = BuildSubtreeItems(m_adaptedMainModel, rowLocation());
  build(parent, index, subtree);
}

void JobTreeView::appendSubtreesAt(RowLocation const &parent,
                                   std::vector<Subtree> subtrees) {
  for (auto &&subtree : subtrees)
    appendSubtreeAt(parent, subtree);
}

void JobTreeView::appendSubtreeAt(RowLocation const &parent,
                                  Subtree const &subtree) {
  auto parentIndex = rowLocation().indexAt(parent);
  insertSubtreeAt(parent, m_mainModel.rowCount(parentIndex.untyped()), subtree);
}

void JobTreeView::replaceRows(std::vector<RowLocation> replacementPoints,
                              std::vector<Subtree> replacements) {
  assertOrThrow(replacementPoints.size() > 0,
                "replaceRows: Passed an empty list of replacement points."
                "At least one replacement point is required.");
  auto replacementPoint = replacementPoints.cbegin();
  auto replacement = replacements.cbegin();

  for (; replacementPoint != replacementPoints.cend() &&
         replacement != replacements.cend();
       ++replacementPoint, ++replacement) {
    replaceSubtreeAt(*replacementPoint, *replacement);
  }

  if (replacementPoints.size() > replacements.size())
    for (; replacementPoint != replacementPoints.cend(); ++replacementPoint)
      removeRowAt(*replacementPoint);
  else if (replacementPoints.size() < replacements.size())
    for (; replacement != replacements.cend(); ++replacement)
      appendSubtreeAt(replacementPoints.back().parent(), *replacement);
}

void JobTreeView::setHeaderLabels(QStringList const &columnHeadings) {
  m_mainModel.setHorizontalHeaderLabels(columnHeadings);

  for (auto i = 0; i < model()->columnCount(); ++i)
    resizeColumnToContents(i);
}

void JobTreeView::subscribe(JobTreeViewSubscriber &subscriber) {
  m_notifyee = &subscriber;
}

bool JobTreeView::hasEditorOpen() const { return m_lastEdited.isValid(); }

bool JobTreeView::rowRemovalWouldBeIneffective(
    QModelIndexForMainModel const &indexToRemove) const {
  return areOnSameRow(
             mapToMainModel(fromFilteredModel(currentIndex())).untyped(),
             indexToRemove.untyped()) &&
         hasEditorOpen();
}

QModelIndex
JobTreeView::siblingIfExistsElseParent(QModelIndex const &index) const {
  if (hasRowAbove(index)) {
    return above(index);
  } else if (hasRowBelow(index)) {
    return below(index);
  } else {
    return index.parent();
  }
}

bool JobTreeView::isOnlyChild(QModelIndexForMainModel const &index) const {
  auto parentIndex = index.parent();
  return m_mainModel.rowCount(parentIndex.untyped()) == 1;
}

bool JobTreeView::isOnlyChildOfRoot(RowLocation const &index) const {
  return isOnlyChildOfRoot(rowLocation().indexAt(index));
}

bool JobTreeView::isOnlyChildOfRoot(
    QModelIndexForMainModel const &index) const {
  return !index.parent().isValid() && isOnlyChild(index);
}

void JobTreeView::removeRowAt(RowLocation const &location) {
  auto indexToRemove = rowLocation().indexAt(location);
  assertOrThrow(indexToRemove.isValid(),
                "removeRowAt: Attempted to remove the invisible root item.");
  assertOrThrow(!isOnlyChildOfRoot(indexToRemove),
                "Attempted to delete the only child of the invisible root"
                " for the main model. Try removeAllRows() instead.");
  if (rowRemovalWouldBeIneffective(indexToRemove)) {
    // implies that indexToRemove corresponds to an index in the filtered model.
    auto rowIndexToSwitchTo =
        siblingIfExistsElseParent(mapToFilteredModel(indexToRemove).untyped());
    if (rowIndexToSwitchTo.isValid()) {
      setCurrentIndex(rowIndexToSwitchTo);
    } else {
      resetFilter();
      rowIndexToSwitchTo = siblingIfExistsElseParent(
          mapToFilteredModel(indexToRemove).untyped());
      setCurrentIndex(rowIndexToSwitchTo);
    }
  }
  m_adaptedMainModel.removeRowFrom(indexToRemove);
}

void JobTreeView::removeAllRows() {
  appendChildRowOf({});
  auto firstChild = std::vector<int>{0};
  while (!isOnlyChildOfRoot(firstChild)) {
    removeRowAt(firstChild);
  }
  clearSelection();
}

RowLocation JobTreeView::insertChildRowOf(RowLocation const &parent,
                                          int beforeRow) {
  return rowLocation().atIndex(m_adaptedMainModel.insertEmptyChildRow(
      rowLocation().indexAt(parent), beforeRow));
}

RowLocation JobTreeView::insertChildRowOf(RowLocation const &parent,
                                          int beforeRow,
                                          std::vector<Cell> const &cells) {
  assertOrThrow(static_cast<int>(cells.size()) <= m_mainModel.columnCount(),
                "Attempted to add row with more cells than columns. Increase "
                "the number of columns by increasing the number of headings.");
  return rowLocation().atIndex(m_adaptedMainModel.insertChildRow(
      rowLocation().indexAt(parent), beforeRow,
      paddedCellsToWidth(cells, g_deadCell, m_mainModel.columnCount())));
}

Cell const JobTreeView::g_deadCell =
    Cell("", "white", 0, "transparent", 0, false);

RowLocation JobTreeView::appendChildRowOf(RowLocation const &parent) {
  return rowLocation().atIndex(
      m_adaptedMainModel.appendEmptyChildRow(rowLocation().indexAt(parent)));
}

RowLocation JobTreeView::appendChildRowOf(RowLocation const &parent,
                                          std::vector<Cell> const &cells) {
  auto parentIndex = rowLocation().indexAt(parent);
  return rowLocation().atIndex(m_adaptedMainModel.appendChildRow(
      parentIndex,
      paddedCellsToWidth(cells, g_deadCell, m_mainModel.columnCount())));
}

void JobTreeView::editAt(QModelIndexForFilteredModel const &index) {
  if (isEditable(index.untyped())) {
    QTreeView::clearSelection();
    setCurrentIndex(index.untyped());
    edit(index.untyped());
  }
}

void JobTreeView::clearSelection() { QTreeView::clearSelection(); }

void JobTreeView::expandAll() { QTreeView::expandAll(); }

void JobTreeView::collapseAll() { QTreeView::collapseAll(); }

QModelIndexForFilteredModel
JobTreeView::expanded(QModelIndexForFilteredModel const &index) {
  auto expandAt = index.untyped();
  while (expandAt.isValid()) {
    setExpanded(expandAt, true);
    expandAt = m_filteredModel.parent(expandAt);
  }
  return index;
}

QtTreeCursorNavigation JobTreeView::navigation() const {
  return QtTreeCursorNavigation(&m_filteredModel);
}

RowLocationAdapter JobTreeView::rowLocation() const {
  return RowLocationAdapter(m_mainModel);
}

std::pair<QModelIndexForFilteredModel, bool>
JobTreeView::findOrMakeCellBelow(QModelIndexForFilteredModel const &index) {
  if (hasRowBelow(index.untyped())) {
    return std::make_pair(fromFilteredModel(below(index.untyped())), false);
  } else {
    auto indexForModel = mapToMainModel(index);
    resetFilter();
    auto newIndex = m_adaptedMainModel.appendEmptySiblingRow(indexForModel);
    return std::make_pair(mapToFilteredModel(newIndex), true);
  }
}

QModelIndexForMainModel JobTreeView::mapToMainModel(
    QModelIndexForFilteredModel const &filteredModelIndex) const {
  return QModelIndexForMainModel(
      m_filteredModel.mapToSource(filteredModelIndex.untyped()));
}

QModelIndexForFilteredModel JobTreeView::mapToFilteredModel(
    QModelIndexForMainModel const &mainModelIndex) const {
  return QModelIndexForFilteredModel(
      m_filteredModel.mapFromSource(mainModelIndex.untyped()));
}

void JobTreeView::appendAndEditAtChildRow() {
  resetFilter();
  auto const parent = mapToMainModel(fromFilteredModel(currentIndex()));
  auto const child = m_adaptedMainModel.appendEmptyChildRow(parent);
  m_notifyee->notifyRowInserted(rowLocation().atIndex(child));
  editAt(expanded(mapToFilteredModel(child)));
}

void JobTreeView::appendAndEditAtRowBelow() {
  auto current = currentIndex();
<<<<<<< HEAD
  setCurrentIndex(QModelIndex());
  setCurrentIndex(current);
  auto const below = findOrMakeCellBelow(fromFilteredModel(current));
  auto index = below.first;
  auto isNew = below.second;

  if (isNew)
    m_notifyee->notifyRowInserted(rowLocation().atIndex(mapToMainModel(index)));
  editAt(index);
=======
  if (current != m_mainModel.index(-1, -1)) {
    auto const below = findOrMakeCellBelow(fromFilteredModel(current));
    auto index = below.first;
    auto isNew = below.second;

    if (isNew)
      m_notifyee->notifyRowInserted(
          rowLocation().atIndex(mapToMainModel(index)));
    editAt(index);
  }
>>>>>>> b0417ffe
}

void JobTreeView::editAtRowAbove() {
  if (hasRowAbove(currentIndex()))
    editAt(fromFilteredModel(above(currentIndex())));
}

void JobTreeView::enableFiltering() {
  m_filteredModel.setDynamicSortFilter(false);
  m_filteredModel.setSourceModel(&m_mainModel);
  setModel(&m_filteredModel);
}

void JobTreeView::keyPressEvent(QKeyEvent *event) {
  switch (event->key()) {
  case Qt::Key_Return:
  case Qt::Key_Enter: {
    if (event->modifiers() & Qt::ControlModifier) {
      appendAndEditAtChildRow();
    } else if (event->modifiers() & Qt::ShiftModifier) {
      editAtRowAbove();
    } else {
      appendAndEditAtRowBelow();
    }
    break;
  }
  case Qt::Key_Delete:
    removeSelectedRequested();
    break;
  case Qt::Key_C: {
    if (event->modifiers() & Qt::ControlModifier) {
      copySelectedRequested();
    }
    break;
  }
  case Qt::Key_V: {
    if (event->modifiers() & Qt::ControlModifier) {
      pasteSelectedRequested();
    }
    break;
  }
  case Qt::Key_X: {
    if (event->modifiers() & Qt::ControlModifier) {
      cutSelectedRequested();
    }
    break;
  }
  default:
    QTreeView::keyPressEvent(event);
  }
}

QModelIndexForMainModel
JobTreeView::fromMainModel(QModelIndex const &mainModelIndex) const {
  return ::MantidQt::MantidWidgets::Batch::fromMainModel(mainModelIndex,
                                                         m_mainModel);
}

QModelIndexForFilteredModel
JobTreeView::fromFilteredModel(QModelIndex const &filteredModelIndex) const {
  return ::MantidQt::MantidWidgets::Batch::fromFilteredModel(filteredModelIndex,
                                                             m_filteredModel);
}

bool JobTreeView::isEditable(QModelIndex const &index) const {
  return index.flags() & Qt::ItemIsEditable;
}

QtTreeCursorNavigationResult
JobTreeView::moveNextUntilEditable(QModelIndex const &startingPoint) {
  auto result = navigation().moveCursorNext(startingPoint);
  while (!result.first && result.second.isValid() && !isEditable(result.second))
    result = navigation().moveCursorNext(result.second);
  return result;
}

QModelIndex
JobTreeView::movePreviousUntilEditable(QModelIndex const &startingPoint) {
  auto currentIndex = navigation().moveCursorPrevious(startingPoint);
  while (currentIndex.isValid() && !isEditable(currentIndex))
    currentIndex = navigation().moveCursorPrevious(currentIndex);
  return currentIndex;
}

QModelIndex JobTreeView::moveCursor(CursorAction cursorAction,
                                    Qt::KeyboardModifiers modifiers) {
  if (cursorAction == QAbstractItemView::MoveNext)
    return applyNavigationResult(moveNextUntilEditable(currentIndex()));
  else if (cursorAction == QAbstractItemView::MovePrevious)
    return movePreviousUntilEditable(currentIndex());
  else
    return QTreeView::moveCursor(cursorAction, modifiers);
}

QModelIndex
JobTreeView::applyNavigationResult(QtTreeCursorNavigationResult const &result) {
  auto shouldMakeNewRowBelow = result.first;
  if (shouldMakeNewRowBelow) {
    // `newCellIndex` is the model index of the cell in the new row with a
    // column which matches
    // the column currently selected by the user. To correctly get the
    // RowLocation we need the
    // model index of the first cell in the new row.
    auto newCellIndex = m_adaptedMainModel.appendEmptySiblingRow(
        mapToMainModel(fromFilteredModel(result.second)));
    auto newRowIndex = fromMainModel(firstCellOnRowOf(newCellIndex.untyped()));

    // Resetting the filter ensures that the new row is visible and has a
    // corresponding index in
    // the filtered model.
    resetFilter();

    auto newRowLocation = rowLocation().atIndex(newRowIndex);
    m_notifyee->notifyRowInserted(newRowLocation);

    // The subscriber is entitled to remove the row at `newRowIndex` when we
    // call
    // `notifyRowInserted` hence we have to assume they did and try to get the
    // index again.
    auto maybeIndexOfNewRow = rowLocation().indexIfExistsAt(newRowLocation);
    if (maybeIndexOfNewRow.is_initialized()) {
      return expanded(mapToFilteredModel(maybeIndexOfNewRow.get())).untyped();
    } else {
      return QModelIndex();
    }
  } else {
    return result.second;
  }
}

} // namespace Batch
} // namespace MantidWidgets
} // namespace MantidQt<|MERGE_RESOLUTION|>--- conflicted
+++ resolved
@@ -461,28 +461,19 @@
 
 void JobTreeView::appendAndEditAtRowBelow() {
   auto current = currentIndex();
-<<<<<<< HEAD
   setCurrentIndex(QModelIndex());
   setCurrentIndex(current);
-  auto const below = findOrMakeCellBelow(fromFilteredModel(current));
-  auto index = below.first;
-  auto isNew = below.second;
-
-  if (isNew)
-    m_notifyee->notifyRowInserted(rowLocation().atIndex(mapToMainModel(index)));
-  editAt(index);
-=======
   if (current != m_mainModel.index(-1, -1)) {
     auto const below = findOrMakeCellBelow(fromFilteredModel(current));
     auto index = below.first;
     auto isNew = below.second;
 
-    if (isNew)
+    if (isNew) {
       m_notifyee->notifyRowInserted(
           rowLocation().atIndex(mapToMainModel(index)));
+    }
     editAt(index);
   }
->>>>>>> b0417ffe
 }
 
 void JobTreeView::editAtRowAbove() {
