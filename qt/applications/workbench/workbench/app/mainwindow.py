#  This file is part of the mantid workbench.
#
#  Copyright (C) 2017 mantidproject
#
#  This program is free software: you can redistribute it and/or modify
#  it under the terms of the GNU General Public License as published by
#  the Free Software Foundation, either version 3 of the License, or
#  (at your option) any later version.
#
#  This program is distributed in the hope that it will be useful,
#  but WITHOUT ANY WARRANTY; without even the implied warranty of
#  MERCHANTABILITY or FITNESS FOR A PARTICULAR PURPOSE.  See the
#  GNU General Public License for more details.
#
#  You should have received a copy of the GNU General Public License
#  along with this program.  If not, see <http://www.gnu.org/licenses/>.
"""
Defines the QMainWindow of the application and the main() entry point.
"""
from __future__ import (absolute_import, division,
                        print_function, unicode_literals)

import atexit
import importlib
import sys

# -----------------------------------------------------------------------------
# Constants
# -----------------------------------------------------------------------------
SYSCHECK_INTERVAL = 50
ORIGINAL_SYS_EXIT = sys.exit
ORIGINAL_STDOUT = sys.stdout
ORIGINAL_STDERR = sys.stderr

# -----------------------------------------------------------------------------
# Requirements
# -----------------------------------------------------------------------------
from workbench import requirements  # noqa

requirements.check_qt()

# -----------------------------------------------------------------------------
# Qt
# -----------------------------------------------------------------------------
from qtpy.QtCore import (QByteArray, QCoreApplication, QEventLoop,
                         QPoint, QSize, Qt)  # noqa
from qtpy.QtGui import (QColor, QPixmap)  # noqa
from qtpy.QtWidgets import (QApplication, QDockWidget, QFileDialog, QMainWindow,
                            QSplashScreen)  # noqa
from mantidqt.utils.qt import plugins, widget_updates_disabled  # noqa

# Pre-application setup
plugins.setup_library_paths()
if hasattr(Qt, 'AA_EnableHighDpiScaling'):
    QCoreApplication.setAttribute(Qt.AA_EnableHighDpiScaling, True)


# -----------------------------------------------------------------------------
# Create the application instance early, set the application name for window
# titles and hold on to a reference to it. Required to be performed early so
# that the splash screen can be displayed
# -----------------------------------------------------------------------------

def qapplication():
    """Either return a reference to an existing application instance
    or create a new one
    :return: A reference to the QApplication object
    """
    app = QApplication.instance()
    if app is None:
        app = QApplication(['Mantid Workbench'])
    return app


# Create the application object early
MAIN_APP = qapplication()

# -----------------------------------------------------------------------------
# Splash screen
# -----------------------------------------------------------------------------
# Importing resources loads the data in
from workbench.app.resources import qCleanupResources  # noqa
atexit.register(qCleanupResources)

SPLASH = QSplashScreen(QPixmap(':/images/MantidSplashScreen.png'),
                       Qt.WindowStaysOnTopHint)
SPLASH.show()
SPLASH.showMessage("Starting...", Qt.AlignBottom | Qt.AlignLeft |
                   Qt.AlignAbsolute, QColor(Qt.black))
# The event loop has not started - force event processing
QApplication.processEvents(QEventLoop.AllEvents)

# -----------------------------------------------------------------------------
# Utilities/Widgets
# -----------------------------------------------------------------------------
from mantidqt.py3compat import qbytearray_to_str  # noqa
from mantidqt.utils.qt import add_actions, create_action  # noqa
from workbench.config.main import CONF  # noqa
from workbench.external.mantid import prepare_mantid_env  # noqa

# -----------------------------------------------------------------------------
# MainWindow
# -----------------------------------------------------------------------------


class MainWindow(QMainWindow):

    DOCKOPTIONS = QMainWindow.AllowTabbedDocks | QMainWindow.AllowNestedDocks

    def __init__(self):
        QMainWindow.__init__(self)

        qapp = QApplication.instance()
        qapp.setAttribute(Qt.AA_UseHighDpiPixmaps)

        self.setWindowTitle("Mantid Workbench")

        # -- instance attributes --
        self.window_size = None
        self.window_position = None
        self.maximized_flag = None
        # widgets
        self.messagedisplay = None
        self.ipythonconsole = None
<<<<<<< HEAD
        self.editor = None
        self.widgets = []
=======
        self.workspacewidget = None
>>>>>>> 14e61101

        # Menus
        self.file_menu = None
        self.file_menu_actions = None
        self.editor_menu = None

        # Allow splash screen text to be overridden in set_splash
        self.splash = SPLASH

        # Layout
        self.setDockOptions(self.DOCKOPTIONS)

    def setup(self):
        # menus must be done first so they can be filled by the
        # plugins in register_plugin
        self.create_menus()
        self.create_actions()
        self.populate_menus()

        # widgets
        self.set_splash("Loading message display")
        from workbench.plugins.logmessagedisplay import LogMessageDisplay
        self.messagedisplay = LogMessageDisplay(self)
        # this takes over stdout/stderr
        self.messagedisplay.register_plugin()
        self.widgets.append(self.messagedisplay)

        self.set_splash("Loading IPython console")
        from workbench.plugins.jupyterconsole import JupyterConsole
        self.ipythonconsole = JupyterConsole(self)
        self.ipythonconsole.register_plugin()
        self.widgets.append(self.ipythonconsole)

        self.set_splash("Loading code editing widget")
        from workbench.plugins.editor import MultiFileEditor
        self.editor = MultiFileEditor(self)
        self.editor.register_plugin()
        self.widgets.append(self.editor)

        self.set_splash("Loading Workspace Widget")
        from workbench.plugins.workspacewidget import WorkspaceWidget
        self.workspacewidget = WorkspaceWidget(self)
        self.workspacewidget.register_plugin()

        self.setup_layout()
        self.read_user_settings()

    def set_splash(self, msg=None):
        if not self.splash:
            return
        if msg:
            self.splash.showMessage(msg, Qt.AlignBottom | Qt.AlignLeft | Qt.AlignAbsolute,
                                    QColor(Qt.black))
        QApplication.processEvents(QEventLoop.AllEvents)

    def create_menus(self):
        self.file_menu = self.menuBar().addMenu("&File")
        self.editor_menu = self.menuBar().addMenu("&Editor")

    def create_actions(self):
        # --- general application menu options --
        # file menu
        action_open = create_action(self, "Open File",
                                    on_triggered=self.open_file,
                                    shortcut="Ctrl+O",
                                    shortcut_context=Qt.ApplicationShortcut)
        action_save = create_action(self, "Save File",
                                    on_triggered=self.save_file,
                                    shortcut="Ctrl+S",
                                    shortcut_context=Qt.ApplicationShortcut)

        action_quit = create_action(self, "&Quit", on_triggered=self.close,
                                    shortcut="Ctrl+Q",
                                    shortcut_context=Qt.ApplicationShortcut)
        self.file_menu_actions = [action_open, action_save, None, action_quit]

    def populate_menus(self):
        # Link to menus
        add_actions(self.file_menu, self.file_menu_actions)

    def add_dockwidget(self, plugin):
        """Create a dockwidget around a plugin and add the dock to window"""
        dockwidget, location = plugin.create_dockwidget()
        self.addDockWidget(location, dockwidget)

    # ----------------------- Layout ---------------------------------

    def setup_layout(self):
        window_settings = self.load_window_settings('window/')
        hexstate = window_settings[0]
        if hexstate is None:
            self.setup_for_first_run(window_settings)
        else:
            self.set_window_settings(*window_settings)

    def setup_for_first_run(self, window_settings):
        """Assume this is a first run of the application and set layouts
        accordingly"""
        self.setWindowState(Qt.WindowMaximized)
        self.setup_default_layouts(window_settings)

    def load_window_settings(self, prefix, section='main'):
        """Load window layout settings from userconfig-based configuration
        with *prefix*, under *section*
        default: if True, do not restore inner layout"""
        get_func = CONF.get
        window_size = get_func(section, prefix + 'size')
        try:
            hexstate = get_func(section, prefix + 'state')
        except KeyError:
            hexstate = None
        pos = get_func(section, prefix + 'position')

        # It's necessary to verify if the window/position value is valid
        # with the current screen.
        width = pos[0]
        height = pos[1]
        screen_shape = QApplication.desktop().geometry()
        current_width = screen_shape.width()
        current_height = screen_shape.height()
        if current_width < width or current_height < height:
            pos = CONF.get_default(section, prefix + 'position')

        is_maximized = get_func(section, prefix + 'is_maximized')
        is_fullscreen = get_func(section, prefix + 'is_fullscreen')
        return hexstate, window_size, pos, is_maximized, \
            is_fullscreen

    def get_window_settings(self):
        """Return current window settings
        Symetric to the 'set_window_settings' setter"""
        window_size = (self.window_size.width(), self.window_size.height())
        is_fullscreen = self.isFullScreen()
        if is_fullscreen:
            is_maximized = self.maximized_flag
        else:
            is_maximized = self.isMaximized()
        pos = (self.window_position.x(), self.window_position.y())
        hexstate = qbytearray_to_str(self.saveState())
        return (hexstate, window_size, pos, is_maximized,
                is_fullscreen)

    def set_window_settings(self, hexstate, window_size, pos,
                            is_maximized, is_fullscreen):
        """Set window settings
        Symetric to the 'get_window_settings' accessor"""
        with widget_updates_disabled(self):
            self.window_size = QSize(window_size[0], window_size[1])  # width,height
            self.window_position = QPoint(pos[0], pos[1])  # x,y
            self.setWindowState(Qt.WindowNoState)
            self.resize(self.window_size)
            self.move(self.window_position)

            # Window layout
            if hexstate:
                self.restoreState(QByteArray().fromHex(
                    str(hexstate).encode('utf-8')))
                # QDockWidget objects are not painted if restored as floating
                # windows, so we must dock them before showing the mainwindow.
                for widget in self.children():
                    if isinstance(widget, QDockWidget) and widget.isFloating():
                        self.floating_dockwidgets.append(widget)
                        widget.setFloating(False)

            # Is fullscreen?
            if is_fullscreen:
                self.setWindowState(Qt.WindowFullScreen)

            # Is maximized?
            if is_fullscreen:
                self.maximized_flag = is_maximized
            elif is_maximized:
                self.setWindowState(Qt.WindowMaximized)

    def setup_default_layouts(self, window_settings):
        """Set or reset the layouts of the child widgets"""
        self.set_window_settings(*window_settings)

        # layout definition
        logmessages = self.messagedisplay
        ipython = self.ipythonconsole
<<<<<<< HEAD
        editor = self.editor
        default_layout = {
            'widgets': [
                # column 0
                [[editor, ipython]],
=======
        workspacewidget = self.workspacewidget
        default_layout = {
            'widgets': [
                # column 0
                [[ipython], [workspacewidget]],
>>>>>>> 14e61101
                # column 1
                [[logmessages]]
            ],
            'width-fraction': [0.75,    # column 0 width
                               0.25],   # column 1 width
            'height-fraction': [[0.5, 0.5],  # column 0 row heights
                                [1.0]]  # column 1 row heights
        }

        with widget_updates_disabled(self):
            widgets_layout = default_layout['widgets']
            # flatten list
            widgets = [item for column in widgets_layout for row in column for item in row]
            # show everything
            map(lambda w: w.toggle_view(True), widgets)
            # split everything on the horizontal
            for i in range(len(widgets) - 1):
                first, second = widgets[i], widgets[i+1]
                self.splitDockWidget(first.dockwidget, second.dockwidget,
                                     Qt.Horizontal)
            # now arrange the rows
            for column in widgets_layout:
                for i in range(len(column) - 1):
                    first_row, second_row = column[i], column[i+1]
                    self.splitDockWidget(first_row[0].dockwidget,
                                         second_row[0].dockwidget,
                                         Qt.Vertical)
            # and finally tabify those in the same position
            for column in widgets_layout:
                for row in column:
                    for i in range(len(row) - 1):
                        first, second = row[i], row[i+1]
                        self.tabifyDockWidget(first.dockwidget, second.dockwidget)

                    # Raise front widget per row
                    row[0].dockwidget.show()
                    row[0].dockwidget.raise_()

    def save_current_window_settings(self, prefix, section='main'):
        """Save current window settings with *prefix* in
        the userconfig-based configuration, under *section*"""
        win_size = self.window_size

        CONF.set(section, prefix + 'size', (win_size.width(), win_size.height()))
        CONF.set(section, prefix + 'is_maximized', self.isMaximized())
        CONF.set(section, prefix + 'is_fullscreen', self.isFullScreen())
        pos = self.window_position
        CONF.set(section, prefix + 'position', (pos.x(), pos.y()))
        self.maximize_dockwidget(restore=True)  # Restore non-maximized layout
        qba = self.saveState()
        CONF.set(section, prefix + 'state', qbytearray_to_str(qba))

    def read_user_settings(self):
        for widget in self.widgets:
            widget.read_user_settings(CONF.qsettings)

    # ----------------------- Slots ---------------------------------
    def open_file(self):
        # todo: when more file types are added this should
        # live in its own type
        filepath, _ = QFileDialog.getOpenFileName(self, "Open File...", "", "Python (*.py)")
        if not filepath:
            return
        self.editor.open_file_in_new_tab(filepath)

    def save_file(self):
        # todo: how should this interact with project saving and workspaces when they are implemented?
        self.editor.save_current_file()


def initialize():
    """Perform an initialization of the application instance. Most notably
    this patches sys.exit so that it does nothing.

    :return: A reference to the existing application instance
    """
    app = qapplication()

    # Monkey patching sys.exit so users can't kill
    # the application this way
    def fake_sys_exit(arg=[]):
        pass

    sys.exit = fake_sys_exit

    return app


def start_workbench(app):
    """Given an application instance create the MainWindow,
    show it and start the main event loop
    """
    main_window = MainWindow()
    main_window.setup()

    preloaded_packages = ('mantid',)
    for name in preloaded_packages:
        main_window.set_splash('Preloading ' + name)
        importlib.import_module(name)

    main_window.show()
    if main_window.splash:
        main_window.splash.hide()
    # lift-off!
    app.exec_()

    return main_window


def main():
    """Main entry point for the application"""
    # Prepare for mantid import
    prepare_mantid_env()

    # todo: parse command arguments

    # general initialization
    app = initialize()
    # the default sys check interval leads to long lags
    # when request scripts to be aborted
    sys.setcheckinterval(SYSCHECK_INTERVAL)
    main_window = None
    try:
        main_window = start_workbench(app)
    except BaseException:
        # We count this as a crash
        import traceback
        # This is type of thing we want to capture and have reports
        # about. Prints to stderr as we can't really count on anything
        # else
        traceback.print_exc(file=ORIGINAL_STDERR)

    if main_window is None:
        # An exception occurred don't exit here
        return

    ORIGINAL_SYS_EXIT()


if __name__ == '__main__':
    main()<|MERGE_RESOLUTION|>--- conflicted
+++ resolved
@@ -122,12 +122,9 @@
         # widgets
         self.messagedisplay = None
         self.ipythonconsole = None
-<<<<<<< HEAD
+        self.workspacewidget = None
         self.editor = None
         self.widgets = []
-=======
-        self.workspacewidget = None
->>>>>>> 14e61101
 
         # Menus
         self.file_menu = None
@@ -309,20 +306,15 @@
         # layout definition
         logmessages = self.messagedisplay
         ipython = self.ipythonconsole
-<<<<<<< HEAD
+        workspacewidget = self.workspacewidget
         editor = self.editor
         default_layout = {
             'widgets': [
                 # column 0
+                [[workspacewidget]],
+                # column 1
                 [[editor, ipython]],
-=======
-        workspacewidget = self.workspacewidget
-        default_layout = {
-            'widgets': [
-                # column 0
-                [[ipython], [workspacewidget]],
->>>>>>> 14e61101
-                # column 1
+                # column 2
                 [[logmessages]]
             ],
             'width-fraction': [0.75,    # column 0 width
