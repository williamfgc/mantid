--- conflicted
+++ resolved
@@ -58,18 +58,10 @@
         self.setLayout(layout)
 
         self.setAcceptDrops(True)
-<<<<<<< HEAD
 
         # attributes
         self.tabs_open_on_closing = None
 
-        # attributes
-=======
-
-        # attributes
-        self.tabs_open_on_closing = None
-
->>>>>>> a4bc46ff
         self.run_action = create_action(
             self, "Run",
             on_triggered=self.editors.execute_current,
@@ -79,15 +71,12 @@
         self.abort_action = create_action(
             self, "Abort", on_triggered=self.editors.abort_current)
 
-<<<<<<< HEAD
-=======
         # menu action to toggle the find/replace dialog
         self.toggle_find_replace = create_action(self,
                                                  'Find/Replace...',
                                                  on_triggered=self.editors.toggle_find_replace_dialog,
                                                  shortcut='Ctrl+F')
 
->>>>>>> a4bc46ff
         self.toggle_comment_action = create_action(
             self.editors.current_editor(), "Comment/Uncomment",
             on_triggered=self.editors.toggle_comment_current,
@@ -109,11 +98,8 @@
         # Store actions for adding to menu bar; None will add a separator
         self.editor_actions = [self.run_action,
                                self.abort_action, None,
-<<<<<<< HEAD
-=======
                                self.toggle_find_replace,
                                None,
->>>>>>> a4bc46ff
                                self.toggle_comment_action,
                                self.toggle_whitespace_action, None,
                                self.tabs_to_spaces_action,
@@ -124,11 +110,7 @@
         return self.editors.execute_current()
 
     def restore_session_tabs(self, session_tabs):
-<<<<<<< HEAD
-        self.open_files_in_new_tabs(session_tabs)
-=======
         self.open_files_in_new_tabs(session_tabs, startup=True)
->>>>>>> a4bc46ff
         self.editors.close_tab(0)  # close default empty tab
 
     # ----------- Plugin API --------------------
@@ -191,13 +173,5 @@
                 logger.warning("Could not load file:\n  {}"
                                "".format(io_error))
 
-    def open_files_in_new_tabs(self, filepaths):
-        for filepath in filepaths:
-            try:
-                self.open_file_in_new_tab(filepath)
-            except IOError as io_error:
-                logger.warning("Could not load file:\n  {}"
-                               "".format(io_error))
-
     def save_current_file(self):
         self.editors.save_current_file()