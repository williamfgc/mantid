#ifndef MANTIDQT_CUSTOMINTERFACES_IENGGDIFFMULTIRUNFITTINGWIDGETPRESENTER_H_
#define MANTIDQT_CUSTOMINTERFACES_IENGGDIFFMULTIRUNFITTINGWIDGETPRESENTER_H_

#include "RunLabel.h"

#include "MantidAPI/MatrixWorkspace.h"

#include <boost/optional.hpp>

namespace MantidQt {
namespace CustomInterfaces {

class IEnggDiffMultiRunFittingWidgetPresenter {
public:
  virtual ~IEnggDiffMultiRunFittingWidgetPresenter() = default;

  // User actions, triggered by the (passive) view,
  // which need handling in implementation
  enum Notification {
    SelectRun, ///< The user has selected a new run from the list
  };

  /**
   Add a fitted peaks workspace to the widget, so it can be overplotted on its
   focused run
   @param runLabel Identifier of the workspace to add
   @param ws The workspace to add
  */
  virtual void addFittedPeaks(const RunLabel &runLabel,
                              const Mantid::API::MatrixWorkspace_sptr ws) = 0;

  /**
   Add a focused run to the widget. The run should be added to the list and
   plotting it should be possible
   @param runLabel Identifier of the workspace to add
   @param ws The workspace to add
  */
  virtual void addFocusedRun(const RunLabel &runLabel,
                             const Mantid::API::MatrixWorkspace_sptr ws) = 0;

  /**
   Get fitted peaks workspace corresponding to a given run and bank, if a fit
   has been done on that run
   @param runLabel Identifier of the workspace to get
   @return The workspace, or an empty optional if a fit has not been run
  */
  virtual boost::optional<Mantid::API::MatrixWorkspace_sptr>
  getFittedPeaks(const RunLabel &runLabel) const = 0;

  /**
   Get focused workspace corresponding to a given run and bank, if that run has
   been loaded into the widget
   @param runLabel Identifier of the workspace to get
   @return The workspace, or empty optional if that run has not been loaded in
  */
  virtual boost::optional<Mantid::API::MatrixWorkspace_sptr>
<<<<<<< HEAD
  getFocusedRun(const int runNumber, const size_t bank) const = 0;

  /**
   * Notifications sent through the presenter when something changes
   * in the view. This plays the role of signals emitted by the view
   * to this presenter.
   *
   * @param notif Type of notification to process.
   */
  virtual void
  notify(IEnggDiffMultiRunFittingWidgetPresenter::Notification notif) = 0;
=======
  getFocusedRun(const RunLabel &runLabel) const = 0;
>>>>>>> 5c8b3899
};

} // namespace CustomInterfaces
} // namespace MantidQt

#endif // MANTIDQT_CUSTOMINTERFACES_IENGGDIFFMULTIRUNFITTINGWIDGETPRESENTER_H_<|MERGE_RESOLUTION|>--- conflicted
+++ resolved
@@ -54,8 +54,7 @@
    @return The workspace, or empty optional if that run has not been loaded in
   */
   virtual boost::optional<Mantid::API::MatrixWorkspace_sptr>
-<<<<<<< HEAD
-  getFocusedRun(const int runNumber, const size_t bank) const = 0;
+  getFocusedRun(const RunLabel &runLabel) const = 0;
 
   /**
    * Notifications sent through the presenter when something changes
@@ -66,9 +65,6 @@
    */
   virtual void
   notify(IEnggDiffMultiRunFittingWidgetPresenter::Notification notif) = 0;
-=======
-  getFocusedRun(const RunLabel &runLabel) const = 0;
->>>>>>> 5c8b3899
 };
 
 } // namespace CustomInterfaces
