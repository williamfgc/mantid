<?xml version="1.0" encoding="UTF-8"?>
<ui version="4.0">
 <class>ISISDiagnostics</class>
 <widget class="QWidget" name="ISISDiagnostics">
  <property name="geometry">
   <rect>
    <x>0</x>
    <y>0</y>
    <width>524</width>
    <height>633</height>
   </rect>
  </property>
  <property name="minimumSize">
   <size>
    <width>500</width>
    <height>0</height>
   </size>
  </property>
  <property name="windowTitle">
   <string>Form</string>
  </property>
  <layout class="QVBoxLayout" name="verticalLayout_25">
   <item>
    <widget class="QGroupBox" name="gbInput">
     <property name="title">
      <string>Input</string>
     </property>
     <layout class="QVBoxLayout" name="verticalLayout_4">
      <item>
       <layout class="QHBoxLayout" name="loInputFiles">
        <item>
         <widget class="MantidQt::API::MWRunFiles" name="dsInputFiles" native="true">
          <property name="sizePolicy">
           <sizepolicy hsizetype="Preferred" vsizetype="Fixed">
            <horstretch>0</horstretch>
            <verstretch>41</verstretch>
           </sizepolicy>
          </property>
          <property name="findRunFiles" stdset="0">
           <bool>true</bool>
          </property>
          <property name="label" stdset="0">
           <string>Input Runs</string>
          </property>
          <property name="multipleFiles" stdset="0">
           <bool>true</bool>
          </property>
          <property name="fileExtensions" stdset="0">
           <stringlist>
            <string>.raw</string>
           </stringlist>
          </property>
         </widget>
        </item>
       </layout>
      </item>
      <item>
       <layout class="QHBoxLayout" name="loCalibration">
        <item>
         <widget class="QCheckBox" name="ckUseCalibration">
          <property name="sizePolicy">
           <sizepolicy hsizetype="Minimum" vsizetype="Minimum">
            <horstretch>0</horstretch>
            <verstretch>0</verstretch>
           </sizepolicy>
          </property>
          <property name="text">
           <string>Use Calibration</string>
          </property>
         </widget>
        </item>
        <item>
         <widget class="MantidQt::MantidWidgets::DataSelector" name="dsCalibration" native="true">
          <property name="sizePolicy">
           <sizepolicy hsizetype="Minimum" vsizetype="Fixed">
            <horstretch>0</horstretch>
            <verstretch>0</verstretch>
           </sizepolicy>
          </property>
          <property name="autoLoad" stdset="0">
           <bool>true</bool>
          </property>
          <property name="loadLabelText" stdset="0">
           <string/>
          </property>
          <property name="workspaceSuffixes" stdset="0">
           <stringlist>
            <string>_calib</string>
           </stringlist>
          </property>
          <property name="fileBrowserSuffixes" stdset="0">
           <stringlist>
            <string>_calib.nxs</string>
           </stringlist>
          </property>
          <property name="showLoad" stdset="0">
           <bool>false</bool>
          </property>
         </widget>
        </item>
       </layout>
      </item>
     </layout>
    </widget>
   </item>
   <item>
    <widget class="QGroupBox" name="gbTimeSlice">
     <property name="title">
      <string>Time Slice</string>
     </property>
     <layout class="QHBoxLayout" name="horizontalLayout_2">
      <property name="topMargin">
       <number>0</number>
      </property>
      <property name="bottomMargin">
       <number>0</number>
      </property>
      <item>
       <widget class="QFrame" name="fPropertyTable">
        <property name="minimumSize">
         <size>
          <width>200</width>
          <height>0</height>
         </size>
        </property>
        <layout class="QGridLayout" name="gridLayout">
         <property name="leftMargin">
          <number>0</number>
         </property>
         <property name="topMargin">
          <number>0</number>
         </property>
         <property name="rightMargin">
          <number>0</number>
         </property>
         <property name="bottomMargin">
          <number>0</number>
         </property>
         <item row="0" column="0">
          <layout class="QVBoxLayout" name="properties">
           <property name="topMargin">
            <number>9</number>
           </property>
           <property name="bottomMargin">
            <number>9</number>
           </property>
          </layout>
         </item>
        </layout>
       </widget>
      </item>
      <item>
       <widget class="MantidQt::MantidWidgets::PreviewPlot" name="ppRawPlot" native="true">
        <property name="minimumSize">
         <size>
          <width>0</width>
          <height>200</height>
         </size>
        </property>
        <property name="canvasColour" stdset="0">
         <color>
          <red>255</red>
          <green>255</green>
          <blue>255</blue>
         </color>
        </property>
       </widget>
      </item>
     </layout>
    </widget>
   </item>
   <item>
    <widget class="QGroupBox" name="gbPreview">
     <property name="title">
      <string>Preview</string>
     </property>
     <layout class="QVBoxLayout" name="verticalLayout_15">
      <property name="topMargin">
       <number>0</number>
      </property>
      <property name="bottomMargin">
       <number>0</number>
      </property>
      <item>
       <widget class="MantidQt::MantidWidgets::PreviewPlot" name="ppSlicePreview" native="true">
        <property name="minimumSize">
         <size>
          <width>0</width>
          <height>200</height>
         </size>
        </property>
        <property name="canvasColour" stdset="0">
         <color>
          <red>255</red>
          <green>255</green>
          <blue>255</blue>
         </color>
        </property>
       </widget>
      </item>
     </layout>
    </widget>
   </item>
   <item>
    <widget class="QGroupBox" name="gbRun">
     <property name="sizePolicy">
      <sizepolicy hsizetype="Preferred" vsizetype="Fixed">
       <horstretch>0</horstretch>
       <verstretch>0</verstretch>
      </sizepolicy>
     </property>
     <property name="title">
      <string>Run</string>
     </property>
     <layout class="QHBoxLayout" name="horizontalLayout">
      <property name="topMargin">
       <number>0</number>
      </property>
      <property name="bottomMargin">
       <number>7</number>
      </property>
      <item>
       <spacer name="horizontalSpacer">
        <property name="orientation">
         <enum>Qt::Horizontal</enum>
        </property>
        <property name="sizeHint" stdset="0">
         <size>
          <width>197</width>
          <height>20</height>
         </size>
        </property>
       </spacer>
      </item>
      <item>
       <widget class="QPushButton" name="pbRun">
        <property name="minimumSize">
         <size>
          <width>150</width>
          <height>0</height>
         </size>
        </property>
        <property name="maximumSize">
         <size>
          <width>180</width>
          <height>16777215</height>
         </size>
        </property>
        <property name="text">
         <string>Run</string>
        </property>
       </widget>
      </item>
      <item>
       <spacer name="horizontalSpacer_2">
        <property name="orientation">
         <enum>Qt::Horizontal</enum>
        </property>
        <property name="sizeHint" stdset="0">
         <size>
          <width>196</width>
          <height>20</height>
         </size>
        </property>
       </spacer>
      </item>
     </layout>
    </widget>
   </item>
   <item>
    <widget class="QGroupBox" name="gbOutput">
     <property name="title">
      <string>Output</string>
     </property>
     <layout class="QHBoxLayout" name="horizontalLayout_3">
      <item>
       <widget class="QPushButton" name="pbPlot">
        <property name="enabled">
         <bool>false</bool>
        </property>
        <property name="text">
         <string>Plot Result</string>
        </property>
       </widget>
      </item>
      <item>
       <spacer name="horizontalSpacer_1">
        <property name="orientation">
         <enum>Qt::Horizontal</enum>
        </property>
        <property name="sizeHint" stdset="0">
         <size>
          <width>40</width>
          <height>20</height>
         </size>
        </property>
       </spacer>
      </item>
      <item>
       <widget class="QPushButton" name="pbSave">
        <property name="enabled">
         <bool>false</bool>
        </property>
        <property name="text">
         <string>Save Result</string>
        </property>
       </widget>
      </item>
     </layout>
    </widget>
   </item>
  </layout>
 </widget>
 <customwidgets>
  <customwidget>
   <class>MantidQt::MantidWidgets::DataSelector</class>
<<<<<<< HEAD
=======
   <extends>QWidget</extends>
   <header>MantidQtWidgets/Common/DataSelector.h</header>
  </customwidget>
  <customwidget>
   <class>MantidQt::API::MWRunFiles</class>
>>>>>>> 77c33468
   <extends>QWidget</extends>
   <header>MantidQtWidgets/Common/MWRunFiles.h</header>
   <container>1</container>
  </customwidget>
  <customwidget>
   <class>MantidQt::MantidWidgets::PreviewPlot</class>
   <extends>QWidget</extends>
   <header>MantidQtWidgets/Plotting/PreviewPlot.h</header>
   <container>1</container>
  </customwidget>
  <customwidget>
   <class>MantidQt::API::MWRunFiles</class>
   <extends>QWidget</extends>
   <header>MantidQtWidgets/Common/MWRunFiles.h</header>
   <container>1</container>
  </customwidget>
 </customwidgets>
 <tabstops>
  <tabstop>ckUseCalibration</tabstop>
  <tabstop>pbPlot</tabstop>
  <tabstop>pbSave</tabstop>
 </tabstops>
 <resources/>
 <connections/>
</ui><|MERGE_RESOLUTION|>--- conflicted
+++ resolved
@@ -314,14 +314,11 @@
  <customwidgets>
   <customwidget>
    <class>MantidQt::MantidWidgets::DataSelector</class>
-<<<<<<< HEAD
-=======
    <extends>QWidget</extends>
    <header>MantidQtWidgets/Common/DataSelector.h</header>
   </customwidget>
   <customwidget>
    <class>MantidQt::API::MWRunFiles</class>
->>>>>>> 77c33468
    <extends>QWidget</extends>
    <header>MantidQtWidgets/Common/MWRunFiles.h</header>
    <container>1</container>
@@ -330,12 +327,6 @@
    <class>MantidQt::MantidWidgets::PreviewPlot</class>
    <extends>QWidget</extends>
    <header>MantidQtWidgets/Plotting/PreviewPlot.h</header>
-   <container>1</container>
-  </customwidget>
-  <customwidget>
-   <class>MantidQt::API::MWRunFiles</class>
-   <extends>QWidget</extends>
-   <header>MantidQtWidgets/Common/MWRunFiles.h</header>
    <container>1</container>
   </customwidget>
  </customwidgets>
