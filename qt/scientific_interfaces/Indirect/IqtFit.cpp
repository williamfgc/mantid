#include "IqtFit.h"

#include "../General/UserInputValidator.h"
#include "MantidQtWidgets/Common/RangeSelector.h"

#include "MantidAPI/AlgorithmManager.h"
#include "MantidAPI/AnalysisDataService.h"
#include "MantidAPI/FunctionDomain1D.h"
#include "MantidAPI/FunctionFactory.h"
#include "MantidAPI/WorkspaceGroup.h"

#include <QMenu>

#include <qwt_plot.h>
#include <qwt_plot_curve.h>

using namespace Mantid::API;

namespace {
Mantid::Kernel::Logger g_log("IqtFit");
}

namespace MantidQt {
namespace CustomInterfaces {
namespace IDA {

IqtFit::IqtFit(QWidget *parent)
<<<<<<< HEAD
    : IndirectDataAnalysisTab(parent), m_stringManager(nullptr),
      m_iqtFTree(nullptr), m_iqtFRangeManager(nullptr), m_fixedProps(),
      m_iqtFInputWS(), m_iqtFOutputWS(), m_previewPlotData(),
      m_iqtFInputWSName(), m_ties() {
=======
    : IndirectDataAnalysisTab(parent), m_stringManager(NULL), m_iqtFTree(NULL),
      m_iqtFRangeManager(NULL), m_fixedProps(), m_iqtFInputWS(),
      m_previewPlotData(), m_ties(), m_runMin(-1), m_runMax(-1) {
>>>>>>> a68a1d2c
  m_uiForm.setupUi(parent);
}

void IqtFit::setup() {
  m_runMin = 0;
  m_runMax = 0;

  m_stringManager = new QtStringPropertyManager(m_parentWidget);

  m_iqtFTree = new QtTreePropertyBrowser(m_parentWidget);
  m_uiForm.properties->addWidget(m_iqtFTree);

  auto fitRangeSelector = m_uiForm.ppPlot->addRangeSelector("IqtFitRange");
  connect(fitRangeSelector, SIGNAL(minValueChanged(double)), this,
          SLOT(xMinSelected(double)));
  connect(fitRangeSelector, SIGNAL(maxValueChanged(double)), this,
          SLOT(xMaxSelected(double)));

  auto backgroundRangeSelector = m_uiForm.ppPlot->addRangeSelector(
      "IqtFitBackground", MantidWidgets::RangeSelector::YSINGLE);
  backgroundRangeSelector->setRange(0.0, 1.0);
  backgroundRangeSelector->setColour(Qt::darkGreen);
  connect(backgroundRangeSelector, SIGNAL(minValueChanged(double)), this,
          SLOT(backgroundSelected(double)));

  // setupTreePropertyBrowser
  m_iqtFRangeManager = new QtDoublePropertyManager(m_parentWidget);

  m_iqtFTree->setFactoryForManager(m_blnManager, m_blnEdFac);
  m_iqtFTree->setFactoryForManager(m_dblManager, m_dblEdFac);
  m_iqtFTree->setFactoryForManager(m_iqtFRangeManager, m_dblEdFac);

  m_properties["StartX"] = m_iqtFRangeManager->addProperty("StartX");
  m_iqtFRangeManager->setDecimals(m_properties["StartX"], NUM_DECIMALS);
  m_properties["EndX"] = m_iqtFRangeManager->addProperty("EndX");
  m_dblManager->setDecimals(m_properties["EndX"], NUM_DECIMALS);
  m_properties["MaxIterations"] = m_dblManager->addProperty("Max Iterations");
  m_dblManager->setDecimals(m_properties["MaxIterations"], 0);
  m_dblManager->setValue(m_properties["MaxIterations"], 500);

  // FABADA
  m_properties["FABADA"] = m_grpManager->addProperty("Bayesian");
  m_properties["UseFABADA"] = m_blnManager->addProperty("Use FABADA");
  m_properties["FABADA"]->addSubProperty(m_properties["UseFABADA"]);
  m_properties["OutputFABADAChain"] = m_blnManager->addProperty("Output Chain");
  m_properties["FABADAChainLength"] = m_dblManager->addProperty("Chain Length");
  m_dblManager->setDecimals(m_properties["FABADAChainLength"], 0);
  m_dblManager->setValue(m_properties["FABADAChainLength"], 10000);
  m_properties["FABADAConvergenceCriteria"] =
      m_dblManager->addProperty("Convergence Criteria");
  m_dblManager->setValue(m_properties["FABADAConvergenceCriteria"], 0.1);
  m_properties["FABADAJumpAcceptanceRate"] =
      m_dblManager->addProperty("Acceptance Rate");
  m_dblManager->setValue(m_properties["FABADAJumpAcceptanceRate"], 0.25);
  m_iqtFTree->addProperty(m_properties["FABADA"]);

  connect(m_iqtFRangeManager, SIGNAL(valueChanged(QtProperty *, double)), this,
          SLOT(propertyChanged(QtProperty *, double)));
  connect(m_dblManager, SIGNAL(valueChanged(QtProperty *, double)), this,
          SLOT(propertyChanged(QtProperty *, double)));

  m_properties["LinearBackground"] =
      m_grpManager->addProperty("LinearBackground");
  m_properties["BackgroundA0"] = m_dblManager->addProperty("A0");
  m_dblManager->setDecimals(m_properties["BackgroundA0"], NUM_DECIMALS);
  m_properties["LinearBackground"]->addSubProperty(
      m_properties["BackgroundA0"]);

  m_properties["Exponential1"] = createExponential("Exponential1");
  m_properties["Exponential2"] = createExponential("Exponential2");

  m_properties["StretchedExp"] = createStretchedExp("StretchedExp");

  m_dblManager->setMinimum(m_properties["BackgroundA0"], 0);
  m_dblManager->setMaximum(m_properties["BackgroundA0"], 1);

  m_dblManager->setMinimum(m_properties["Exponential1.Intensity"], 0);
  m_dblManager->setMaximum(m_properties["Exponential1.Intensity"], 1);

  m_dblManager->setMinimum(m_properties["Exponential2.Intensity"], 0);
  m_dblManager->setMaximum(m_properties["Exponential2.Intensity"], 1);

  m_dblManager->setMinimum(m_properties["StretchedExp.Intensity"], 0);
  m_dblManager->setMaximum(m_properties["StretchedExp.Intensity"], 1);

  typeSelection(m_uiForm.cbFitType->currentIndex());

  // Update guess curve on property change
  connect(m_dblManager, SIGNAL(propertyChanged(QtProperty *)), this,
          SLOT(updateGuessPlot(QtProperty *)));

  // Signal/slot ui connections
  connect(m_uiForm.dsSampleInput, SIGNAL(dataReady(const QString &)), this,
          SLOT(newDataLoaded(const QString &)));
  connect(m_uiForm.cbFitType, SIGNAL(currentIndexChanged(int)), this,
          SLOT(typeSelection(int)));
  connect(m_uiForm.pbSingle, SIGNAL(clicked()), this, SLOT(singleFit()));

  connect(m_uiForm.dsSampleInput, SIGNAL(filesFound()), this,
          SLOT(updatePlot()));

  connect(m_uiForm.spPlotSpectrum, SIGNAL(valueChanged(int)), this,
          SLOT(updatePlot()));
  connect(m_uiForm.spPlotSpectrum, SIGNAL(valueChanged(int)), this,
          SLOT(updateProperties(int)));

  connect(m_uiForm.spSpectraMin, SIGNAL(valueChanged(int)), this,
          SLOT(specMinChanged(int)));
  connect(m_uiForm.spSpectraMax, SIGNAL(valueChanged(int)), this,
          SLOT(specMaxChanged(int)));
  connect(m_uiForm.ckPlotGuess, SIGNAL(toggled(bool)), this,
          SLOT(updateGuessPlot()));
  connect(m_uiForm.cbPlotType, SIGNAL(currentIndexChanged(QString)), this,
          SLOT(updateCurrentPlotOption(QString)));

  // Set a custom handler for the QTreePropertyBrowser's ContextMenu event
  m_iqtFTree->setContextMenuPolicy(Qt::CustomContextMenu);
  connect(m_iqtFTree, SIGNAL(customContextMenuRequested(const QPoint &)), this,
          SLOT(fitContextMenu(const QPoint &)));

  connect(m_blnManager, SIGNAL(valueChanged(QtProperty *, bool)), this,
          SLOT(checkBoxUpdate(QtProperty *, bool)));
  connect(m_uiForm.pbPlot, SIGNAL(clicked()), this, SLOT(plotWorkspace()));
  connect(m_uiForm.pbSave, SIGNAL(clicked()), this, SLOT(saveResult()));
  connect(m_uiForm.pbPlotPreview, SIGNAL(clicked()), this,
          SLOT(plotCurrentPreview()));
}

void IqtFit::run() {

  if (!m_iqtFInputWS.lock()) {
    return;
  }

  m_runMin = boost::numeric_cast<size_t>(m_uiForm.spSpectraMin->value());
  m_runMax = boost::numeric_cast<size_t>(m_uiForm.spSpectraMax->value());

  updateFitFunctions();
  IAlgorithm_sptr iqtFitAlg =
      iqtFitAlgorithm(m_iqtFInputWS.lock(), m_runMin, m_runMax);

  m_batchAlgoRunner->addAlgorithm(iqtFitAlg);
  connect(m_batchAlgoRunner, SIGNAL(batchComplete(bool)), this,
          SLOT(algorithmComplete(bool)));
  m_batchAlgoRunner->executeBatchAsync();
}

Mantid::API::IAlgorithm_sptr
IqtFit::iqtFitAlgorithm(MatrixWorkspace_sptr inputWs, const size_t &specMin,
                        const size_t &specMax) {
  const bool constrainBeta = m_uiForm.ckConstrainBeta->isChecked();
  const bool constrainIntens = m_uiForm.ckConstrainIntensities->isChecked();
  CompositeFunction_sptr func = createFunction();
  func->tie("f0.A1", "0");

  if (constrainIntens) {
    constrainIntensities(func);
  }

  func->applyTies();

  const auto function = std::string(func->asString());
  const auto fitType = fitTypeString().toStdString();
  const auto minimizer = minimizerString("$outputname_$wsindex");
  m_plotOption = m_uiForm.cbPlotType->currentText().toStdString();
  const auto startX = boost::lexical_cast<double>(
      m_properties["StartX"]->valueText().toStdString());
  const auto endX = boost::lexical_cast<double>(
      m_properties["EndX"]->valueText().toStdString());
  const auto maxIt = boost::lexical_cast<long>(
      m_properties["MaxIterations"]->valueText().toStdString());

  m_baseName =
      constructBaseName(inputWs->getName(), fitType, true, specMin, specMax);

  IAlgorithm_sptr iqtFitAlg;

  if (!constrainBeta) {
    iqtFitAlg = AlgorithmManager::Instance().create("IqtFitSequential");
  } else {
    iqtFitAlg = AlgorithmManager::Instance().create("IqtFitMultiple");
  }

  auto replaceAlg = replaceInfinityAndNaN(inputWs->getName());
  replaceAlg->execute();
  MatrixWorkspace_sptr iqtInputWs = replaceAlg->getProperty("OutputWorkspace");

  iqtFitAlg->initialize();
  iqtFitAlg->setProperty("InputWorkspace", iqtInputWs);
  iqtFitAlg->setProperty("Function", function);
  iqtFitAlg->setProperty("FitType", fitType);
  iqtFitAlg->setProperty("StartX", startX);
  iqtFitAlg->setProperty("EndX", endX);
  iqtFitAlg->setProperty("SpecMin", boost::numeric_cast<long>(specMin));
  iqtFitAlg->setProperty("SpecMax", boost::numeric_cast<long>(specMax));
  iqtFitAlg->setProperty("Minimizer", minimizer.toStdString());
  iqtFitAlg->setProperty("MaxIterations", maxIt);
  iqtFitAlg->setProperty("ConstrainIntensities", constrainIntens);
  iqtFitAlg->setProperty("OutputResultWorkspace", m_baseName + "_Result");
  iqtFitAlg->setProperty("OutputParameterWorkspace",
                         m_baseName + "_Parameters");
  iqtFitAlg->setProperty("OutputWorkspaceGroup", m_baseName + "_Workspaces");
  return iqtFitAlg;
}

/**
 * Plot workspace based on user input
 */
void IqtFit::plotWorkspace() {
  auto resultWs = AnalysisDataService::Instance().retrieveWS<MatrixWorkspace>(
      m_baseName + "_Result");
  if (!(m_plotOption.compare("None") == 0)) {
    if (m_plotOption.compare("All") == 0) {
      int specEnd = (int)resultWs->getNumberHistograms();
      for (int i = 0; i < specEnd; i++) {
        IndirectTab::plotSpectrum(QString::fromStdString(resultWs->getName()),
                                  i, i);
      }
    } else {
      int specNumber = m_uiForm.cbPlotType->currentIndex();
      IndirectTab::plotSpectrum(QString::fromStdString(resultWs->getName()),
                                specNumber, specNumber);
    }
  }
}

/**
 * Save the result of the algorithm
 */
void IqtFit::saveResult() {
  const auto workingdirectory =
      Mantid::Kernel::ConfigService::Instance().getString(
          "defaultsave.directory");
  const auto filepath = workingdirectory + m_baseName + "_Result.nxs";
  addSaveWorkspaceToQueue(QString::fromStdString(m_baseName + "_Result"),
                          QString::fromStdString(filepath));
  m_batchAlgoRunner->executeBatchAsync();
}

/**
 * Plots the current spectrum displayed in the preview plot
 */
void IqtFit::plotCurrentPreview() {
  auto inputWs = m_iqtFInputWS.lock();
  auto previewWs = m_previewPlotData.lock();

  if (!inputWs || !previewWs) {
    return;
  }

  if (inputWs->getName().compare(previewWs->getName()) == 0) {
    // Plot only the sample curve
    const auto workspaceIndex = m_uiForm.spPlotSpectrum->value();
    IndirectTab::plotSpectrum(QString::fromStdString(previewWs->getName()),
                              workspaceIndex, workspaceIndex);
  } else {
    // Plot Sample, Fit and Diff curve
    IndirectTab::plotSpectrum(QString::fromStdString(previewWs->getName()), 0,
                              2);
  }
}

/**
 * Handles completion of the IqtFitMultiple algorithm.
 * @param error True if the algorithm was stopped due to error, false otherwise
 * @param outputWsName The name of the output workspace
 */
void IqtFit::algorithmComplete(bool error) {
  disconnect(m_batchAlgoRunner, SIGNAL(batchComplete(bool)), this,
             SLOT(algorithmComplete(bool)));

  if (error) {
    QString msg =
        "There was an error executing the fitting algorithm. Please see the "
        "Results Log pane for more details.";
    showMessageBox(msg);
    return;
  }

  m_parameterToProperty = createParameterToPropertyMap(m_fitFunctions);
  m_parameterValues = IndirectTab::extractParametersFromTable(
      m_baseName + "_Parameters", m_parameterToProperty.keys().toSet(),
      m_runMin, m_runMax);
  updateProperties(m_uiForm.spPlotSpectrum->value());

  updatePlot();
  m_uiForm.pbPlot->setEnabled(true);
  m_uiForm.pbSave->setEnabled(true);
  m_uiForm.cbPlotType->setEnabled(true);
}

/**
 * Constructs the desired output base name for the  IqtFitMultiple
 * @param inputName     :: Name of the inputworkspace
 * @param fitType       :: The type of fit that is being performed
 * @param multi         :: If the fit is running the IqtFitMultiple
 * @param specMin       :: Minimum number of spectra being fitted
 * @param specMax       :: Maximum number of spectra being fitted
 * @return the base name
 */
std::string IqtFit::constructBaseName(const std::string &inputName,
                                      const std::string &fitType,
                                      const bool &multi, const size_t &specMin,
                                      const size_t &specMax) {
  QString functionType = QString::fromStdString(fitType);
  if (multi) {
    functionType = "1Smult_s";
  }

  QString baseName = QString::fromStdString(inputName);
  baseName = baseName.left(baseName.lastIndexOf("_"));
  baseName += "_IqtFit_";
  baseName += functionType;
  baseName += QString::number(specMin);

  // Check whether a single spectrum is being fit
  if (specMin != specMax) {
    baseName += "_to_";
    baseName += QString::number(specMax);
  }
  const auto baseName_str = baseName.toStdString();
  return baseName_str;
}

bool IqtFit::validate() {
  UserInputValidator uiv;

  uiv.checkDataSelectorIsValid("Sample", m_uiForm.dsSampleInput);

  auto range = std::make_pair(m_iqtFRangeManager->value(m_properties["StartX"]),
                              m_iqtFRangeManager->value(m_properties["EndX"]));
  uiv.checkValidRange("Ranges", range);

  QString error = uiv.generateErrorMessage();
  showMessageBox(error);

  return error.isEmpty();
}

void IqtFit::loadSettings(const QSettings &settings) {
  m_uiForm.dsSampleInput->readSettings(settings.group());
}

/**
 * Called when new data has been loaded by the data selector.
 *
 * Configures ranges for spin boxes before raw plot is done.
 *
 * @param wsName Name of new workspace loaded
 */
void IqtFit::newDataLoaded(const QString wsName) {
  auto inputWs = AnalysisDataService::Instance().retrieveWS<MatrixWorkspace>(
      wsName.toStdString());
  m_iqtFInputWS = inputWs;

  int maxWsIndex = static_cast<int>(inputWs->getNumberHistograms()) - 1;

  m_uiForm.spPlotSpectrum->setMaximum(maxWsIndex);
  m_uiForm.spPlotSpectrum->setMinimum(0);
  m_uiForm.spPlotSpectrum->setValue(0);

  m_uiForm.spSpectraMin->setMaximum(maxWsIndex);
  m_uiForm.spSpectraMin->setMinimum(0);

  m_uiForm.spSpectraMax->setMaximum(maxWsIndex);
  m_uiForm.spSpectraMax->setMinimum(0);
  m_uiForm.spSpectraMax->setValue(maxWsIndex);

  m_dblManager->setValue(m_properties["BackgroundA0"], 1.0);

  setDefaultParameters("Exponential1");
  setDefaultParameters("Exponential2");
  setDefaultParameters("StretchedExp");

  updatePlot();
}

CompositeFunction_sptr IqtFit::createFunction(bool tie) {
  CompositeFunction_sptr result(new CompositeFunction);
  QString fname;
  const int fitType = m_uiForm.cbFitType->currentIndex();

  IFunction_sptr func =
      FunctionFactory::Instance().createFunction("LinearBackground");
  func->setParameter("A0", m_dblManager->value(m_properties["BackgroundA0"]));
  result->addFunction(func);
  result->tie("f0.A1", "0");
  if (tie) {
    result->tie("f0.A0",
                m_properties["BackgroundA0"]->valueText().toStdString());
  }

  if (fitType == 2) {
    fname = "StretchedExp";
  } else {
    fname = "Exponential1";
  }

  result->addFunction(createExponentialFunction(fname, tie));

  if (fitType == 1 || fitType == 3) {
    if (fitType == 1) {
      fname = "Exponential2";
    } else {
      fname = "StretchedExp";
    }
    result->addFunction(createExponentialFunction(fname, tie));
  }

  // Return CompositeFunction object to caller.
  result->applyTies();
  return result;
}

IFunction_sptr IqtFit::createExponentialFunction(const QString &name,
                                                 bool tie) {
  IFunction_sptr result;
  if (name.startsWith("Exp")) {
    IFunction_sptr result =
        FunctionFactory::Instance().createFunction("ExpDecay");
    result->setParameter(
        "Height", m_dblManager->value(m_properties[name + ".Intensity"]));
    result->setParameter("Lifetime",
                         m_dblManager->value(m_properties[name + ".Tau"]));
    if (tie) {
      result->tie("Height",
                  m_properties[name + ".Intensity"]->valueText().toStdString());
      result->tie("Lifetime",
                  m_properties[name + ".Tau"]->valueText().toStdString());
    }
    result->applyTies();
    return result;
  } else {
    IFunction_sptr result =
        FunctionFactory::Instance().createFunction("StretchExp");
    result->setParameter(
        "Height", m_dblManager->value(m_properties[name + ".Intensity"]));
    result->setParameter("Lifetime",
                         m_dblManager->value(m_properties[name + ".Tau"]));
    result->setParameter("Stretching",
                         m_dblManager->value(m_properties[name + ".Beta"]));
    if (tie) {
      result->tie("Height",
                  m_properties[name + ".Intensity"]->valueText().toStdString());
      result->tie("Lifetime",
                  m_properties[name + ".Tau"]->valueText().toStdString());
      result->tie("Stretching",
                  m_properties[name + ".Beta"]->valueText().toStdString());
    }
    result->applyTies();
    return result;
  }
}

QtProperty *IqtFit::createExponential(const QString &name) {
  QtProperty *expGroup = m_grpManager->addProperty(name);
  m_properties[name + ".Intensity"] = m_dblManager->addProperty("Intensity");
  m_dblManager->setDecimals(m_properties[name + ".Intensity"], NUM_DECIMALS);
  m_properties[name + ".Tau"] = m_dblManager->addProperty("Tau");
  m_dblManager->setDecimals(m_properties[name + ".Tau"], NUM_DECIMALS);
  expGroup->addSubProperty(m_properties[name + ".Intensity"]);
  expGroup->addSubProperty(m_properties[name + ".Tau"]);
  return expGroup;
}

QtProperty *IqtFit::createStretchedExp(const QString &name) {
  QtProperty *prop = m_grpManager->addProperty(name);
  m_properties[name + ".Intensity"] = m_dblManager->addProperty("Intensity");
  m_properties[name + ".Tau"] = m_dblManager->addProperty("Tau");
  m_properties[name + ".Beta"] = m_dblManager->addProperty("Beta");
  m_dblManager->setRange(m_properties[name + ".Beta"], 0, 1);
  m_dblManager->setDecimals(m_properties[name + ".Intensity"], NUM_DECIMALS);
  m_dblManager->setDecimals(m_properties[name + ".Tau"], NUM_DECIMALS);
  m_dblManager->setDecimals(m_properties[name + ".Beta"], NUM_DECIMALS);
  prop->addSubProperty(m_properties[name + ".Intensity"]);
  prop->addSubProperty(m_properties[name + ".Tau"]);
  prop->addSubProperty(m_properties[name + ".Beta"]);
  return prop;
}

QString IqtFit::fitTypeString() const {
  switch (m_uiForm.cbFitType->currentIndex()) {
  case 0:
    return "1E_s";
  case 1:
    return "2E_s";
  case 2:
    return "1S_s";
  case 3:
    return "1E1S_s";
  default:
    return "s";
  };
}

void IqtFit::typeSelection(int index) {
  disconnect(m_uiForm.cbPlotType, SIGNAL(currentIndexChanged(QString)), this,
             SLOT(updateCurrentPlotOption(QString)));
  m_iqtFTree->clear();

  m_iqtFTree->addProperty(m_properties["StartX"]);
  m_iqtFTree->addProperty(m_properties["EndX"]);
  m_iqtFTree->addProperty(m_properties["MaxIterations"]);
  m_iqtFTree->addProperty(m_properties["LinearBackground"]);
  m_iqtFTree->addProperty(m_properties["FABADA"]);

  // option should only be available with a single stretched exponential
  m_uiForm.ckConstrainBeta->setEnabled((index == 2));
  if (!m_uiForm.ckConstrainBeta->isEnabled()) {
    m_uiForm.ckConstrainBeta->setChecked(false);
  }

  switch (index) {
  case 0:
    m_iqtFTree->addProperty(m_properties["Exponential1"]);

    // remove option to plot beta and add all
    m_uiForm.cbPlotType->removeItem(4);
    m_uiForm.cbPlotType->removeItem(3);
    m_uiForm.cbPlotType->addItem("All");
    break;
  case 1:
    m_iqtFTree->addProperty(m_properties["Exponential1"]);
    m_iqtFTree->addProperty(m_properties["Exponential2"]);

    // remove option to plot beta and add all
    m_uiForm.cbPlotType->removeItem(4);
    m_uiForm.cbPlotType->removeItem(3);

    m_uiForm.cbPlotType->addItem("All");
    break;
  case 2:
    m_iqtFTree->addProperty(m_properties["StretchedExp"]);

    // add option to plot beta and all
    m_uiForm.cbPlotType->removeItem(4);
    m_uiForm.cbPlotType->removeItem(3);
    m_uiForm.cbPlotType->addItem("Beta");
    m_uiForm.cbPlotType->addItem("All");

    break;
  case 3:
    m_iqtFTree->addProperty(m_properties["Exponential1"]);
    m_iqtFTree->addProperty(m_properties["StretchedExp"]);

    // add option to plot beta and all
    m_uiForm.cbPlotType->removeItem(4);
    m_uiForm.cbPlotType->removeItem(3);
    m_uiForm.cbPlotType->addItem("Beta");
    m_uiForm.cbPlotType->addItem("All");

    break;
  }
  const auto optionIndex =
      m_uiForm.cbPlotType->findText(QString::fromStdString(m_plotOption));
  if (optionIndex != -1) {
    m_uiForm.cbPlotType->setCurrentIndex(optionIndex);
  } else {
    m_uiForm.cbPlotType->setCurrentIndex(0);
  }

<<<<<<< HEAD
  plotGuess(nullptr);
=======
  updateGuessPlot();
>>>>>>> a68a1d2c
  m_uiForm.ppPlot->removeSpectrum("Fit");
  m_uiForm.ppPlot->removeSpectrum("Diff");
  connect(m_uiForm.cbPlotType, SIGNAL(currentIndexChanged(QString)), this,
          SLOT(updateCurrentPlotOption(QString)));
}

/**
 * Update the current plot option selected
 */
void IqtFit::updateCurrentPlotOption(QString newOption) {
  m_plotOption = newOption.toStdString();
}

void IqtFit::updatePlot() {
  auto inputWs = m_iqtFInputWS.lock();

  if (!inputWs) {
    g_log.error("No workspace loaded, cannot create preview plot.");
    return;
  }

  m_uiForm.ppPlot->clear();

  size_t specNo = boost::numeric_cast<size_t>(m_uiForm.spPlotSpectrum->value());

  // If there is a result workspace plot then plot it
  const auto groupName = m_baseName + "_Workspaces";
  if (AnalysisDataService::Instance().doesExist(groupName) &&
      specNo <= m_runMax && specNo >= m_runMin) {
    plotResult(groupName, specNo);
  } else if (inputWs) {
    m_previewPlotData = m_iqtFInputWS;
    m_uiForm.ppPlot->addSpectrum("Sample", inputWs, specNo);
  }

  try {
    const QPair<double, double> curveRange =
        m_uiForm.ppPlot->getCurveRange("Sample");
    const std::pair<double, double> range(curveRange.first, curveRange.second);
    m_uiForm.ppPlot->getRangeSelector("IqtFitRange")
        ->setRange(range.first, range.second);
    m_iqtFRangeManager->setRange(m_properties["StartX"], range.first,
                                 range.second);
    m_iqtFRangeManager->setRange(m_properties["EndX"], range.first,
                                 range.second);

    resizePlotRange(m_uiForm.ppPlot);
  } catch (std::invalid_argument &exc) {
    showMessageBox(exc.what());
  }

  updateGuessPlot();
}

void IqtFit::plotResult(const std::string &groupName, const size_t &specNo) {
  WorkspaceGroup_sptr outputGroup =
      AnalysisDataService::Instance().retrieveWS<WorkspaceGroup>(groupName);

  MatrixWorkspace_sptr ws = boost::dynamic_pointer_cast<MatrixWorkspace>(
      outputGroup->getItem(specNo - m_runMin));

  if (ws) {
    if (m_uiForm.ckPlotGuess->isChecked()) {
      m_uiForm.ckPlotGuess->setChecked(false);
    }

    m_previewPlotData = ws;

    m_uiForm.ppPlot->addSpectrum("Sample", ws, 0, Qt::black);
    m_uiForm.ppPlot->addSpectrum("Fit", ws, 1, Qt::red);
    m_uiForm.ppPlot->addSpectrum("Diff", ws, 2, Qt::blue);
  }
}

void IqtFit::resizePlotRange(MantidQt::MantidWidgets::PreviewPlot *preview) {
  preview->resizeX();
  preview->setAxisRange(qMakePair(0.0, 1.0), QwtPlot::yLeft);
}

void IqtFit::setDefaultParameters(const QString &name) {
  double background = m_dblManager->value(m_properties["BackgroundA0"]);
  // intensity is always 1-background
  m_dblManager->setValue(m_properties[name + ".Intensity"], 1.0 - background);

  auto inputWs = m_iqtFInputWS.lock();
  double tau = 0;

  if (inputWs) {
    auto x = inputWs->x(0);
    auto y = inputWs->y(0);

    if (x.size() > 4) {
      tau = -x[4] / log(y[4]);
    }
  }

  m_dblManager->setValue(m_properties[name + ".Tau"], tau);
  m_dblManager->setValue(m_properties[name + ".Beta"], 1.0);
}

QHash<QString, QString>
IqtFit::createParameterToPropertyMap(const QVector<QString> &functionNames) {
  QHash<QString, QString> parameterToProperty;

  for (int i = 0; i < functionNames.size(); ++i) {
    QString prefix = "f" + QString::number(i + 1) + ".";
    extendParameterToPropertyMap(functionNames[i], prefix, parameterToProperty);
  }

  parameterToProperty["f0.A0"] = "BackgroundA0";
  return parameterToProperty;
}

void IqtFit::extendParameterToPropertyMap(
    const QString &functionName, const QString &prefix,
    QHash<QString, QString> &parameterToProperty) {
  bool isExponential = boost::starts_with(functionName, "Exponential") ||
                       functionName == "StretchedExp";

  if (isExponential) {
    QString intensityName = prefix + "Height";
    parameterToProperty[intensityName] = functionName + ".Intensity";
    QString tauName = prefix + "Lifetime";
    parameterToProperty[tauName] = functionName + ".Tau";

    if (functionName == "StretchedExp") {
      QString betaName = prefix + "Stretching";
      parameterToProperty[betaName] = functionName + ".Beta";
    }
  }
}

/**
 * Handles the user entering a new minimum spectrum index.
 *
 * Prevents the user entering an overlapping spectra range.
 *
 * @param value Minimum spectrum index
 */
void IqtFit::specMinChanged(int value) {
  m_uiForm.spSpectraMax->setMinimum(value);
}

/**
 * Handles the user entering a new maximum spectrum index.
 *
 * Prevents the user entering an overlapping spectra range.
 *
 * @param value Maximum spectrum index
 */
void IqtFit::specMaxChanged(int value) {
  m_uiForm.spSpectraMin->setMaximum(value);
}

void IqtFit::xMinSelected(double val) {
  m_iqtFRangeManager->setValue(m_properties["StartX"], val);
}

void IqtFit::xMaxSelected(double val) {
  m_iqtFRangeManager->setValue(m_properties["EndX"], val);
}

void IqtFit::backgroundSelected(double val) {
  m_dblManager->setValue(m_properties["BackgroundA0"], val);
  m_dblManager->setValue(m_properties["Exponential1.Intensity"], 1.0 - val);
  m_dblManager->setValue(m_properties["Exponential2.Intensity"], 1.0 - val);
  m_dblManager->setValue(m_properties["StretchedExp.Intensity"], 1.0 - val);
}

void IqtFit::propertyChanged(QtProperty *prop, double val) {
  auto fitRangeSelector = m_uiForm.ppPlot->getRangeSelector("IqtFitRange");
  auto backgroundRangeSelector =
      m_uiForm.ppPlot->getRangeSelector("IqtFitBackground");
  auto specNo = boost::numeric_cast<size_t>(m_uiForm.spPlotSpectrum->value());
  bool autoUpdate = specNo > m_runMax || specNo < m_runMin ||
                    m_parameterValues[prop->propertyName()].isEmpty();

  if (prop == m_properties["StartX"]) {
    fitRangeSelector->setMinimum(val);
  } else if (prop == m_properties["EndX"]) {
    fitRangeSelector->setMaximum(val);
  } else if (autoUpdate && prop == m_properties["BackgroundA0"]) {
    backgroundRangeSelector->setMinimum(val);
    m_dblManager->setValue(m_properties["Exponential1.Intensity"], 1.0 - val);
    m_dblManager->setValue(m_properties["Exponential2.Intensity"], 1.0 - val);
    m_dblManager->setValue(m_properties["StretchedExp.Intensity"], 1.0 - val);
  } else if (autoUpdate && (prop == m_properties["Exponential1.Intensity"] ||
                            prop == m_properties["Exponential2.Intensity"] ||
                            prop == m_properties["StretchedExp.Intensity"])) {
    backgroundRangeSelector->setMinimum(1.0 - val);
    m_dblManager->setValue(m_properties["Exponential1.Intensity"], val);
    m_dblManager->setValue(m_properties["Exponential2.Intensity"], val);
    m_dblManager->setValue(m_properties["StretchedExp.Intensity"], val);
  }
}

<<<<<<< HEAD
void IqtFit::plotGuessChanged(bool checked) {
  if (!checked) {
    m_uiForm.ppPlot->removeSpectrum("Guess");
  } else {
    m_uiForm.ppPlot->removeSpectrum("Fit");
    m_uiForm.ppPlot->removeSpectrum("Diff");
    plotGuess(nullptr);
  }
}

=======
>>>>>>> a68a1d2c
void IqtFit::checkBoxUpdate(QtProperty *prop, bool checked) {
  if (prop == m_properties["UseFABADA"]) {
    if (checked) {
      m_dblManager->setValue(m_properties["MaxIterations"], 20000);

      m_properties["FABADA"]->addSubProperty(m_properties["OutputFABADAChain"]);
      m_properties["FABADA"]->addSubProperty(m_properties["FABADAChainLength"]);
      m_properties["FABADA"]->addSubProperty(
          m_properties["FABADAConvergenceCriteria"]);
      m_properties["FABADA"]->addSubProperty(
          m_properties["FABADAJumpAcceptanceRate"]);
    } else {
      m_dblManager->setValue(m_properties["MaxIterations"], 500);

      m_properties["FABADA"]->removeSubProperty(
          m_properties["OutputFABADAChain"]);
      m_properties["FABADA"]->removeSubProperty(
          m_properties["FABADAChainLength"]);
      m_properties["FABADA"]->removeSubProperty(
          m_properties["FABADAConvergenceCriteria"]);
      m_properties["FABADA"]->removeSubProperty(
          m_properties["FABADAJumpAcceptanceRate"]);
    }
  }
}

void IqtFit::constrainIntensities(CompositeFunction_sptr func) {
  std::string paramName = "f1.Height";
  size_t index = func->parameterIndex(paramName);

  switch (m_uiForm.cbFitType->currentIndex()) {
  case 0: // 1 Exp
  case 2: // 1 Str
    if (func->isActive(index)) {
      func->tie(paramName, "1-f0.A0");
    } else {
      std::string paramValue =
          boost::lexical_cast<std::string>(func->getParameter(paramName));
      func->tie(paramName, paramValue);
      func->tie("f0.A0", "1-" + paramName);
    }
    break;
  case 1: // 2 Exp
  case 3: // 1 Exp & 1 Str
    if (func->isActive(index)) {
      func->tie(paramName, "1-f2.Height-f0.A0");
    } else {
      std::string paramValue =
          boost::lexical_cast<std::string>(func->getParameter(paramName));
      func->tie(paramName, "1-f2.Height-f0.A0");
      func->tie(paramName, paramValue);
    }
    break;
  }
}

/**
 * Generates a string that defines the fitting minimizer based on the user
 * options.
 *
 * @return Minimizer as a string
 */
QString IqtFit::minimizerString(QString outputName) const {
  QString minimizer = "Levenberg-Marquardt";

  if (m_blnManager->value(m_properties["UseFABADA"])) {
    minimizer = "FABADA";

    int chainLength = static_cast<int>(
        m_dblManager->value(m_properties["FABADAChainLength"]));
    minimizer += ",ChainLength=" + QString::number(chainLength);

    double convergenceCriteria =
        m_dblManager->value(m_properties["FABADAConvergenceCriteria"]);
    minimizer += ",ConvergenceCriteria=" + QString::number(convergenceCriteria);

    double jumpAcceptanceRate =
        m_dblManager->value(m_properties["FABADAJumpAcceptanceRate"]);
    minimizer += ",JumpAcceptanceRate=" + QString::number(jumpAcceptanceRate);

    minimizer += ",PDF=" + outputName + "_PDF";

    if (m_blnManager->value(m_properties["OutputFABADAChain"]))
      minimizer += ",Chains=" + outputName + "_Chain";
  }

  return minimizer;
}

void IqtFit::singleFit() {
  if (!validate())
    return;

  // Don't plot a new guess curve until there is a fit
  disconnect(m_dblManager, SIGNAL(propertyChanged(QtProperty *)), this,
             SLOT(plotGuess(QtProperty *)));

  updateFitFunctions();
  size_t specNo = m_uiForm.spPlotSpectrum->text().toULongLong();
  m_singleFitAlg = iqtFitAlgorithm(m_iqtFInputWS.lock(), specNo, specNo);

  connect(m_batchAlgoRunner, SIGNAL(batchComplete(bool)), this,
          SLOT(singleFitComplete(bool)));

  m_batchAlgoRunner->addAlgorithm(m_singleFitAlg);
  m_batchAlgoRunner->executeBatchAsync();
}

void IqtFit::singleFitComplete(bool error) {
  disconnect(m_batchAlgoRunner, SIGNAL(batchComplete(bool)), this,
             SLOT(singleFitComplete(bool)));

  algorithmComplete(error);

  // Can start updating the guess curve again
  connect(m_dblManager, SIGNAL(propertyChanged(QtProperty *)), this,
          SLOT(plotGuess(QtProperty *)));
<<<<<<< HEAD

  // Plot the guess first so that it is under the fit
  plotGuess(nullptr);
  // Now show the fitted curve of the mini plot
  m_uiForm.ppPlot->addSpectrum("Fit", m_singleFitOutputName + "_Workspace", 1,
                               Qt::red);

  m_pythonExportWsName = "";
=======
>>>>>>> a68a1d2c
}

void IqtFit::updateGuessPlot() {
  // Do nothing if there is no sample data curve
  if (!m_uiForm.ppPlot->hasCurve("Sample"))
    return;

  // Don't plot guess if plot guess is unchecked
  if (!m_uiForm.ckPlotGuess->isChecked()) {
    m_uiForm.ppPlot->removeSpectrum("Guess");
  } else {
    plotGuess(NULL);
  }
}

void IqtFit::plotGuess(QtProperty *) {
  CompositeFunction_sptr function = createFunction(true);
  auto inputWs = m_iqtFInputWS.lock();

  // Create the double* array from the input workspace
  const size_t binIndxLow =
      inputWs->binIndexOf(m_iqtFRangeManager->value(m_properties["StartX"]));
  const size_t binIndxHigh =
      inputWs->binIndexOf(m_iqtFRangeManager->value(m_properties["EndX"]));
  const size_t nData = binIndxHigh - binIndxLow;

  const auto &xPoints = inputWs->points(0);

  std::vector<double> dataX(nData);
  std::copy(&xPoints[binIndxLow], &xPoints[binIndxLow + nData], dataX.begin());

  FunctionDomain1DVector domain(dataX);
  FunctionValues outputData(domain);
  function->function(domain, outputData);

  std::vector<double> dataY(nData);
  for (size_t i = 0; i < nData; i++) {
    dataY[i] = outputData.getCalculated(i);
  }

  IAlgorithm_sptr createWsAlg =
      AlgorithmManager::Instance().create("CreateWorkspace");
  createWsAlg->initialize();
  createWsAlg->setChild(true);
  createWsAlg->setLogging(false);
  createWsAlg->setProperty("OutputWorkspace", "__GuessAnon");
  createWsAlg->setProperty("NSpec", 1);
  createWsAlg->setProperty("DataX", dataX);
  createWsAlg->setProperty("DataY", dataY);
  createWsAlg->execute();
  MatrixWorkspace_sptr guessWs = createWsAlg->getProperty("OutputWorkspace");

  m_uiForm.ppPlot->addSpectrum("Guess", guessWs, 0, Qt::green);
}

/*
 * Updates the properties in the property table using the stored parameter
 * values for the specified spectrum.
 *
 * @param specNo  The index of the parameter values to update the properties in
 *                the property table with.
 */
void IqtFit::updateProperties(int specNo) {
  size_t index = boost::numeric_cast<size_t>(specNo);
  auto parameterNames = m_parameterValues.keys();

  // Check whether parameter values exist for the specified spectrum number
  if (m_parameterValues[parameterNames[0]].contains(index)) {

    for (auto &paramName : parameterNames) {
      auto propertyName = m_parameterToProperty[paramName];
      m_dblManager->setValue(m_properties[propertyName],
                             m_parameterValues[paramName][index]);
    }

  } else {
    setDefaultParameters("Exponential1");
    setDefaultParameters("Exponential2");
    setDefaultParameters("StretchedExp");
  }
}

/*
 * Updates a vector storing which functions were last used in a fitting.
 */
void IqtFit::updateFitFunctions() {
  const int fitType = m_uiForm.cbFitType->currentIndex();

  if (fitType == 0)
    m_fitFunctions = {"Exponential1"};
  else if (fitType == 1)
    m_fitFunctions = {"Exponential1", "Exponential2"};
  else if (fitType == 2)
    m_fitFunctions = {"StretchedExp"};
  else if (fitType == 3)
    m_fitFunctions = {"Exponential1", "StretchedExp"};
}

void IqtFit::fitContextMenu(const QPoint &) {
  QtBrowserItem *item(nullptr);

  item = m_iqtFTree->currentItem();

  if (!item)
    return;

  // is it a fit property ?
  QtProperty *prop = item->property();

  // is it already fixed?
  bool fixed = prop->propertyManager() != m_dblManager;

  if (fixed && prop->propertyManager() != m_stringManager)
    return;

  // Create the menu
  QMenu *menu = new QMenu("IqtFit", m_iqtFTree);
  QAction *action;

  if (!fixed) {
    action = new QAction("Fix", m_parentWidget);
    connect(action, SIGNAL(triggered()), this, SLOT(fixItem()));
  } else {
    action = new QAction("Remove Fix", m_parentWidget);
    connect(action, SIGNAL(triggered()), this, SLOT(unFixItem()));
  }

  menu->addAction(action);

  // Show the menu
  menu->popup(QCursor::pos());
}

void IqtFit::fixItem() {
  QtBrowserItem *item = m_iqtFTree->currentItem();

  // Determine what the property is.
  QtProperty *prop = item->property();

  QtProperty *fixedProp = m_stringManager->addProperty(prop->propertyName());
  QtProperty *fprlbl = m_stringManager->addProperty("Fixed");
  fixedProp->addSubProperty(fprlbl);
  m_stringManager->setValue(fixedProp, prop->valueText());

  item->parent()->property()->addSubProperty(fixedProp);
  m_fixedProps[fixedProp] = prop;
  item->parent()->property()->removeSubProperty(prop);
}

void IqtFit::unFixItem() {
  QtBrowserItem *item = m_iqtFTree->currentItem();

  QtProperty *prop = item->property();
  if (prop->subProperties().empty()) {
    item = item->parent();
    prop = item->property();
  }

  item->parent()->property()->addSubProperty(m_fixedProps[prop]);
  item->parent()->property()->removeSubProperty(prop);
  m_fixedProps.remove(prop);
  QtProperty *proplbl = prop->subProperties()[0];
  delete proplbl;
  delete prop;
}

IAlgorithm_sptr IqtFit::replaceInfinityAndNaN(const std::string &wsName) {
  auto replaceAlg = AlgorithmManager::Instance().create("ReplaceSpecialValues");
  replaceAlg->setChild(true);
  replaceAlg->initialize();
  replaceAlg->setProperty("InputWorkspace", wsName);
  replaceAlg->setProperty("NaNValue", 0.0);
  replaceAlg->setProperty("InfinityError", 0.0);
  replaceAlg->setProperty("OutputWorkspace", wsName);
  return replaceAlg;
}

} // namespace IDA
} // namespace CustomInterfaces
} // namespace MantidQt<|MERGE_RESOLUTION|>--- conflicted
+++ resolved
@@ -25,16 +25,9 @@
 namespace IDA {
 
 IqtFit::IqtFit(QWidget *parent)
-<<<<<<< HEAD
-    : IndirectDataAnalysisTab(parent), m_stringManager(nullptr),
-      m_iqtFTree(nullptr), m_iqtFRangeManager(nullptr), m_fixedProps(),
-      m_iqtFInputWS(), m_iqtFOutputWS(), m_previewPlotData(),
-      m_iqtFInputWSName(), m_ties() {
-=======
-    : IndirectDataAnalysisTab(parent), m_stringManager(NULL), m_iqtFTree(NULL),
-      m_iqtFRangeManager(NULL), m_fixedProps(), m_iqtFInputWS(),
+    : IndirectDataAnalysisTab(parent), m_stringManager(nullptr), m_iqtFTree(nullptr),
+      m_iqtFRangeManager(nullptr), m_fixedProps(), m_iqtFInputWS(),
       m_previewPlotData(), m_ties(), m_runMin(-1), m_runMax(-1) {
->>>>>>> a68a1d2c
   m_uiForm.setupUi(parent);
 }
 
@@ -596,11 +589,7 @@
     m_uiForm.cbPlotType->setCurrentIndex(0);
   }
 
-<<<<<<< HEAD
-  plotGuess(nullptr);
-=======
   updateGuessPlot();
->>>>>>> a68a1d2c
   m_uiForm.ppPlot->removeSpectrum("Fit");
   m_uiForm.ppPlot->removeSpectrum("Diff");
   connect(m_uiForm.cbPlotType, SIGNAL(currentIndexChanged(QString)), this,
@@ -797,19 +786,6 @@
   }
 }
 
-<<<<<<< HEAD
-void IqtFit::plotGuessChanged(bool checked) {
-  if (!checked) {
-    m_uiForm.ppPlot->removeSpectrum("Guess");
-  } else {
-    m_uiForm.ppPlot->removeSpectrum("Fit");
-    m_uiForm.ppPlot->removeSpectrum("Diff");
-    plotGuess(nullptr);
-  }
-}
-
-=======
->>>>>>> a68a1d2c
 void IqtFit::checkBoxUpdate(QtProperty *prop, bool checked) {
   if (prop == m_properties["UseFABADA"]) {
     if (checked) {
@@ -927,17 +903,6 @@
   // Can start updating the guess curve again
   connect(m_dblManager, SIGNAL(propertyChanged(QtProperty *)), this,
           SLOT(plotGuess(QtProperty *)));
-<<<<<<< HEAD
-
-  // Plot the guess first so that it is under the fit
-  plotGuess(nullptr);
-  // Now show the fitted curve of the mini plot
-  m_uiForm.ppPlot->addSpectrum("Fit", m_singleFitOutputName + "_Workspace", 1,
-                               Qt::red);
-
-  m_pythonExportWsName = "";
-=======
->>>>>>> a68a1d2c
 }
 
 void IqtFit::updateGuessPlot() {
