--- conflicted
+++ resolved
@@ -427,6 +427,12 @@
   return getWorkspace(index)->getNumberHistograms();
 }
 
+MatrixWorkspace_sptr ConvFitModel::getResolution(std::size_t index) const {
+  if (index < m_resolution.size())
+    return m_resolution[index].lock();
+  return nullptr;
+}
+
 CompositeFunction_sptr ConvFitModel::getMultiDomainFunction() const {
   auto function = IndirectFittingModel::getMultiDomainFunction();
   const std::string base = "__ConvFitResolution";
@@ -468,14 +474,10 @@
 
 void ConvFitModel::removeWorkspace(std::size_t index) {
   IndirectFittingModel::removeWorkspace(index);
-<<<<<<< HEAD
-  m_resolution.erase(m_resolution.begin() + index);
-=======
 
   const auto newSize = numberOfWorkspaces();
   while (m_resolution.size() > newSize)
     m_resolution.erase(m_resolution.begin() + index);
->>>>>>> 97939f53
 
   while (m_extendedResolution.size() > newSize) {
     AnalysisDataService::Instance().remove(m_extendedResolution[index]);
@@ -484,15 +486,17 @@
 }
 
 void ConvFitModel::addResolution(const std::string &name) {
-  const auto index = m_resolution.size();
   const auto resolution =
       AnalysisDataService::Instance().retrieveWS<MatrixWorkspace>(name);
 
-  if (resolution) {
-    m_resolution.emplace_back(resolution);
-    addExtendedResolution(index);
-  } else
+  if (!resolution)
     throw std::runtime_error("Resolution workspace must be a MatrixWorkspace.");
+  else if (m_resolution.empty() || m_resolution.back().lock())
+    m_resolution.emplace_back(MatrixWorkspace_sptr());
+  else {
+    m_resolution.back() = resolution;
+    addExtendedResolution(m_resolution.size() - 1);
+  }
 }
 
 void ConvFitModel::setResolution(MatrixWorkspace_sptr resolution,
