--- conflicted
+++ resolved
@@ -132,7 +132,6 @@
   m_uiForm.pbPlot->setEnabled(true);
   m_uiForm.pbSave->setEnabled(true);
 
-<<<<<<< HEAD
   // Process the parameters table
   const auto paramWsName = m_baseName + "_Parameters";
   const auto resultWsName = m_baseName + "_Result";
@@ -140,33 +139,6 @@
   renameWorkspaceAlgorithm(m_baseName, paramWsName)->execute();
   processParametersAlgorithm(paramWsName, resultWsName)->execute();
   IndirectFitAnalysisTab::fitAlgorithmComplete(paramWsName);
-=======
-  // Get output workspace name
-  const auto outWsName = m_baseName + "_Workspace";
-  IndirectDataAnalysisTab::updatePlot(outWsName, m_uiForm.ppPlotTop,
-                                      m_uiForm.ppPlotBottom);
-  // Update parameters in UI
-  const auto paramTableName = m_baseName + "_Parameters";
-
-  ITableWorkspace_sptr paramTable =
-      AnalysisDataService::Instance().retrieveWS<ITableWorkspace>(
-          paramTableName);
-
-  const auto plotResult = m_uiForm.ckPlotGuess->isChecked();
-  if (plotResult) {
-    m_uiForm.ckPlotGuess->setChecked(false);
-  }
-  for (auto it = m_properties.begin(); it != m_properties.end(); ++it) {
-    const QString &propName(it.key());
-    if (propName.startsWith("parameter_")) {
-      size_t row(0), col(0);
-      paramTable->find(propName.split("_")[1].toStdString(), row, col);
-      col++;
-      double value = paramTable->cell<double>(row, col);
-      m_dblManager->setValue(m_properties[propName], value);
-    }
-  }
->>>>>>> 8a82595e
 }
 
 /**
@@ -203,7 +175,7 @@
 
   if (m_spectraList.size() > 0) {
     m_uiForm.cbWidth->setEnabled(true);
-    std::string currentWidth = m_uiForm.cbWidth->currentText().toStdString();
+    const auto currentWidth = m_uiForm.cbWidth->currentText().toStdString();
     setSelectedSpectrum(m_spectraList[currentWidth]);
     setMinimumSpectrum(m_spectraList[currentWidth]);
     setMaximumSpectrum(m_spectraList[currentWidth]);
@@ -236,12 +208,8 @@
   if (!axis)
     return;
 
-<<<<<<< HEAD
   for (size_t i = 0; i < ws->getNumberHistograms(); ++i) {
-    std::string title = axis->label(i);
-=======
     const auto title = axis->label(i);
->>>>>>> 8a82595e
 
     // check if the axis labels indicate this spectrum is width data
     size_t qLinesWidthIndex = title.find(".Width");
@@ -359,47 +327,21 @@
 /**
  * Updates the plot
  */
-<<<<<<< HEAD
 void JumpFit::updatePreviewPlots() {
   const auto baseGroupName = m_baseName + "_Workspaces";
   IndirectFitAnalysisTab::updatePlot(baseGroupName, m_uiForm.ppPlotTop,
                                      m_uiForm.ppPlotBottom);
   IndirectDataAnalysisTab::updatePlotRange("JumpFitQ", m_uiForm.ppPlotTop);
-=======
-void JumpFit::clearPlot() {
-  m_uiForm.ppPlotTop->clear();
-  const auto sampleName =
-      (m_uiForm.dsSample->getCurrentDataName().toStdString());
-  if (sampleName.compare("") != 0) {
-    MatrixWorkspace_sptr sample =
-        AnalysisDataService::Instance().retrieveWS<MatrixWorkspace>(sampleName +
-                                                                    "_HWHM");
-    if (sample && m_spectraList.size() > 0) {
-      m_uiForm.cbWidth->setEnabled(true);
-
-      const auto currentWidth = m_uiForm.cbWidth->currentText().toStdString();
-
-      m_uiForm.ppPlotTop->clear();
-      m_uiForm.ppPlotTop->addSpectrum("Sample", sample,
-                                      m_spectraList[currentWidth]);
-    }
-  }
->>>>>>> 8a82595e
 }
 
 void JumpFit::plotGuess() {
   // Do nothing if there is not a sample
   if (m_uiForm.dsSample->isValid() && m_uiForm.ckPlotGuess->isChecked()) {
     const auto functionName = m_uiForm.cbFunction->currentText();
-<<<<<<< HEAD
     IndirectDataAnalysisTab::plotGuess(
         m_uiForm.ppPlotTop,
         createPopulatedFunction(functionName.toStdString(),
                                 m_properties[functionName]));
-=======
-    IndirectDataAnalysisTab::plotGuess(m_uiForm.ppPlotTop,
-                                       createFunction(functionName));
->>>>>>> 8a82595e
   } else {
     m_uiForm.ppPlotTop->removeSpectrum("Guess");
     m_uiForm.ckPlotGuess->setChecked(false);
@@ -432,7 +374,6 @@
  * @param parameterWSName The name of the parameters workspace.
  * @return                A processing algorithm.
  */
-<<<<<<< HEAD
 IAlgorithm_sptr
 JumpFit::processParametersAlgorithm(const std::string &parameterWSName,
                                     const std::string &resultWSName) {
@@ -456,20 +397,6 @@
   deleteAlg->setProperty("Workspace", workspaceName);
   return deleteAlg;
 }
-=======
-IFunction_sptr JumpFit::createFunction(const QString &functionName) {
-  auto functionString = "name=" + functionName;
-
-  // Build function string
-  QStringList parameters = getFunctionParameters(functionName);
-  for (auto it = parameters.begin(); it != parameters.end(); ++it) {
-    auto parameterName = *it;
-
-    // Get the value form double manager
-    auto name = "parameter_" + *it;
-    double value = m_dblManager->value(m_properties[name]);
-    auto parameterValue = QString::number(value);
->>>>>>> 8a82595e
 
 IAlgorithm_sptr
 JumpFit::renameWorkspaceAlgorithm(const std::string &workspaceToRename,
@@ -484,29 +411,16 @@
  * Handles mantid plotting
  */
 void JumpFit::plotClicked() {
-<<<<<<< HEAD
-  std::string outWsName = m_baseName + "_Workspace";
+  const auto outWsName = m_baseName + "_Workspace";
   IndirectFitAnalysisTab::plotResult(outWsName, "All");
-=======
+}
+
+/**
+ * Handles saving of workspace
+ */
+void JumpFit::saveClicked() {
   const auto outWsName = m_baseName + "_Workspace";
-  checkADSForPlotSaveWorkspace(outWsName, true);
-  plotSpectrum(QString::fromStdString(outWsName), 0, 2);
->>>>>>> 8a82595e
-}
-
-/**
- * Handles saving of workspace
- */
-void JumpFit::saveClicked() {
-<<<<<<< HEAD
-  std::string outWsName = m_baseName + "_Workspace";
   IndirectFitAnalysisTab::saveResult(outWsName);
-=======
-  const auto outWsName = m_baseName + "_Workspace";
-  checkADSForPlotSaveWorkspace(outWsName, false);
-  addSaveWorkspaceToQueue(QString::fromStdString(outWsName));
-  m_batchAlgoRunner->executeBatchAsync();
->>>>>>> 8a82595e
 }
 
 } // namespace IDA
