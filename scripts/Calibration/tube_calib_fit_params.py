<<<<<<< HEAD
from mantid.simpleapi import *
from mantid.kernel import *


=======
>>>>>>> 8ab67e8d
class TubeCalibFitParams(object):

# This class is to take the fitting method and parameters for fitting the peaks crated by the calibration slits etc
# and to deliver them to TubeCalib, so it can fit the peaks appropriately

# Author: Karl Palmen ISIS

    def __init__(self, peaks, height=1000.0, width=30.0, threePointMethod=False, outEdge=30.0,  inEdge=50.0, edgeGrad=6.0, margin=15):
        """
        Holds the parameters needed for fitting the positions of the peaks formed by the slits or edges.

        The constructor has the following arguments:

        :param peaks: expected positions of the peaks in pixels
        :param height: expect height of peaks
        :param width: expected width (sigma for Gaussian fitting) of peaks
        :param threePointMethod: True if three point method is used (first and last peaks are the extreme ends of very wide peaks).
        :param margin: defines the region around the peak that will be considered for fitting

        This class has also an attribute, called automatic, accessed through
        :meth:`~tube_calib_fit_params.TubeCalibFitParams.getAutomatic`, that
        defines it a dynamic evaluation of the fit parameters can be used or not
        (see :func:`~tube.calibrate` to check how the automatic flag will be used).

        The function :func:`~tube_calib.getCalibration` of :mod:`tube_calib` needs such an object.
        """
        # Peaks
        self.height = height*1.0
        self.width = width*1.0
        self.peaks = peaks
        # Margin
        self.margin = margin
        # Three pointMethod parameter (to be phased out)
        self.threePointMethod = threePointMethod
        # Edges
        self.outEdge = outEdge
        self.inEdge = inEdge
        self.edgeGrad = edgeGrad
        self.automatic = False

    def getPeaks(self):
        return self.peaks

    def getHeightAndWidth(self):
        return self.height, self.width

    def isThreePointMethod(self):
        return self.threePointMethod

    def getEdgeParameters(self):
        return self.outEdge, self.inEdge, self.edgeGrad

    def getMargin(self):
        return self.margin

    def setMargin(self, mar):
        self.margin = mar

    def setAutomatic(self, boolOption):
        self.automatic = boolOption

    def getAutomatic(self):
        return self.automatic

    def __str__(self):
<<<<<<< HEAD
        return 'peaks'+str(self.peaks)+'height'+str(self.height)+'width'+str(self.width)+'margin'+str(self.margin)+'outedge'+str(self.outEdge)+'inedge'+str(self.inEdge)+'edgegrad'+str(self.edgeGrad       )
=======
        return ('peaks'+str(self.peaks)+'height'+str(self.height)+'width'+str(self.width)+'margin'+
                str(self.margin)+'outedge'+str(self.outEdge)+'inedge'+str(self.inEdge)+'edgegrad'+str(self.edgeGrad))
>>>>>>> 8ab67e8d
<|MERGE_RESOLUTION|>--- conflicted
+++ resolved
@@ -1,10 +1,3 @@
-<<<<<<< HEAD
-from mantid.simpleapi import *
-from mantid.kernel import *
-
-
-=======
->>>>>>> 8ab67e8d
 class TubeCalibFitParams(object):
 
 # This class is to take the fitting method and parameters for fitting the peaks crated by the calibration slits etc
@@ -70,9 +63,5 @@
         return self.automatic
 
     def __str__(self):
-<<<<<<< HEAD
-        return 'peaks'+str(self.peaks)+'height'+str(self.height)+'width'+str(self.width)+'margin'+str(self.margin)+'outedge'+str(self.outEdge)+'inedge'+str(self.inEdge)+'edgegrad'+str(self.edgeGrad       )
-=======
         return ('peaks'+str(self.peaks)+'height'+str(self.height)+'width'+str(self.width)+'margin'+
-                str(self.margin)+'outedge'+str(self.outEdge)+'inedge'+str(self.inEdge)+'edgegrad'+str(self.edgeGrad))
->>>>>>> 8ab67e8d
+                str(self.margin)+'outedge'+str(self.outEdge)+'inedge'+str(self.inEdge)+'edgegrad'+str(self.edgeGrad))