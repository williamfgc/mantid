#pylint: disable=invalid-name
"""
Tube Calibration Demonstration for MAPS instrument.

This module group many examples and also demonstrate how to work with
the :func:`tube.calibrate`.

It starts from the simplest way to perform a calibration. It them increase the complexity
of dealing with real calibration work, when particularities of the instrument must be considered

At the end, it gives a suggestion on a techinique to investigate and improve the calibration itself.

Minimal Input
~~~~~~~~~~~~~

.. autofunction:: minimalInput

Provide Expected Value
~~~~~~~~~~~~~~~~~~~~~~

.. autofunction:: provideTheExpectedValue

Change Margin and Expected Value
~~~~~~~~~~~~~~~~~~~~~~~~~~~~~~~~
.. autofunction:: changeMarginAndExpectedValue

Improving Calibration Single Tube
~~~~~~~~~~~~~~~~~~~~~~~~~~~~~~~~~
.. autofunction:: improvingCalibrationSingleTube

Improving Calibration of List of Tubes
~~~~~~~~~~~~~~~~~~~~~~~~~~~~~~~~~~~~~~
.. autofunction:: improvingCalibrationOfListOfTubes

Calibrating Window B2
~~~~~~~~~~~~~~~~~~~~~
.. autofunction:: calibrateB2Window

Complete Calibration
~~~~~~~~~~~~~~~~~~~~
.. autofunction:: completeCalibration

Calibration technique: Finding tubes not well calibrated
~~~~~~~~~~~~~~~~~~~~~~~~~~~~~~~~~~~~~~~~~~~~~~~~~~~~~~~~

.. autofunction:: findThoseTubesThatNeedSpecialCareForCalibration(filename)


.. sectionauthor::  Karl Palmen - ISIS

.. sectionauthor:: Gesner Passos - ISIS

"""

from mantid.simpleapi import *
import tube
import numpy


def loadingStep(filename):
    filename = str(filename)
    rangeLower = 2000 # Integrate counts in each spectra from rangeLower to rangeUpper
    rangeUpper = 10000 #
    # Get calibration raw file and integrate it
    rawCalibInstWS = Load(filename)  #'raw' in 'rawCalibInstWS' means unintegrated.
    print "Integrating Workspace"
    CalibInstWS = Integration( rawCalibInstWS, RangeLower=rangeLower, RangeUpper=rangeUpper )
    DeleteWorkspace(rawCalibInstWS)
    print "Created workspace (CalibInstWS) with integrated data from run and instrument to calibrate"
    return CalibInstWS


def minimalInput(filename):
    """
    Simplest way of calling :func:`tube.calibrate`


    The minimal input for the calibration is the integrated workspace
    and the knwon positions.

    Eventhough it is easy to call, the calibration performs well, but there are ways to improve
    the results, as it is explored after.

    .. image:: /images/outputOfMinimalInput.png

    """
    CalibInstWS = loadingStep(filename)
    # == Set parameters for calibration ==
    # Set what we want to calibrate (e.g whole intrument or one door )
    CalibratedComponent = 'MAPS'  # Calibrate all
    # define the known positions and function factor (edge, peak, peak, peak, edge)
    knownPos, funcFactor = [-0.50,-0.16,-0.00, 0.16, 0.50 ],[2,1,1,1,2]

    # == Get the calibration and put results into calibration table ==
    calibrationTable = tube.calibrate(CalibInstWS, CalibratedComponent, knownPos, funcFactor)
    # == Apply the Calibation ==
    ApplyCalibration( Workspace=CalibInstWS, PositionTable=calibrationTable)


def provideTheExpectedValue(filename):
    """
    Giving the expected value for the position of the peaks in pixel.

    The :func:`~Examples.minimalInput` let to the calibrate to guess the position of the pixels
    among the tubes. Altough it works nicelly, providing these expected values may improve the results.
    This is done through the **fitPar** parameter.
    """
    from tube_calib_fit_params import TubeCalibFitParams
    CalibInstWS = loadingStep(filename)
    # == Set parameters for calibration ==
    # Set what we want to calibrate (e.g whole intrument or one door )
    CalibratedComponent = 'MAPS'  # Calibrate all
    # define the known positions and function factor (edge, peak, peak, peak, edge)
    knownPos, funcFactor = [-0.50,-0.16,-0.00, 0.16, 0.50 ],[2,1,1,1,2]

    # the expected positions in pixels for the special points
    expectedPositions = [4.0, 85.0, 128.0, 161.0, 252.0]
    fitPar = TubeCalibFitParams(expectedPositions)
    fitPar.setAutomatic(True)

    # == Get the calibration and put results into calibration table ==
    calibrationTable = tube.calibrate(CalibInstWS, CalibratedComponent, knownPos, funcFactor,
                                      fitPar=fitPar)
    # == Apply the Calibation ==
    ApplyCalibration( Workspace=CalibInstWS, PositionTable=calibrationTable)


def changeMarginAndExpectedValue(filename):
    """
    To fit correcly, it is important to have a good window around the peak. This windown is defined
    by the **margin** parameter.

    This examples shows how the results worsen if we change the margin from its default value **15**
    to **10**.

    It shows how to see the fitted values using the **plotTube** parameter.

    It will also output the peaks position and save them, through the **outputPeak** option and
    the :func:`tube.savePeak` method.

    An example of the fitted data compared to the acquired data to find the peaks positions:

    .. image:: /images/calibratePlotFittedData.png

    The result deteriorate, as you can see:

    .. image:: /images/calibrateChangeMarginAndExpectedValue.png

    """
    from tube_calib_fit_params import TubeCalibFitParams
    CalibInstWS = loadingStep(filename)
    # == Set parameters for calibration ==
    # Set what we want to calibrate (e.g whole intrument or one door )
    CalibratedComponent = 'MAPS'  # Calibrate all
    # define the known positions and function factor (edge, peak, peak, peak, edge)
    knownPos, funcFactor = [-0.50,-0.16,-0.00, 0.16, 0.50 ],[2,1,1,1,2]

    # the expected positions in pixels for the special points
    expectedPositions = [4.0, 85.0, 128.0, 161.0, 252.0]
    fitPar = TubeCalibFitParams(expectedPositions)
    fitPar.setAutomatic(True)

    # == Get the calibration and put results into calibration table ==
    calibrationTable, peakTable= tube.calibrate(CalibInstWS, CalibratedComponent, knownPos, funcFactor,
                                                fitPar=fitPar, plotTube=[1,10,100], outputPeak=True, margin=10)
    # == Apply the Calibation ==
    ApplyCalibration( Workspace=CalibInstWS, PositionTable=calibrationTable)

    tube.savePeak(peakTable, 'TubeDemoMaps01.txt')


def improvingCalibrationSingleTube(filename):
    """
    The :func:`~Examples.provideTheExpectedValue` provided a good solution, but there are few
    tubes whose calibration was not so good.

    This method explores how to deal with these tubes.

    First of all, it is important to identify the tubes that did not work well.

    From the outputs of provideTheExpectedValue, looking inside the instrument tree,
    it is possible to list all the tubes that are not so good.

    Unfortunatelly, they do not have a single name identifier.
    So, locating them it is a little bit trickier.
    The :func:`~Examples.findThoseTubesThatNeedSpecialCareForCalibration` shows one way of finding those
    tubes.     The index is the position inside the PeakTable.

    For this example, we have used inspection from the Instrument View.
    One of them is inside the A1_Window, 3rd PSD_TUBE_STRIP 8 pack up, 4th PSD_TUBE_STRIP: Index = 8+8+4 - 1 = 19.

    In this example, we will ask the calibration to run the calibration only for 3 tubes
    (indexes 18,19,20). Them, we will check why the 19 is not working well. Finally, we will try to
    provide another peaks position for this tube,
    and run the calibration again for these tubes, to improve the results.

    This example shows how to use **overridePeaks** option
    """
    from tube_calib_fit_params import TubeCalibFitParams
    CalibInstWS = loadingStep(filename)
    # == Set parameters for calibration ==
    # Set what we want to calibrate (e.g whole intrument or one door )
    CalibratedComponent = 'MAPS'  # Calibrate all
    # define the known positions and function factor (edge, peak, peak, peak, edge)
    knownPos, funcFactor = [-0.50,-0.16,-0.00, 0.16, 0.50 ],[2,1,1,1,2]

    # the expected positions in pixels for the special points
    expectedPositions = [4.0, 85.0, 128.0, 161.0, 252.0]
    fitPar = TubeCalibFitParams(expectedPositions)
    fitPar.setAutomatic(True)

    # == Get the calibration and put results into calibration table ==
    calibrationTable, peakTable= tube.calibrate(CalibInstWS, CalibratedComponent, knownPos, funcFactor,
                                                fitPar=fitPar, outputPeak=True, plotTube=[18,19,20], rangeList=[18,19,20])

    ApplyCalibration( Workspace=CalibInstWS, PositionTable=calibrationTable)

    # reload to reset the calibration applied
    CalibInstWS = loadingStep(filename)
    # looking into the second line of calibrationTable, you will see that it defines the peaks for the first position
    # as 14.9788, -0.303511, 9.74828
    # let's change the peak from  -0.303511 to 8.14

    #to override the peaks definition, we use the overridePeaks
    overridePeaks = {19: [8.14, 80.9771, 123.221, 164.993, 245.717]}

    # == Get the calibration and put results into calibration table ==
    # we will not plot anymore, because it will not plot the overrided peaks
    calibrationTable, peakTable= tube.calibrate(CalibInstWS, CalibratedComponent, knownPos, funcFactor,
                                                fitPar=fitPar, outputPeak=True, rangeList=[18,19,20], overridePeaks=overridePeaks)

    ApplyCalibration( Workspace=CalibInstWS, PositionTable=calibrationTable)
    #check using the InstrumentView and you will see that it is better than before


def improvingCalibrationOfListOfTubes(filename):
    """
    Analysing the result of provideTheExpectedValue it was seen that the calibration
    of some tubes was not good.

    .. note::
          This method list some of them, there are a group belonging to window B2 that shows
          only 2 peaks that are not dealt with here.

    If first plot the bad ones using the **plotTube** option. It them, find where they fail, and how
    to correct their peaks, using the **overridePeaks**.
    If finally, applies the calibration again with the points corrected.
    """
    from tube_calib_fit_params import TubeCalibFitParams

    # not_good = [19,37, 71, 75, 181, 186, 234, 235, 245, 273, 345]

    CalibInstWS = loadingStep(filename)
    # == Set parameters for calibration ==
    # Set what we want to calibrate (e.g whole intrument or one door )
    CalibratedComponent = 'MAPS'  # Calibrate all
    # define the known positions and function factor (edge, peak, peak, peak, edge)
    knownPos, funcFactor = [-0.50,-0.16,-0.00, 0.16, 0.50 ],[2,1,1,1,2]

    # the expected positions in pixels for the special points
    expectedPositions = [4.0, 85.0, 128.0, 161.0, 252.0]
    fitPar = TubeCalibFitParams(expectedPositions)
    fitPar.setAutomatic(True)

    # == Get the calibration and put results into calibration table ==
    #calibrationTable, peakTable= tube.calibrate(CalibInstWS, CalibratedComponent, knownPos, funcFactor,
    #	fitPar=fitPar, outputPeak=True, plotTube=not_good, rangeList=not_good)

    #CalibInstWS = loadingStep(filename)

    # it is defined as the mean values around the neighbours
    define_peaks = {19:[10, 80.9771, 123.221, 164.993, 245.717], # the first one was bad
                    37: [6.36, 80.9347, 122.941, 165.104, 248.32], # the first one was bad
                    71: [8.62752, 85.074, 124.919, 164.116, 246.82 ], # the last one was bad - check if we can inprove
                    75: [14.4285, 90.087, 128.987, 167.047, 242.62], # the last one was bad - check if we can inprove
                    181: [11.726, 94.0496, 137.816,  180, 255], # the third peak was lost
                    186:[11.9382, 71.5203, 107, 147.727, 239.041], #lost the second peak
                    234: [4.84, 82.7824, 123.125, 163.945, 241.877], # the first one was bad
                    235: [4.84, 80.0077, 121.002, 161.098, 238.502], # the first one was bad
                    245: [9.88089, 93.0593, 136.911, 179.5, 255], # the third peak was bad
                    273: [18.3711, 105.5, 145.5, 181.6, 243.252], # lost first and third peaks
                    345: [4.6084, 87.0351, 128.125, 169.923, 245.3] # the last one was bad
                    }
    calibrationTable, peakTable= tube.calibrate(CalibInstWS, CalibratedComponent, knownPos, funcFactor,
                                                fitPar=fitPar, outputPeak=True, overridePeaks=define_peaks)

    ApplyCalibration( Workspace=CalibInstWS, PositionTable=calibrationTable)


def calibrateB2Window(filename):
    """
    There are among the B2 window tubes, some tubes that are showing only 2 strips.

    Those tubes must be calibrated separated, as the known positions are not valid.

    This example calibrate them, using only 4 known values: 2 edges and 2 peaks.

    Run this example, and them see the worksapce in the calibrated instrument and you will see
    how it worked.

    The picture shows the output, look that only a section of the B2 Window was calibrated.

    .. image:: /images/calibrateB2Window.png

    """
    from tube_calib_fit_params import TubeCalibFitParams
    # b2 with 2 peaks range
    b2_range = range(196,212) + range(222,233)

    CalibInstWS = loadingStep(filename)
    # == Set parameters for calibration ==
    # Set what we want to calibrate (e.g whole intrument or one door )
    CalibratedComponent = 'MAPS'  # Calibrate all
    # define the known positions and function factor (edge, peak, peak, peak, edge)
    knownPos, funcFactor = [-0.50,-0.16, 0.16, 0.50 ],[2,1,1,2]

    # the expected positions in pixels for the special points
    expectedPositions = [4.0, 85.0, 161.0, 252.0]
    fitPar = TubeCalibFitParams(expectedPositions)
    fitPar.setAutomatic(True)

    # == Get the calibration and put results into calibration table ==
    calibrationTable, peakTable= tube.calibrate(CalibInstWS, CalibratedComponent, knownPos, funcFactor,
                                                fitPar=fitPar, outputPeak=True, plotTube=[b2_range[0], b2_range[-1]], rangeList=b2_range)

    ApplyCalibration( Workspace=CalibInstWS, PositionTable=calibrationTable)


def findThoseTubesThatNeedSpecialCareForCalibration(filename):
    """
    The example :func:`provideTheExpectedValue` has shown its capability to calibrate almost
    all tubes, but,    as explored in the :func:`improvingCalibrationOfListOfTubes` and
    :func:`improvingCalibrationSingleTube` there are
    some tubes that could not be calibrated using that method.

    The goal of this method is to show one way to find the tubes that will require special care.

    It will first perform the same calibration seen in :func:`provideTheExpectedValue`,
    them, it will process the **peakTable** output of the calibrate method when enabling the
    parameter **outputPeak**.

    It them creates the Peaks workspace, that is the diffence of the peaks position from the
    expected values of the peaks positions for all the tubes. This allows to spot what are the
    tubes whose fitting are outliers in relation to the others.

    .. image:: /images/plotingPeaksDifference.png

    The final result for this method is to output using **plotTube** the result of the fitting
    to all the 'outliers' tubes.
    """
    from tube_calib_fit_params import TubeCalibFitParams
    CalibInstWS = loadingStep(filename)
    # == Set parameters for calibration ==
    # Set what we want to calibrate (e.g whole intrument or one door )
    CalibratedComponent = 'MAPS'  # Calibrate all
    # define the known positions and function factor (edge, peak, peak, peak, edge)
    knownPos, funcFactor = [-0.50,-0.16,-0.00, 0.16, 0.50 ],[2,1,1,1,2]

    # the expected positions in pixels for the special points
    expectedPositions = [4.0, 85.0, 128.0, 161.0, 252.0]
    fitPar = TubeCalibFitParams(expectedPositions)
    fitPar.setAutomatic(True)

    # == Get the calibration and put results into calibration table ==
    calibrationTable, peakTable= tube.calibrate(CalibInstWS, CalibratedComponent, knownPos, funcFactor,
                                                fitPar=fitPar, outputPeak=True)

    # == now, lets investigate the peaks

    #parsing the peakTable to produce a numpy array with dimension (number_of_tubes x number_of_peaks)
    print 'parsing the peak table'
    n = len(peakTable)
    peaksId = n*['']
    data = numpy.zeros((n,5))
    line = 0
    for row in peakTable:
        data_row = [row['Peak%d'%(i)] for i in [1,2,3,4,5]]
        data[line,:] = data_row
        peaksId[line] = row['TubeId']
        line+=1
    # data now has all the peaks positions for each tube
    # the mean value is the expected value for the peak position for each tube
    expected_peak_pos = numpy.mean(data,axis=0)
    #calculate how far from the expected position each peak position is
    distance_from_expected =  numpy.abs(data - expected_peak_pos)

    print 'Creating the Peaks Workspace that shows the distance from the expected value for all peaks for each tube'
    # Let's see these peaks:
    CreateWorkspace(range(n),distance_from_expected,NSpec=5,OutputWorkspace='Peaks')

    # plot all the 5 peaks for Peaks Workspace. You will see that most of the tubes differ
    # at most 12 pixels from the expected values.

    #so let's investigate those that differ more than 12
    # return an array with the indexes for the first axis which is the tube indentification
    check = numpy.where(distance_from_expected > 12)[0]

    #remove repeated values
    #select only those tubes inside the problematic_tubes
    problematic_tubes = list(set(check))

    print 'Tubes whose distance is far from the expected value: ', problematic_tubes

    print 'Calibrating again only these tubes'
    #let's confir that our suspect works
    CalibInstWS = loadingStep(filename)
<<<<<<< HEAD
    calibrationTable = tube.calibrate(CalibInstWS, CalibratedComponent, knownPos, funcFactor,
                                      fitPar=fitPar, rangeList= problematic_tubes, plotTube=problematic_tubes)
=======
    tube.calibrate(CalibInstWS, CalibratedComponent, knownPos, funcFactor,
                   fitPar=fitPar, rangeList= problematic_tubes, plotTube=problematic_tubes)
>>>>>>> 8ab67e8d
    # plot the FittedTube agains TubePlot for each detector and you will see that there were problems on those tubes.


def completeCalibration(filename):
    """
    This example shows how to use some properties of calibrate method to
    join together the calibration done in :func:`provideTheExpectedValue`,
    and improved in :func:`calibrateB2Window`, and :func:`improvingCalibrationOfListOfTubes`.

    It also improves the result of the calibration because it deals with the E door. The
    aquired data cannot be used to calibrate the E door, and trying to do so, produces a bad
    result. In this example, the tubes inside the E door are excluded to the calibration.
    Using the '''rangeList''' option.
    """

    # first step, load the workspace
    from tube_calib_fit_params import TubeCalibFitParams
    CalibInstWS = loadingStep(filename)

    # == Set parameters for calibration ==
    # Set what we want to calibrate (e.g whole intrument or one door )
    CalibratedComponent = 'MAPS'  # Calibrate all

    # define the known positions and function factor (edge, peak, peak, peak, edge)
    knownPos, funcFactor = [-0.50,-0.16,-0.00, 0.16, 0.50 ],[2,1,1,1,2]

    # the expected positions in pixels for the special points
    expectedPositions = [4.0, 85.0, 128.0, 161.0, 252.0]
    fitPar = TubeCalibFitParams(expectedPositions)
    fitPar.setAutomatic(True)

    #execute the improvingCalibrationOfListOfTubes excluding the range of b2 window
    # correct the definition of the peaks for the folowing indexes
    #define_peaks = {19:[10, 80.9771, 123.221, 164.993, 245.717], # the first one was bad
    #	37: [6.36, 80.9347, 122.941, 165.104, 248.32], # the first one was bad
    #	71: [8.62752, 85.074, 124.919, 164.116, 246.82 ], # the last one was bad - check if we can inprove
    #	75: [14.4285, 90.087, 128.987, 167.047, 242.62], # the last one was bad - check if we can inprove
    #	181: [11.726, 94.0496, 137.816,  180, 255], # the third peak was lost
    #	186:[11.9382, 71.5203, 107, 147.727, 239.041], #lost the second peak
    #	234: [4.84, 82.7824, 123.125, 163.945, 241.877], # the first one was bad
    #	235: [4.84, 80.0077, 121.002, 161.098, 238.502], # the first one was bad
    #	245: [9.88089, 93.0593, 136.911, 179.5, 255], # the third peak was bad
    #	273: [18.3711, 105.5, 145.5, 181.6, 243.252],# lost first and third peaks
    #	345: [4.6084, 87.0351, 128.125, 169.923, 245.3]} # the last one was bad
    define_peaks = {19:[10, 80.9771, 123.221, 164.993, 245.717],
                    37: [6.36, 80.9347, 122.941, 165.104, 248.32],
                    71: [8.62752, 85.074, 124.919, 164.116, 246.82 ],
                    75: [14.4285, 90.087, 128.987, 167.047, 242.62],
                    181: [11.726, 94.0496, 137.816,  180, 255],
                    186:[11.9382, 71.5203, 107, 147.727, 239.041],
                    234: [4.84, 82.7824, 123.125, 163.945, 241.877],
                    235: [4.84, 80.0077, 121.002, 161.098, 238.502],
                    245: [9.88089, 93.0593, 136.911, 179.5, 255],
                    273: [18.3711, 105.5, 145.5, 181.6, 243.252],
                    345: [4.6084, 87.0351, 128.125, 169.923, 245.3]}

    b2_window = range(196,212) + range(222,233)

    complete_range = range(648)

    # this data can not be used to calibrate the E1 window, so, let's remove it.
    e1_window = range(560,577)
    aux = numpy.setdiff1d(complete_range, b2_window)
    # the group that have 3 stripts are all the tubes except the b2 window and e window.
    range_3_strips = numpy.setdiff1d(aux, e1_window)

    calibrationTable, peak3Table= tube.calibrate(CalibInstWS, CalibratedComponent, knownPos, funcFactor,
                                                 fitPar=fitPar, outputPeak=True, overridePeaks=define_peaks, rangeList=range_3_strips)

    # now calibrate the b2_window REMOVE SECOND PEAK
    # define the known positions and function factor (edge, peak, peak, edge)
    knownPos, funcFactor = [-0.50,-0.16, 0.16, 0.50 ],[2,1,1,2]

    # the expected positions in pixels for the special points
    expectedPositions = [4.0, 85.0, 161.0, 252.0]
    fitPar = TubeCalibFitParams(expectedPositions)
    fitPar.setAutomatic(True)

    # apply the calibration for the b2_window 2 strips values
    calibrationTable, peak2Table = tube.calibrate(CalibInstWS, CalibratedComponent,
                                                  knownPos,  #these parameters now have only 4 points
                                                  funcFactor,
                                                  fitPar=fitPar,
                                                  outputPeak=True,
                                                  calibTable = calibrationTable, # it will append to the calibTable
                                                  rangeList = b2_window)

    ApplyCalibration( Workspace=CalibInstWS, PositionTable=calibrationTable)

    # == Save workspace ==
    #SaveNexusProcessed( CalibInstWS, path+'TubeCalibDemoMapsResult.nxs',"Result of Running TCDemoMaps.py")
    #print "saved calibrated workspace (CalibInstWS) into Nexus file TubeCalibDemoMapsResult.nxs"


####
## Uncomment one of the following lines to execute one of the examples
#####
filename = 'MAP14919.raw' #found at \\isis\inst$\NDXMAPS\Instrument\data\cycle_09_5
if __name__ == "__main__":
    filename = 'MAP14919.raw'
    #minimalInput(filename)
    #provideTheExpectedValue(filename)
    #changeMarginAndExpectedValue(filename)
    #improvingCalibrationSingleTube(filename)
    #improvingCalibrationOfListOfTubes(filename)
    #calibrateB2Window(filename)
    completeCalibration(filename)
    #findThoseTubesThatNeedSpecialCareForCalibration(filename)<|MERGE_RESOLUTION|>--- conflicted
+++ resolved
@@ -404,13 +404,8 @@
     print 'Calibrating again only these tubes'
     #let's confir that our suspect works
     CalibInstWS = loadingStep(filename)
-<<<<<<< HEAD
-    calibrationTable = tube.calibrate(CalibInstWS, CalibratedComponent, knownPos, funcFactor,
-                                      fitPar=fitPar, rangeList= problematic_tubes, plotTube=problematic_tubes)
-=======
     tube.calibrate(CalibInstWS, CalibratedComponent, knownPos, funcFactor,
                    fitPar=fitPar, rangeList= problematic_tubes, plotTube=problematic_tubes)
->>>>>>> 8ab67e8d
     # plot the FittedTube agains TubePlot for each detector and you will see that there were problems on those tubes.
 
 
