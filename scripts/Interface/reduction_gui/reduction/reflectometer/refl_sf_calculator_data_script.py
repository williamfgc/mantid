"""
    Classes for each reduction step. Those are kept separately
    from the the interface class so that the HFIRReduction class could
    be used independently of the interface implementation
"""
import xml.dom.minidom
from reduction_gui.reduction.scripter import BaseScriptElement


class DataSets(BaseScriptElement):

    data_file = 0
    incident_medium_list = ['H2O']
    incident_medium_index_selected = 0
    number_attenuator = 0
    peak_selection = [0, 0]
    back_selection = [0, 0]
    lambda_requested = 'N/A'
    s1h = 'N/A'
    s2h = 'N/A'
    s1w = 'N/A'
    s2w = 'N/A'
    scaling_factor_file = ''
    tof_min = 0.
    tof_max = 200000.

    def __init__(self):
        super(DataSets, self).__init__()
        self.reset()

    def to_script(self):
        """
            Generate reduction script
            @param execute: if true, the script will be executed
        """
        script = 'Run number: %s \n' % str(self.data_file)

#        _u_list = self.incident_medium_list
#        _list = str(_u_list[0]).split(',')

        script += 'Incident medium: %s \n' % str(self.incident_medium_list)
#        script += 'Incident medium: %s \n' % str(self.incident_medium_list[self.incident_medium_index_selected])
#        script += 'Incident medium: %s \n' % str(_list[self.incident_medium_index_selected])
        script += 'Incident medium index: %s \n' % str(self.incident_medium_index_selected)
        script += 'TOF from: %s \n' % str(self.tof_min)
        script += 'TOF to: %s \n' % str(self.tof_max)
        script += 'Scaling factor file: %s \n' % str(self.scaling_factor_file)
        script += 'Number of attenuator: %s \n' % str(self.number_attenuator)
        script += 'Peak from pixel: %s \n' % str(self.peak_selection[0])
        script += 'Peak to pixel: %s \n' % str(self.peak_selection[1])
        script += 'Back from pixel: %s \n' % str(self.back_selection[0])
        script += 'Back to pixel: %s \n' % str(self.back_selection[1])

        return script

    def update(self):
        """
            Update transmission from reduction output
        """
        pass

    def to_xml(self):
        """
            Create XML from the current data.
        """
        xml = "<RefLSFCalculator>\n"
#        xml += "<incident_medium_list>%s</incident_medium_list>\n" % ','.join([str(i) for i in self.incident_medium_list])
        xml += "<incident_medium_list>%s</incident_medium_list>\n" % str(self.incident_medium_list[0])
        xml += "<tof_min>%s</tof_min>\n" % str(self.tof_min)
        xml += "<tof_max>%s</tof_max>\n" % str(self.tof_max)
        xml += "<incident_medium_index_selected>%s</incident_medium_index_selected>\n" % str(self.incident_medium_index_selected)
        xml += "<data_file>%s</data_file>\n" % str(self.data_file)
        xml += "<number_attenuator>%s</number_attenuator>\n" % str(self.number_attenuator)
        xml += "<peak_selection_from_pixel>%s</peak_selection_from_pixel>\n" % str(self.peak_selection[0])
        xml += "<peak_selection_to_pixel>%s</peak_selection_to_pixel>\n" % str(self.peak_selection[1])
        xml += "<back_selection_from_pixel>%s</back_selection_from_pixel>\n" % str(self.back_selection[0])
        xml += "<back_selection_to_pixel>%s</back_selection_to_pixel>\n" % str(self.back_selection[1])
        xml += "<lambda_requested>%s</lambda_requested>\n" % str(self.lambda_requested)
        xml += "<s1h>%s</s1h>\n" % str(self.s1h)
        xml += "<s2h>%s</s2h>\n" % str(self.s2h)
        xml += "<s1w>%s</s1w>\n" % str(self.s1w)
        xml += "<s2w>%s</s2w>\n" % str(self.s2w)
        xml += "<scaling_factor_file>%s</scaling_factor_file>\n" % str(self.scaling_factor_file)
        xml += "</RefLSFCalculator>\n"

        return xml

    def from_xml(self, xml_str):
        self.reset()
        dom = xml.dom.minidom.parseString(xml_str)
        self.from_xml_element(dom)
<<<<<<< HEAD
        element_list = dom.getElementsByTagName("RefLSFCalculator")
        if len(element_list) > 0:
            instrument_dom = element_list[0]
=======
        dom.getElementsByTagName("RefLSFCalculator")
>>>>>>> f78f027f

    def from_xml_element(self, instrument_dom):
        """
            Read in data from XML
            @param xml_str: text to read the data from
        """
        # incident medium
        self.incident_medium_list = BaseScriptElement.getStringList(instrument_dom, "incident_medium_list")
        self.incident_medium_index_selected = BaseScriptElement.getIntElement(instrument_dom, "incident_medium_index_selected")

        self.tof_min = BaseScriptElement.getFloatElement(instrument_dom, "tof_min")
        self.tof_max = BaseScriptElement.getFloatElement(instrument_dom, "tof_max")

        # run number
        self.data_file = BaseScriptElement.getIntElement(instrument_dom, "data_file")

        # number of attenuator
        self.number_attenuator = BaseScriptElement.getIntElement(instrument_dom, "number_attenuator")

        # peak selection from and to
        self.peak_selection = [BaseScriptElement.getIntElement(instrument_dom, "peak_selection_from_pixel"),
                               BaseScriptElement.getIntElement(instrument_dom, "peak_selection_to_pixel")]

        # background flag and selection from and to
        self.back_selection = [BaseScriptElement.getIntElement(instrument_dom, "back_selection_from_pixel"),
                               BaseScriptElement.getIntElement(instrument_dom, "back_selection_to_pixel")]

        # lambda requested
        self.lambda_requested = BaseScriptElement.getStringElement(instrument_dom, "lambda_requested")

        # s1h, s2h, s1w, s2w
        self.s1h = BaseScriptElement.getStringElement(instrument_dom, "s1h")
        self.s2h = BaseScriptElement.getStringElement(instrument_dom, "s2h")
        self.s1w = BaseScriptElement.getStringElement(instrument_dom, "s1w")
        self.s2w = BaseScriptElement.getStringElement(instrument_dom, "s2w")

        # scaling factor file
        self.scaling_factor_file = BaseScriptElement.getStringElement(instrument_dom, "scaling_factor_file")

    def reset(self):
        """
            Reset state
        """
        self.data_file = DataSets.data_file
        self.incident_medium_list = DataSets.incident_medium_list
        self.incident_medium_index_selected = DataSets.incident_medium_index_selected
        self.number_attenuator = DataSets.number_attenuator
        self.peak_selection = DataSets.peak_selection
        self.back_selection = DataSets.back_selection
        self.lambda_requested = DataSets.lambda_requested
        self.s1h = DataSets.s1h
        self.s2h = DataSets.s2h
        self.s1w = DataSets.s1w
        self.s2w = DataSets.s2w
        self.tof_min = DataSets.tof_min
        self.tof_max = DataSets.tof_max
        self.scaling_factor_file = DataSets.scaling_factor_file<|MERGE_RESOLUTION|>--- conflicted
+++ resolved
@@ -89,13 +89,7 @@
         self.reset()
         dom = xml.dom.minidom.parseString(xml_str)
         self.from_xml_element(dom)
-<<<<<<< HEAD
-        element_list = dom.getElementsByTagName("RefLSFCalculator")
-        if len(element_list) > 0:
-            instrument_dom = element_list[0]
-=======
         dom.getElementsByTagName("RefLSFCalculator")
->>>>>>> f78f027f
 
     def from_xml_element(self, instrument_dom):
         """
