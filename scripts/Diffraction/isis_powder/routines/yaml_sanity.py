from __future__ import (absolute_import, division, print_function)


def calibration_file_sanity_check(yaml_dict, file_path):
    # Check that the dictionary has data
    if not yaml_dict:
<<<<<<< HEAD
        raise ValueError("YAML dictionary appear to be empty at:\n" + str(file_path))
=======
        raise ValueError("YAML files appears to be empty at:\n" + str(file_path))
>>>>>>> 4ed3b7e6

    # Check that we only have one unbounded range at maximum
    unbound_key_exists = _does_single_unbound_key_exist(yaml_dict)
    if unbound_key_exists:
        _is_unbound_key_sane(yaml_dict)


def _does_single_unbound_key_exist(keys):
    seen_unbounded_key = None

    for key in keys:
        key_string = str(key)
        # The user can have multiple ranges but the last one is the only one which can be unbounded
        if _is_run_range_key_unbounded(key_string):
            if not seen_unbounded_key:
                seen_unbounded_key = key_string
            else:
                raise ValueError("Seen multiple unbounded keys in mapping file: " + key_string + " and " +
                                 seen_unbounded_key)
    return True if seen_unbounded_key else False


def _is_unbound_key_sane(keys):
    unbounded_lower_value = 0
    largest_seen_bound_value = 0
    for key in keys:
        split_key = str(key).split('-')
        if _is_run_range_key_unbounded(key):
            unbounded_lower_value = int(split_key[-2])  # Get the second to last element which is the lower bounds
        else:
            # This isn't perfect but it avoid us generating loads of lists of ints.
            for value in split_key:
                if value.isdigit() and int(value) > largest_seen_bound_value:
                    largest_seen_bound_value = int(value)

    if unbounded_lower_value < largest_seen_bound_value:
        # We have a bounded value in an unbounded range
        raise ValueError("Found a run range in calibration mapping overlaps an unbounded run range." +
                         "\nThe value " + str(largest_seen_bound_value) + " was found and is greater than " +
                         str(unbounded_lower_value))


def _is_run_range_key_unbounded(key):
    split_key = str(key).split('-')
    return True if split_key[-1] == '' else False<|MERGE_RESOLUTION|>--- conflicted
+++ resolved
@@ -4,11 +4,7 @@
 def calibration_file_sanity_check(yaml_dict, file_path):
     # Check that the dictionary has data
     if not yaml_dict:
-<<<<<<< HEAD
-        raise ValueError("YAML dictionary appear to be empty at:\n" + str(file_path))
-=======
         raise ValueError("YAML files appears to be empty at:\n" + str(file_path))
->>>>>>> 4ed3b7e6
 
     # Check that we only have one unbounded range at maximum
     unbound_key_exists = _does_single_unbound_key_exist(yaml_dict)
