from __future__ import (absolute_import, division, print_function)

import mantid.simpleapi as mantid
import os


def split_into_tof_d_spacing_groups(run_details, processed_spectra):
    """
    Splits a processed list containing all focused banks into TOF and
    d-spacing groups. It also sets the names of the output workspaces
    to the run number(s) - Result<Unit>-<Bank Number> e.g.
    123-130-ResultTOF-3
    :param run_details: The run details associated with this run
    :param processed_spectra: A list containing workspaces, one entry per focused bank.
    :return: A workspace group for dSpacing and TOF in that order
    """
    d_spacing_output = []
    tof_output = []
    run_number = str(run_details.output_run_string)
    ext = run_details.file_extension if run_details.file_extension else ""
<<<<<<< HEAD
    for name_index, ws in enumerate(processed_spectra):
        d_spacing_out_name = run_number + ext + "-ResultD-" + str(name_index + 1)
        tof_out_name = run_number + ext + "-ResultTOF-" + str(name_index + 1)
=======
    for name_index, ws in enumerate(processed_spectra, start=1):
        d_spacing_out_name = run_number + ext + "-ResultD-" + str(name_index)
        tof_out_name = run_number + ext + "-ResultTOF-" + str(name_index)
>>>>>>> e72ad056

        d_spacing_output.append(mantid.ConvertUnits(InputWorkspace=ws, OutputWorkspace=d_spacing_out_name,
                                                    Target="dSpacing"))
        tof_output.append(mantid.ConvertUnits(InputWorkspace=ws, OutputWorkspace=tof_out_name, Target="TOF"))

    # Group the outputs
    d_spacing_group_name = run_number + ext + "-Results-D-Grp"
    d_spacing_group = mantid.GroupWorkspaces(InputWorkspaces=d_spacing_output, OutputWorkspace=d_spacing_group_name)
    tof_group_name = run_number + ext + "-Results-TOF-Grp"
    tof_group = mantid.GroupWorkspaces(InputWorkspaces=tof_output, OutputWorkspace=tof_group_name)

    return d_spacing_group, tof_group


def save_focused_data(d_spacing_group, tof_group, output_paths, run_number_string, inst_prefix):
    """
    Saves out focused data into nxs, GSAS and .dat formats. Requires the grouped workspace
    in TOF and dSpacing, the a dictionary of output paths generated by abstract_inst,
    the user inputted run number string and the prefix of the instrument.
    :param d_spacing_group: The focused workspace group in dSpacing
    :param tof_group: The focused workspace group in TOF
    :param output_paths: A dictionary containing the full paths to save to
    :param run_number_string: The user input run number(s) as a string to generate output name
    :param inst_prefix: The instrument prefix to generate output name
    :return: None
    """
    mantid.SaveGSS(InputWorkspace=tof_group, Filename=output_paths["gss_filename"], SplitFiles=False, Append=False)
    mantid.SaveNexusProcessed(InputWorkspace=tof_group, Filename=output_paths["nxs_filename"], Append=False)

    dat_folder_name = "dat_files"
    dat_file_destination = os.path.join(output_paths["output_folder"], dat_folder_name)
    if not os.path.exists(dat_file_destination):
        os.makedirs(dat_file_destination)

    _save_xye(ws_group=d_spacing_group, ws_units="d", run_number=run_number_string,
              output_folder=dat_file_destination, inst_prefix=inst_prefix)
    _save_xye(ws_group=tof_group, ws_units="TOF", run_number=run_number_string,
              output_folder=dat_file_destination, inst_prefix=inst_prefix)


def _save_xye(ws_group, ws_units, run_number, output_folder, inst_prefix):
    """
    Saves XYE data into .dat files. This expects the .dat folder to be created and passed.
    It saves the specified group with the specified units into a file whose name contains that
    information.
    :param ws_group: The workspace group to save out to .dat files
    :param ws_units: The units of all workspaces in that group
    :param run_number: The run number string to use when generating the filename
    :param output_folder: The output folder to save these files to
    :param inst_prefix: The prefix of the instrument to generate the filename
    :return:
    """
    prefix_filename = str(inst_prefix) + str(run_number)
    for bank_index, ws in enumerate(ws_group):
        bank_index += 1  # Ensure we start a 1 when saving out
        outfile_name = prefix_filename + "-b_" + str(bank_index) + "-" + ws_units + ".dat"
        full_file_path = os.path.join(output_folder, outfile_name)

        mantid.SaveFocusedXYE(InputWorkspace=ws, Filename=full_file_path, SplitFiles=False, IncludeHeader=False)<|MERGE_RESOLUTION|>--- conflicted
+++ resolved
@@ -18,15 +18,9 @@
     tof_output = []
     run_number = str(run_details.output_run_string)
     ext = run_details.file_extension if run_details.file_extension else ""
-<<<<<<< HEAD
-    for name_index, ws in enumerate(processed_spectra):
-        d_spacing_out_name = run_number + ext + "-ResultD-" + str(name_index + 1)
-        tof_out_name = run_number + ext + "-ResultTOF-" + str(name_index + 1)
-=======
     for name_index, ws in enumerate(processed_spectra, start=1):
         d_spacing_out_name = run_number + ext + "-ResultD-" + str(name_index)
         tof_out_name = run_number + ext + "-ResultTOF-" + str(name_index)
->>>>>>> e72ad056
 
         d_spacing_output.append(mantid.ConvertUnits(InputWorkspace=ws, OutputWorkspace=d_spacing_out_name,
                                                     Target="dSpacing"))
