# Mantid Repository : https://github.com/mantidproject/mantid
#
# Copyright &copy; 2018 ISIS Rutherford Appleton Laboratory UKRI,
#     NScD Oak Ridge National Laboratory, European Spallation Source
#     & Institut Laue - Langevin
# SPDX - License - Identifier: GPL - 3.0 +
from __future__ import (absolute_import, division, print_function)
import numpy as np

import mantid.simpleapi as mantid

from isis_powder.routines import absorb_corrections, common
from isis_powder.routines.common_enums import WORKSPACE_UNITS
from isis_powder.routines.run_details import create_run_details_object, get_cal_mapping_dict
from isis_powder.polaris_routines import polaris_advanced_config


def calculate_van_absorb_corrections(ws_to_correct, multiple_scattering, is_vanadium):
    mantid.MaskDetectors(ws_to_correct, SpectraList=list(range(1, 55)))

    absorb_dict = polaris_advanced_config.absorption_correction_params
    sample_details_obj = absorb_corrections.create_vanadium_sample_details_obj(config_dict=absorb_dict)
    ws_to_correct = absorb_corrections.run_cylinder_absorb_corrections(
        ws_to_correct=ws_to_correct, multiple_scattering=multiple_scattering, sample_details_obj=sample_details_obj,
        is_vanadium=is_vanadium)
    return ws_to_correct


def _get_run_numbers_for_key(current_mode_run_numbers, key):
    err_message = "this must be under the relevant Rietveld or PDF mode."
    return common.cal_map_dictionary_key_helper(current_mode_run_numbers, key=key,
                                                append_to_error_message=err_message)


def _get_current_mode_dictionary(run_number_string, inst_settings):
    mapping_dict = get_cal_mapping_dict(run_number_string, inst_settings.cal_mapping_path)
    if inst_settings.mode is None:
        ws = mantid.Load('POLARIS'+run_number_string+'.nxs')
        mode, cropping_vals = _determine_chopper_mode(ws)
        inst_settings.mode = mode
        inst_settings.focused_cropping_values = cropping_vals
        mantid.DeleteWorkspace(ws)
    # Get the current mode "Rietveld" or "PDF" run numbers
    return common.cal_map_dictionary_key_helper(mapping_dict, inst_settings.mode)


def get_run_details(run_number_string, inst_settings, is_vanadium_run):
    mode_run_numbers = _get_current_mode_dictionary(run_number_string, inst_settings)

    # Get empty and vanadium
    err_message = "this must be under the relevant Rietveld or PDF mode."

    empty_runs = common.cal_map_dictionary_key_helper(mode_run_numbers,
                                                      key="empty_run_numbers", append_to_error_message=err_message)
    vanadium_runs = common.cal_map_dictionary_key_helper(mode_run_numbers, key="vanadium_run_numbers",
                                                         append_to_error_message=err_message)

    grouping_file_name = inst_settings.grouping_file_name

    return create_run_details_object(run_number_string=run_number_string, inst_settings=inst_settings,
                                     is_vanadium_run=is_vanadium_run, empty_run_number=empty_runs,
                                     vanadium_string=vanadium_runs, grouping_file_name=grouping_file_name)


def save_unsplined_vanadium(vanadium_ws, output_path):
    converted_workspaces = []
    for ws_index in range(vanadium_ws.getNumberOfEntries()):
        ws = vanadium_ws.getItem(ws_index)
        previous_units = ws.getAxis(0).getUnit().unitID()

        if previous_units != WORKSPACE_UNITS.tof:
            ws = mantid.ConvertUnits(InputWorkspace=ws, Target=WORKSPACE_UNITS.tof)

        ws = mantid.RenameWorkspace(InputWorkspace=ws, OutputWorkspace="van_bank_{}".format(ws_index + 1))
        converted_workspaces.append(ws)

    converted_group = mantid.GroupWorkspaces(",".join(ws.name() for ws in converted_workspaces))
    mantid.SaveNexus(InputWorkspace=converted_group, Filename=output_path, Append=False)
    mantid.DeleteWorkspace(converted_group)


def generate_ts_pdf(run_number, focus_file_path, merge_banks=False, q_lims=None, cal_file_name=None, sample_details=None):
    focused_ws = _obtain_focused_run(run_number, focus_file_path)
    focused_ws = mantid.ConvertUnits(InputWorkspace=focused_ws, Target="MomentumTransfer", EMode='Elastic')
    self_scattering_correction = _calculate_self_scattering_correction(run_number, cal_file_name, sample_details)

    ws_group_list = []
    for i in range(self_scattering_correction.getNumberHistograms()):
        ws_name = 'correction_' + str(i)
        mantid.ExtractSpectra(InputWorkspace=self_scattering_correction, OutputWorkspace=ws_name, StartWorkspaceIndex=i,
                              EndWorkspaceIndex=i)
        ws_group_list.append(ws_name)
    self_scattering_correction = mantid.GroupWorkspaces(InputWorkspaces=ws_group_list)
    self_scattering_correction = mantid.RebinToWorkspace(WorkspaceToRebin=self_scattering_correction,
                                                         WorkspaceToMatch=focused_ws)
    mantid.Subtract(LHSWorkspace=focused_ws, RHSWorkspace=self_scattering_correction,
                    OutputWorkspace=focused_ws)

    if merge_banks:
        merged_ws = _merge_workspace_with_limits(focused_ws, q_lims)
        pdf_output = mantid.PDFFourierTransform(Inputworkspace=merged_ws, InputSofQType="S(Q)-1", PDFType="G(r)",
                                                Filter=True)
    else:
        pdf_output = mantid.PDFFourierTransform(Inputworkspace=focused_ws, InputSofQType="S(Q)-1",
                                                PDFType="G(r)", Filter=True)
        pdf_output = mantid.RebinToWorkspace(WorkspaceToRebin=pdf_output, WorkspaceToMatch=pdf_output[4],
                                             PreserveEvents=True)
    common.remove_intermediate_workspace('self_scattering_correction')
    return pdf_output


def _obtain_focused_run(run_number, focus_file_path):
    """
    Searches for the focused workspace to use (based on user specified run number) in the ADS and then the output
    directory.
    If unsuccessful, a ValueError exception is thrown.
    :param run_number: The run number to search for.
    :param focus_file_path: The expected file path for the focused file.
    :return: The focused workspace.
    """
    # Try the ADS first to avoid undesired loading
    if mantid.mtd.doesExist('%s-Results-TOF-Grp' % run_number):
        focused_ws = mantid.mtd['%s-Results-TOF-Grp' % run_number]
    elif mantid.mtd.doesExist('%s-Results-D-Grp' % run_number):
        focused_ws = mantid.mtd['%s-Results-D-Grp' % run_number]
    else:
        # Check output directory
        print('No loaded focused files found. Searching in output directory...')
        try:
            focused_ws = mantid.LoadNexus(Filename=focus_file_path, OutputWorkspace='focused_ws').OutputWorkspace
        except ValueError:
            raise ValueError("Could not find focused file for run number:%s\n"
                             "Please ensure a focused file has been produced and is located in the output directory."
                             % run_number)
    return focused_ws


def _merge_workspace_with_limits(focused_ws, q_lims):
    min_x = np.inf
    max_x = -np.inf
    num_x = -np.inf
    for ws in focused_ws:
        x_data = ws.dataX(0)
        min_x = min(np.min(x_data), min_x)
        max_x = max(np.max(x_data), max_x)
        num_x = max(x_data.size, num_x)
    width_x = (max_x-min_x)/num_x
    binning = [min_x, width_x, max_x]
    focused_ws = mantid.Rebin(InputWorkspace=focused_ws, Params=binning)
<<<<<<< HEAD
    focused_ws_conjoined = mantid.ConjoinSpectra(InputWorkspaces=focused_ws)

=======
    focused_data_combined = mantid.ConjoinSpectra(InputWorkspaces=focused_ws)
    mantid.ConvertFromDistribution(Workspace=focused_data_combined)

    raw_ws = mantid.LoadRaw(Filename='POL'+str(run_number))
    mantid.SetSample(InputWorkspace=raw_ws,
                     Geometry=common.generate_sample_geometry(sample_details),
                     Material=common.generate_sample_material(sample_details))
    monitor = mantid.ExtractSpectra(InputWorkspace=raw_ws, WorkspaceIndexList=[11])
    monitor = mantid.ConvertUnits(InputWorkspace=monitor, Target="Wavelength")
    x_data = monitor.dataX(0)
    min_x = np.min(x_data)
    max_x = np.max(x_data)
    width_x = (max_x-min_x)/x_data.size
    fit_spectra = mantid.FitIncidentSpectrum(InputWorkspace=monitor,
                                             BinningForCalc=[min_x, 1*width_x, max_x],
                                             BinningForFit=[min_x, 10*width_x, max_x],
                                             FitSpectrumWith="CubicSpline")
    placzek = mantid.CalculatePlaczekSelfScattering(InputWorkspace=raw_ws, IncidentSpecta=fit_spectra)
    cal_workspace = mantid.LoadCalFile(InputWorkspace=placzek,
                                       CalFileName=cal_file_name,
                                       Workspacename='cal_workspace',
                                       MakeOffsetsWorkspace=False,
                                       MakeMaskWorkspace=False)
    placzek = mantid.DiffractionFocussing(InputWorkspace=placzek, GroupingFilename=cal_file_name)
    n_pixel = np.zeros(placzek.getNumberHistograms())
    for i in range(cal_workspace.getNumberHistograms()):
        grouping = cal_workspace.dataY(i)
        if grouping[0] > 0:
            n_pixel[int(grouping[0]-1)] += 1
    correction_ws = mantid.CreateWorkspace(DataY=n_pixel, DataX=[0, 1], NSpec=placzek.getNumberHistograms())
    placzek = mantid.Divide(LHSWorkspace=placzek, RHSWorkspace=correction_ws)
    mantid.ConvertToDistribution(Workspace=placzek)
    placzek = mantid.ConvertUnits(InputWorkspace=placzek, Target="MomentumTransfer", EMode='Elastic')
    placzek = mantid.RebinToWorkspace(WorkspaceToRebin=placzek, WorkspaceToMatch=focused_data_combined)
    mantid.ConvertFromDistribution(Workspace=placzek)
    mantid.Subtract(LHSWorkspace=focused_data_combined,
                    RHSWorkspace=placzek,
                    OutputWorkspace=focused_data_combined)
>>>>>>> 122789ed
    if type(q_lims) == str:
        q_min = []
        q_max = []
        try:
            with open(q_lims, 'r') as f:
                line_list = [line.rstrip('\n') for line in f]
                for line in line_list[1:]:
                    value_list = line.split()
                    q_min.append(float(value_list[2]))
                    q_max.append(float(value_list[3]))
            q_min = np.array(q_min)
            q_max = np.array(q_max)
        except IOError:
            raise RuntimeError("q_lims is not valid")
    elif type(q_lims) == list or type(q_lims) == np.ndarray:
        q_min = q_lims[0, :]
        q_max = q_lims[1, :]
    else:
        raise RuntimeError("q_lims is not valid")
    bin_width = np.inf
    for i in range(q_min.size):
        pdf_x_array = focused_ws_conjoined.readX(i)
        tmp1 = np.where(pdf_x_array >= q_min[i])
        tmp2 = np.amin(tmp1)
        q_min[i] = pdf_x_array[tmp2]
        q_max[i] = pdf_x_array[np.amax(np.where(pdf_x_array <= q_max[i]))]
        bin_width = min(pdf_x_array[1] - pdf_x_array[0], bin_width)
<<<<<<< HEAD
    mantid.MatchSpectra(InputWorkspace=focused_ws_conjoined,
                        OutputWorkspace=focused_ws_conjoined,
                        ReferenceSpectrum=5)
    focused_data_combined = mantid.CropWorkspaceRagged(InputWorkspace=focused_ws_conjoined, XMin=q_min, XMax=q_max)
=======
    mantid.MatchSpectra(InputWorkspace=focused_data_combined,
                        OutputWorkspace=focused_data_combined,
                        ReferenceSpectrum=5)
    focused_data_combined = mantid.CropWorkspaceRagged(InputWorkspace=focused_data_combined, XMin=q_min, XMax=q_max)
>>>>>>> 122789ed
    focused_data_combined = mantid.Rebin(InputWorkspace=focused_data_combined,
                                         Params=[min(q_min), bin_width, max(q_max)])
    focused_data_combined = mantid.SumSpectra(InputWorkspace=focused_data_combined,
                                              WeightedSum=True,
                                              MultiplyBySpectra=False)
<<<<<<< HEAD
    common.remove_intermediate_workspace(focused_ws_conjoined)
    return focused_data_combined


def _calculate_self_scattering_correction(run_number, cal_file_name, sample_details):
    raw_ws = mantid.LoadRaw(Filename='POL' + str(run_number))
    mantid.SetSample(InputWorkspace=raw_ws,
                     Geometry=common.generate_sample_geometry(sample_details),
                     Material=common.generate_sample_material(sample_details))
    monitor = mantid.ExtractSpectra(InputWorkspace=raw_ws, WorkspaceIndexList=[11])
    monitor = mantid.ConvertUnits(InputWorkspace=monitor, Target="Wavelength")
    x_data = monitor.dataX(0)
    min_x = np.min(x_data)
    max_x = np.max(x_data)
    width_x = (max_x - min_x) / x_data.size
    fit_spectra = mantid.FitIncidentSpectrum(InputWorkspace=monitor,
                                             BinningForCalc=[min_x, 1 * width_x, max_x],
                                             BinningForFit=[min_x, 10 * width_x, max_x],
                                             FitSpectrumWith="CubicSpline")
    self_scattering_correction = mantid.CalculatePlaczekSelfScattering(InputWorkspace=raw_ws,
                                                                       IncidentSpecta=fit_spectra)
    cal_workspace = mantid.LoadCalFile(InputWorkspace=self_scattering_correction,
                                       CalFileName=cal_file_name,
                                       Workspacename='cal_workspace',
                                       MakeOffsetsWorkspace=False,
                                       MakeMaskWorkspace=False)
    self_scattering_correction = mantid.DiffractionFocussing(InputWorkspace=self_scattering_correction,
                                                             GroupingFilename=cal_file_name)
    n_pixel = np.zeros(self_scattering_correction.getNumberHistograms())
    for i in range(cal_workspace.getNumberHistograms()):
        grouping = cal_workspace.dataY(i)
        if grouping[0] > 0:
            n_pixel[int(grouping[0] - 1)] += 1
    correction_ws = mantid.CreateWorkspace(DataY=n_pixel, DataX=[0, 1],
                                           NSpec=self_scattering_correction.getNumberHistograms())
    self_scattering_correction = mantid.Divide(LHSWorkspace=self_scattering_correction, RHSWorkspace=correction_ws)
    mantid.ConvertToDistribution(Workspace=self_scattering_correction)
    self_scattering_correction = mantid.ConvertUnits(InputWorkspace=self_scattering_correction,
                                                     Target="MomentumTransfer", EMode='Elastic')

=======
    pdf_output = mantid.PDFFourierTransform(Inputworkspace=focused_data_combined,
                                            InputSofQType="S(Q)-1",
                                            PDFType="G(r)",
                                            Filter=True)

>>>>>>> 122789ed
    common.remove_intermediate_workspace('cal_workspace_group')
    common.remove_intermediate_workspace(correction_ws)
    common.remove_intermediate_workspace(fit_spectra)
    common.remove_intermediate_workspace(monitor)
<<<<<<< HEAD
    common.remove_intermediate_workspace(raw_ws)
    return self_scattering_correction
=======
    common.remove_intermediate_workspace(placzek)
    common.remove_intermediate_workspace(raw_ws)
    return pdf_output
>>>>>>> 122789ed


def _determine_chopper_mode(ws):
    if ws.getRun().hasProperty('Frequency'):
        frequency = ws.getRun()['Frequency'].lastValue()
        print("No chopper mode provided")
        if frequency == 50:
            print("automatically chose Rietveld")
            return 'Rietveld', polaris_advanced_config.rietveld_focused_cropping_values
        if frequency == 0:
            print("automatically chose PDF")
            return 'PDF', polaris_advanced_config.pdf_focused_cropping_values
    else:
        raise ValueError("Chopper frequency not in log data. Please specify a chopper mode")<|MERGE_RESOLUTION|>--- conflicted
+++ resolved
@@ -147,49 +147,8 @@
     width_x = (max_x-min_x)/num_x
     binning = [min_x, width_x, max_x]
     focused_ws = mantid.Rebin(InputWorkspace=focused_ws, Params=binning)
-<<<<<<< HEAD
     focused_ws_conjoined = mantid.ConjoinSpectra(InputWorkspaces=focused_ws)
 
-=======
-    focused_data_combined = mantid.ConjoinSpectra(InputWorkspaces=focused_ws)
-    mantid.ConvertFromDistribution(Workspace=focused_data_combined)
-
-    raw_ws = mantid.LoadRaw(Filename='POL'+str(run_number))
-    mantid.SetSample(InputWorkspace=raw_ws,
-                     Geometry=common.generate_sample_geometry(sample_details),
-                     Material=common.generate_sample_material(sample_details))
-    monitor = mantid.ExtractSpectra(InputWorkspace=raw_ws, WorkspaceIndexList=[11])
-    monitor = mantid.ConvertUnits(InputWorkspace=monitor, Target="Wavelength")
-    x_data = monitor.dataX(0)
-    min_x = np.min(x_data)
-    max_x = np.max(x_data)
-    width_x = (max_x-min_x)/x_data.size
-    fit_spectra = mantid.FitIncidentSpectrum(InputWorkspace=monitor,
-                                             BinningForCalc=[min_x, 1*width_x, max_x],
-                                             BinningForFit=[min_x, 10*width_x, max_x],
-                                             FitSpectrumWith="CubicSpline")
-    placzek = mantid.CalculatePlaczekSelfScattering(InputWorkspace=raw_ws, IncidentSpecta=fit_spectra)
-    cal_workspace = mantid.LoadCalFile(InputWorkspace=placzek,
-                                       CalFileName=cal_file_name,
-                                       Workspacename='cal_workspace',
-                                       MakeOffsetsWorkspace=False,
-                                       MakeMaskWorkspace=False)
-    placzek = mantid.DiffractionFocussing(InputWorkspace=placzek, GroupingFilename=cal_file_name)
-    n_pixel = np.zeros(placzek.getNumberHistograms())
-    for i in range(cal_workspace.getNumberHistograms()):
-        grouping = cal_workspace.dataY(i)
-        if grouping[0] > 0:
-            n_pixel[int(grouping[0]-1)] += 1
-    correction_ws = mantid.CreateWorkspace(DataY=n_pixel, DataX=[0, 1], NSpec=placzek.getNumberHistograms())
-    placzek = mantid.Divide(LHSWorkspace=placzek, RHSWorkspace=correction_ws)
-    mantid.ConvertToDistribution(Workspace=placzek)
-    placzek = mantid.ConvertUnits(InputWorkspace=placzek, Target="MomentumTransfer", EMode='Elastic')
-    placzek = mantid.RebinToWorkspace(WorkspaceToRebin=placzek, WorkspaceToMatch=focused_data_combined)
-    mantid.ConvertFromDistribution(Workspace=placzek)
-    mantid.Subtract(LHSWorkspace=focused_data_combined,
-                    RHSWorkspace=placzek,
-                    OutputWorkspace=focused_data_combined)
->>>>>>> 122789ed
     if type(q_lims) == str:
         q_min = []
         q_max = []
@@ -217,23 +176,15 @@
         q_min[i] = pdf_x_array[tmp2]
         q_max[i] = pdf_x_array[np.amax(np.where(pdf_x_array <= q_max[i]))]
         bin_width = min(pdf_x_array[1] - pdf_x_array[0], bin_width)
-<<<<<<< HEAD
     mantid.MatchSpectra(InputWorkspace=focused_ws_conjoined,
                         OutputWorkspace=focused_ws_conjoined,
                         ReferenceSpectrum=5)
     focused_data_combined = mantid.CropWorkspaceRagged(InputWorkspace=focused_ws_conjoined, XMin=q_min, XMax=q_max)
-=======
-    mantid.MatchSpectra(InputWorkspace=focused_data_combined,
-                        OutputWorkspace=focused_data_combined,
-                        ReferenceSpectrum=5)
-    focused_data_combined = mantid.CropWorkspaceRagged(InputWorkspace=focused_data_combined, XMin=q_min, XMax=q_max)
->>>>>>> 122789ed
     focused_data_combined = mantid.Rebin(InputWorkspace=focused_data_combined,
                                          Params=[min(q_min), bin_width, max(q_max)])
     focused_data_combined = mantid.SumSpectra(InputWorkspace=focused_data_combined,
                                               WeightedSum=True,
                                               MultiplyBySpectra=False)
-<<<<<<< HEAD
     common.remove_intermediate_workspace(focused_ws_conjoined)
     return focused_data_combined
 
@@ -273,26 +224,12 @@
     mantid.ConvertToDistribution(Workspace=self_scattering_correction)
     self_scattering_correction = mantid.ConvertUnits(InputWorkspace=self_scattering_correction,
                                                      Target="MomentumTransfer", EMode='Elastic')
-
-=======
-    pdf_output = mantid.PDFFourierTransform(Inputworkspace=focused_data_combined,
-                                            InputSofQType="S(Q)-1",
-                                            PDFType="G(r)",
-                                            Filter=True)
-
->>>>>>> 122789ed
     common.remove_intermediate_workspace('cal_workspace_group')
     common.remove_intermediate_workspace(correction_ws)
     common.remove_intermediate_workspace(fit_spectra)
     common.remove_intermediate_workspace(monitor)
-<<<<<<< HEAD
     common.remove_intermediate_workspace(raw_ws)
     return self_scattering_correction
-=======
-    common.remove_intermediate_workspace(placzek)
-    common.remove_intermediate_workspace(raw_ws)
-    return pdf_output
->>>>>>> 122789ed
 
 
 def _determine_chopper_mode(ws):
