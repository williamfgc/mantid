--- conflicted
+++ resolved
@@ -456,8 +456,7 @@
     # the merged workspace
     if merge_flag:
         ReductionSingleton().to_Q.outputParts = True
-    import pydevd
-    pydevd.settrace('localhost', port=5434, stdoutToServer=True, stderrToServer=True)
+
     # do reduce rear bank data
     if reduce_rear_flag:
         ReductionSingleton().instrument.setDetector('rear')
@@ -498,13 +497,10 @@
         retWSname_front, front_slices = _WavRangeReduction(name_suffix)
         retWSname = retWSname_front
 
-    import pydevd
-    pydevd.settrace('localhost', port=5434, stdoutToServer=True, stderrToServer=True)
     # This section provides a the REAR -- FRONT fitting and a stitched workspace.
     # If merge_flag is selected we use SANSStitch and get the fitting for free
     # If fitRequired is selected, then we explicity call the SANSFitScale algorithm
     if merge_flag:
-<<<<<<< HEAD
         if ReductionSingleton().getNumSlices() > 1:
             slices = []
             for index in range(ReductionSingleton().getNumSlices()):
@@ -512,102 +508,6 @@
                 slices.append(merge_workspace)
             ReductionSingleton().setSliceIndex(0)
             group_name = _common_substring(slices[0], slices[1])
-=======
-        # Prepare the Norm and Count workspaces for the FRONT and the REAR detectors
-        retWSname_merged = retWSname_rear
-        if retWSname_merged.count('rear') == 1:
-            retWSname_merged = retWSname_merged.replace('rear', 'merged')
-        else:
-            retWSname_merged = retWSname_merged + "_merged"
-
-        Nf = mtd[retWSname_front + "_sumOfNormFactors"]
-        Nr = mtd[retWSname_rear + "_sumOfNormFactors"]
-        Cf = mtd[retWSname_front + "_sumOfCounts"]
-        Cr = mtd[retWSname_rear + "_sumOfCounts"]
-        consider_can = True
-        try:
-            Nf_can = mtd[retWSname_front + "_can_tmp_sumOfNormFactors"]
-            Nr_can = mtd[retWSname_rear + "_can_tmp_sumOfNormFactors"]
-            Cf_can = mtd[retWSname_front + "_can_tmp_sumOfCounts"]
-            Cr_can = mtd[retWSname_rear + "_can_tmp_sumOfCounts"]
-            if Cr_can is None:
-                consider_can = False
-        except KeyError:
-            # The CAN was not specified
-            consider_can = False
-        # Get fit paramters
-        scale_factor, shift_factor, fit_mode, fit_min, fit_max = su.extract_fit_parameters(rAnds)
-        merge_range = ReductionSingleton().instrument.getDetector('FRONT').mergeRange
-
-        kwargs_stitch = {"HABCountsSample": Cf,
-                         "HABNormSample": Nf,
-                         "LABCountsSample": Cr,
-                         "LABNormSample": Nr,
-                         "ProcessCan": False,
-                         "Mode": fit_mode,
-                         "ScaleFactor": scale_factor,
-                         "ShiftFactor": shift_factor,
-                         "OutputWorkspace": retWSname_merged,
-                         "MergeMask": merge_range.q_merge_range}
-        if consider_can:
-            kwargs_can = {"HABCountsCan": Cf_can,
-                          "HABNormCan": Nf_can,
-                          "LABCountsCan": Cr_can,
-                          "LABNormCan": Nr_can,
-                          "ProcessCan": True}
-            kwargs_stitch.update(kwargs_can)
-
-        if rAnds.qRangeUserSelected:
-            q_range_stitch = {"FitMin": fit_min,
-                              "FitMax": fit_max}
-            kwargs_stitch.update(q_range_stitch)
-
-        if merge_range.q_merge_range:
-            if merge_range.q_min:
-                q_range_options = {"MergeMin": merge_range.q_min}
-                kwargs_stitch.update(q_range_options)
-            if merge_range.q_max:
-                q_range_options = {"MergeMax": merge_range.q_max}
-                kwargs_stitch.update(q_range_options)
-
-        alg_stitch = su.createUnmanagedAlgorithm("SANSStitch", **kwargs_stitch)
-        alg_stitch.execute()
-
-        # Get the fit values
-        shift_from_alg = alg_stitch.getProperty("OutShiftFactor").value
-        scale_from_alg = alg_stitch.getProperty("OutScaleFactor").value
-        ReductionSingleton().instrument.getDetector('FRONT').rescaleAndShift.shift = shift_from_alg
-        ReductionSingleton().instrument.getDetector('FRONT').rescaleAndShift.scale = scale_from_alg
-
-        # Get the merged workspace
-        mergedQ = alg_stitch.getProperty("OutputWorkspace").value
-        # Add the ouput to the Analysis Data Service
-        AnalysisDataService.addOrReplace(retWSname_merged, mergedQ)
-
-        # save the properties Transmission and TransmissionCan inside the merged workspace
-        # get these values from the rear_workspace because they are the same value as the front one.
-        # ticket #6929
-        rear_ws = mtd[retWSname_rear]
-        for prop in ['Transmission', 'TransmissionCan']:
-            if rear_ws.getRun().hasProperty(prop):
-                ws_name = rear_ws.getRun().getLogData(prop).value
-                if mtd.doesExist(ws_name):  # ensure the workspace has not been deleted
-                    AddSampleLog(Workspace=retWSname_merged, LogName=prop, LogText=ws_name)
-
-        retWSname = retWSname_merged
-
-        # Remove the partial workspaces, this needs to be done for when we merge and/or fit
-        delete_workspaces(retWSname_rear + "_sumOfCounts")
-        delete_workspaces(retWSname_rear + "_sumOfNormFactors")
-        delete_workspaces(retWSname_front + "_sumOfCounts")
-        delete_workspaces(retWSname_front + "_sumOfNormFactors")
-        if consider_can:
-            delete_workspaces(retWSname_front + "_can_tmp_sumOfNormFactors")
-            delete_workspaces(retWSname_rear + "_can_tmp_sumOfNormFactors")
-            delete_workspaces(retWSname_front + "_can_tmp_sumOfCounts")
-            delete_workspaces(retWSname_rear + "_can_tmp_sumOfCounts")
->>>>>>> 21c9de72
-
             if group_name[-2] == "_":
                 group_name = group_name[:-2]
             _group_workspaces(slices, group_name)
@@ -700,6 +600,7 @@
 
     # Get fit paramters
     scale_factor, shift_factor, fit_mode, fit_min, fit_max = su.extract_fit_parameters(rAnds)
+    merge_range = ReductionSingleton().instrument.getDetector('FRONT').mergeRange
 
     kwargs_stitch = {"HABCountsSample": Cf,
                      "HABNormSample": Nf,
@@ -709,7 +610,8 @@
                      "Mode": fit_mode,
                      "ScaleFactor": scale_factor,
                      "ShiftFactor": shift_factor,
-                     "OutputWorkspace": retWSname_merged}
+                     "OutputWorkspace": retWSname_merged,
+                     "MergeMask": merge_range.q_merge_range}
     if consider_can:
         kwargs_can = {"HABCountsCan": Cf_can,
                       "HABNormCan": Nf_can,
@@ -722,6 +624,14 @@
         q_range_stitch = {"FitMin": fit_min,
                           "FitMax": fit_max}
         kwargs_stitch.update(q_range_stitch)
+
+    if merge_range.q_merge_range:
+        if merge_range.q_min:
+            q_range_options = {"MergeMin": merge_range.q_min}
+            kwargs_stitch.update(q_range_options)
+        if merge_range.q_max:
+            q_range_options = {"MergeMax": merge_range.q_max}
+            kwargs_stitch.update(q_range_options)
 
     alg_stitch = su.createUnmanagedAlgorithm("SANSStitch", **kwargs_stitch)
     alg_stitch.execute()
