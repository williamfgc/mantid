""" The elements of this module define typed enums which are used in the SANS reduction framework."""

# pylint: disable=too-few-public-methods, invalid-name

from __future__ import (absolute_import, division, print_function)
from inspect import isclass
from functools import partial
from six import PY3


# ----------------------------------------------------------------------------------------------------------------------
# Serializable Enum decorator
# ----------------------------------------------------------------------------------------------------------------------
def serializable_enum(*inner_classes):
    """
    Class decorator which changes the name of an inner class to include the name of the outer class. The inner class
    gets a method to determine the name of the outer class. This information is needed for serialization at the
    algorithm input boundary.
    """
    def inner_class_builder(cls):
        # Add each inner class to the outer class
        for inner_class in inner_classes:
            new_class = type(inner_class, (cls, ), {"outer_class_name": cls.__name__})
            # We set the module of the inner class to the module of the outer class. We have to do this since we
            # are dynamically adding the inner class which gets its module name from the module where it was added,
            # but not where the outer class lives.
            module_of_outer_class = getattr(cls, "__module__")
            setattr(new_class, "__module__", module_of_outer_class)
            # Add the inner class to the outer class
            setattr(cls, inner_class, new_class)
        return cls
    return inner_class_builder


# ----------------------------------------------------------------------------------------------------------------------
# String conversion decorator
# ----------------------------------------------------------------------------------------------------------------------
def string_convertible(cls):
    """
    Class decorator to make the enum/sub-class entries string convertible.

    We do this by creating a static  from_string and to_string method on the class.
    IMPORTANT: It is important that the enum values are added to the class before applying this decorator. In general
               the order has to be:
               @string_convertible
               @serializable_enum
               class MyClass(object):
                ...
    @param cls: a reference to the class
    @return: the class
    """
    def to_string(elements, convert_to_string):
        for key, value in list(elements.items()):
            if convert_to_string is value:
                return key
        raise RuntimeError("Could not convert {0} to string. Unknown value.".format(convert_to_string))

    def from_string(elements, convert_from_string):
        if PY3 and isinstance(convert_from_string, bytes):
            convert_from_string = convert_from_string.decode()
        for key, value in list(elements.items()):
            if convert_from_string == key:
                return value
        raise RuntimeError("Could not convert {0} from string. Unknown value.".format(convert_from_string))

    # First get all enum/sub-class elements
    convertible_elements = {}
    for attribute_name, attribute_value in list(cls.__dict__.items()):
        if isclass(attribute_value) and issubclass(attribute_value, cls):
            convertible_elements.update({attribute_name: attribute_value})

    # Add the new static methods to the class
    partial_to_string = partial(to_string, convertible_elements)
    partial_from_string = partial(from_string, convertible_elements)
    setattr(cls, "to_string", staticmethod(partial_to_string))
    setattr(cls, "from_string", staticmethod(partial_from_string))
    return cls


# --------------------------------
#  Instrument and facility types
# --------------------------------
@string_convertible
@serializable_enum("LOQ", "LARMOR", "SANS2D", "NoInstrument")
class SANSInstrument(object):
    pass


@serializable_enum("ISIS", "NoFacility")
class SANSFacility(object):
    pass


# ------------------------------------
# Data Types
# ------------------------------------
@string_convertible
@serializable_enum("SampleScatter", "SampleTransmission", "SampleDirect", "CanScatter", "CanTransmission", "CanDirect",
                   "Calibration")
class SANSDataType(object):
    """
    Defines the different data types which are required for the reduction. Besides the fundamental data of the
    sample and the can, we can also specify a calibration.
    """
    pass


# ---------------------------
#  Coordinate Definitions (3D)
# --------------------------
class Coordinates(object):
    pass


@serializable_enum("X", "Y", "Z")
class CanonicalCoordinates(Coordinates):
    pass


# --------------------------
#  ReductionMode
# --------------------------
@serializable_enum("Merged", "All")
class ReductionMode(object):
    """
    Defines the reduction modes which should be common to all implementations, namely All and Merged.
    """
    pass


@string_convertible
@serializable_enum("HAB", "LAB")
class ISISReductionMode(ReductionMode):
    """
    Defines the different reduction modes. This can be the high-angle bank, the low-angle bank
    """
    pass


# --------------------------
#  Reduction dimensionality
# --------------------------
@serializable_enum("OneDim", "TwoDim")
class ReductionDimensionality(object):
    """
    Defines the dimensionality for reduction. This can be either 1D or 2D
    """
    pass


# --------------------------
#  Reduction data
# --------------------------
@serializable_enum("Scatter", "Transmission", "Direct")
class ReductionData(object):
    """
    Defines the workspace type of the reduction data. For all known instances this can be scatter, transmission
    or direct
    """
    pass


# --------------------------
#  Type of data
# --------------------------
@string_convertible
@serializable_enum("Sample", "Can")
class DataType(object):
    """
    Defines the type of reduction data. This can either the sample or only the can.
    """
    pass


# ---------------------------------
#  Partial reduction output setting
# ---------------------------------
@serializable_enum("Count", "Norm")
class OutputParts(object):
    """
    Defines the partial outputs of a reduction. They are the numerator (Count) and denominator (Norm) of a division.
    """
    pass


# -----------------------------------------------------
#  The fit type during merge of HAB and LAB reductions
# -----------------------------------------------------
@string_convertible
@serializable_enum("Both", "NoFit", "ShiftOnly", "ScaleOnly")
class FitModeForMerge(object):
    """
    Defines which fit operation to use during the merge of two reductions.
    """
    pass


# --------------------------
#  Detectors
# --------------------------
@serializable_enum("Horizontal", "Vertical", "Rotated")
class DetectorOrientation(object):
    """
    Defines the detector orientation.
    """
    pass


# --------------------------
#  Detector Type
# --------------------------
@string_convertible
@serializable_enum("HAB", "LAB")
class DetectorType(object):
    """
    Defines the detector type
    """
    pass


# --------------------------
#  Ranges
# --------------------------
@string_convertible
@serializable_enum("Lin", "Log")
class RangeStepType(object):
    """
    Defines the step type of a range
    """
    pass


# --------------------------
#  Rebin
# --------------------------
@string_convertible
@serializable_enum("Rebin", "InterpolatingRebin")
class RebinType(object):
    """
    Defines the rebin types available
    """
    pass


# --------------------------
#  SaveType
# --------------------------
@string_convertible
@serializable_enum("Nexus", "NistQxy", "CanSAS", "RKH", "CSV", "NXcanSAS", "Nexus")
class SaveType(object):
    """
    Defines the save types available
    """
    pass


# ------------------------------------------
# Fit type for the transmission calculation
# ------------------------------------------
@string_convertible
@serializable_enum("Linear", "Log", "Polynomial", "NoFit")
class FitType(object):
    """
    Defines possible fit types
    """
    pass


# --------------------------
#  SampleShape
# --------------------------
@serializable_enum("CylinderAxisUp", "Cuboid", "CylinderAxisAlong")
class SampleShape(object):
    """
    Defines the sample shape types
    """
    pass


def convert_int_to_shape(shape_int):
    """
    Note that we convert the sample shape to an integer here. This is required for the workspace, hence we don't
    use the string_convertible decorator.
    """
    if shape_int == 1:
        as_type = SampleShape.CylinderAxisUp
    elif shape_int == 2:
        as_type = SampleShape.Cuboid
    elif shape_int == 3:
        as_type = SampleShape.CylinderAxisAlong
    else:
        raise ValueError("SampleShape: Cannot convert unknown sample shape integer: {0}".format(shape_int))
    return as_type


# ---------------------------
# FileTypes
# ---------------------------
@serializable_enum("ISISNexus", "ISISNexusAdded", "ISISRaw", "NoFileType")
class FileType(object):
    pass


# ---------------------------
# OutputMode
# ---------------------------
@string_convertible
@serializable_enum("PublishToADS", "SaveToFile", "Both")
class OutputMode(object):
    """
    Defines the output modes of a batch reduction.
    """
    pass


# ------------------------------
# Entries of batch reduction file
# -------------------------------
@string_convertible
@serializable_enum("SampleScatter", "SampleTransmission", "SampleDirect", "CanScatter", "CanTransmission", "CanDirect",
<<<<<<< HEAD
                   "Output", "UserFile")
=======
                   "Output", "UserFile", "SampleScatterPeriod", "SampleTransmissionPeriod", "SampleDirectPeriod",
                   "CanScatterPeriod", "CanTransmissionPeriod", "CanDirectPeriod",)
>>>>>>> 4ed3b7e6
class BatchReductionEntry(object):
    """
    Defines the entries of a batch reduction file.
    """
    pass<|MERGE_RESOLUTION|>--- conflicted
+++ resolved
@@ -318,12 +318,8 @@
 # -------------------------------
 @string_convertible
 @serializable_enum("SampleScatter", "SampleTransmission", "SampleDirect", "CanScatter", "CanTransmission", "CanDirect",
-<<<<<<< HEAD
-                   "Output", "UserFile")
-=======
                    "Output", "UserFile", "SampleScatterPeriod", "SampleTransmissionPeriod", "SampleDirectPeriod",
                    "CanScatterPeriod", "CanTransmissionPeriod", "CanDirectPeriod",)
->>>>>>> 4ed3b7e6
 class BatchReductionEntry(object):
     """
     Defines the entries of a batch reduction file.
