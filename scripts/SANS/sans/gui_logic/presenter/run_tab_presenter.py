# Mantid Repository : https://github.com/mantidproject/mantid
#
# Copyright &copy; 2018 ISIS Rutherford Appleton Laboratory UKRI,
#     NScD Oak Ridge National Laboratory, European Spallation Source
#     & Institut Laue - Langevin
# SPDX - License - Identifier: GPL - 3.0 +
""" The run tab presenter.

This presenter is essentially the brain of the reduction gui. It controls other presenters and is mainly responsible
for presenting and generating the reduction settings.
"""

from __future__ import (absolute_import, division, print_function)

import copy
import csv
import os
import sys
import time
<<<<<<< HEAD

from mantid.kernel import Logger, ConfigService
from mantid.api import (FileFinder)

from sans.common.constants import ALL_PERIODS
from sans.common.enums import (BatchReductionEntry, RangeStepType, SampleShape, FitType, RowState, SANSInstrument)
from sans.command_interface.batch_csv_file_parser import BatchCsvParser
=======

from mantid.api import (FileFinder)
from mantid.kernel import Logger, ConfigService
from sans.command_interface.batch_csv_file_parser import BatchCsvParser
from sans.common.constants import ALL_PERIODS
from sans.common.enums import (BatchReductionEntry, RangeStepType, SampleShape, FitType, RowState, SANSInstrument)
>>>>>>> 79d09406
from sans.gui_logic.gui_common import (get_reduction_mode_strings_for_gui, get_string_for_gui_from_instrument,
                                       add_dir_to_datasearch, remove_dir_from_datasearch)
from sans.gui_logic.models.batch_process_runner import BatchProcessRunner
from sans.gui_logic.models.beam_centre_model import BeamCentreModel
from sans.gui_logic.models.create_state import create_states
from sans.gui_logic.models.diagnostics_page_model import run_integral, create_state
from sans.gui_logic.models.state_gui_model import StateGuiModel
from sans.gui_logic.models.table_model import TableModel, TableIndexModel
from sans.gui_logic.presenter.add_runs_presenter import OutputDirectoryObserver as SaveDirectoryObserver
from sans.gui_logic.presenter.beam_centre_presenter import BeamCentrePresenter
from sans.gui_logic.presenter.diagnostic_presenter import DiagnosticsPagePresenter
from sans.gui_logic.presenter.masking_table_presenter import (MaskingTablePresenter)
from sans.gui_logic.presenter.save_other_presenter import SaveOtherPresenter
from sans.gui_logic.presenter.settings_diagnostic_presenter import (SettingsDiagnosticPresenter)
from sans.sans_batch import SANSCentreFinder
from sans.user_file.user_file_reader import UserFileReader
<<<<<<< HEAD

=======
>>>>>>> 79d09406
from ui.sans_isis import SANSSaveOtherWindow
from ui.sans_isis.sans_data_processor_gui import SANSDataProcessorGui
from ui.sans_isis.work_handler import WorkHandler

try:
    import mantidplot
except (Exception, Warning):
    mantidplot = None
    # this should happen when this is called from outside Mantidplot and only then,
    # the result is that attempting to plot will raise an exception

row_state_to_colour_mapping = {RowState.Unprocessed: '#FFFFFF', RowState.Processed: '#d0f4d0',
                               RowState.Error: '#accbff'}


def log_times(func):
    """
    Generic decorator to time the execution of the function and
    print it to the logger.
    """

    def run(*args, **kwargs):
        t0 = time.time()
        result = func(*args, **kwargs)
        t1 = time.time()
        time_taken = t1 - t0
        # args[0] is the self parameter
        args[0].sans_logger.information("The generation of all states took {}s".format(time_taken))
        return result

    return run


class RunTabPresenter(object):
    class ConcreteRunTabListener(SANSDataProcessorGui.RunTabListener):
        def __init__(self, presenter):
            super(RunTabPresenter.ConcreteRunTabListener, self).__init__()
            self._presenter = presenter

        def on_user_file_load(self):
            self._presenter.on_user_file_load()

        def on_mask_file_add(self):
            self._presenter.on_mask_file_add()

        def on_batch_file_load(self):
            self._presenter.on_batch_file_load()

        def on_process_selected_clicked(self):
            self._presenter.on_process_selected_clicked()

        def on_process_all_clicked(self):
            self._presenter.on_process_all_clicked()

        def on_load_clicked(self):
            self._presenter.on_load_clicked()

        def on_export_table_clicked(self):
            self._presenter.on_export_table_clicked()

        def on_multi_period_selection(self, show_periods):
            self._presenter.on_multiperiod_changed(show_periods)

        def on_data_changed(self, row, column, new_value, old_value):
            self._presenter.on_data_changed(row, column, new_value, old_value)

        def on_manage_directories(self):
            self._presenter.on_manage_directories()

        def on_instrument_changed(self):
            self._presenter.on_instrument_changed()

        def on_row_inserted(self, index, row):
            self._presenter.on_row_inserted(index, row)

        def on_rows_removed(self, rows):
            self._presenter.on_rows_removed(rows)

        def on_copy_rows_requested(self):
            self._presenter.on_copy_rows_requested()

        def on_paste_rows_requested(self):
            self._presenter.on_paste_rows_requested()

        def on_insert_row(self):
            self._presenter.on_insert_row()

        def on_erase_rows(self):
            self._presenter.on_erase_rows()

        def on_cut_rows(self):
            self._presenter.on_cut_rows_requested()

        def on_save_other(self):
            self._presenter.on_save_other()

        def on_sample_geometry_selection(self, show_geometry):
            self._presenter.on_sample_geometry_view_changed(show_geometry)

        def on_compatibility_unchecked(self):
            self._presenter.on_compatibility_unchecked()

    class ProcessListener(WorkHandler.WorkListener):
        def __init__(self, presenter):
            super(RunTabPresenter.ProcessListener, self).__init__()
            self._presenter = presenter

        def on_processing_finished(self, result):
            self._presenter.on_processing_finished(result)

        def on_processing_error(self, error):
            self._presenter.on_processing_error(error)

    def __init__(self, facility, view=None):
        super(RunTabPresenter, self).__init__()
        self._facility = facility
        # Logger
        self.sans_logger = Logger("SANS")
        # Name of graph to output to
        self.output_graph = 'SANS-Latest'
        self.progress = 0

        # Models that are being used by the presenter
        self._state_model = None
        self._table_model = TableModel()
        self._table_model.subscribe_to_model_changes(self)

        # Presenter needs to have a handle on the view since it delegates it
        self._view = None
        self.set_view(view)
        self._processing = False
        self.work_handler = WorkHandler()
        self.batch_process_runner = BatchProcessRunner(self.notify_progress,
                                                       self.on_processing_finished,
                                                       self.on_processing_error)

        # File information for the first input
        self._file_information = None
        self._clipboard = []

        # Settings diagnostic tab presenter
        self._settings_diagnostic_tab_presenter = SettingsDiagnosticPresenter(self)

        # Masking table presenter
        self._masking_table_presenter = MaskingTablePresenter(self)
        self._table_model.subscribe_to_model_changes(self._masking_table_presenter)

        # Beam centre presenter
        self._beam_centre_presenter = BeamCentrePresenter(self, WorkHandler, BeamCentreModel,
                                                          SANSCentreFinder)
        self._table_model.subscribe_to_model_changes(self._beam_centre_presenter)

        # Workspace Diagnostic page presenter
        self._workspace_diagnostic_presenter = DiagnosticsPagePresenter(self, WorkHandler,
                                                                        run_integral, create_state,
                                                                        self._facility)

        # Check save dir for display
        self._save_directory_observer = \
            SaveDirectoryObserver(self._handle_output_directory_changed)

    def _default_gui_setup(self):
        """
        Provides a default setup of the GUI. This is important for the initial start up, when the view is being set.
        """
        # Set the possible reduction modes
        reduction_mode_list = get_reduction_mode_strings_for_gui()
        self._view.set_reduction_modes(reduction_mode_list)

        # Set the step type options for wavelength
        range_step_types = [RangeStepType.to_string(RangeStepType.Lin),
                            RangeStepType.to_string(RangeStepType.Log),
                            RangeStepType.to_string(RangeStepType.RangeLog),
                            RangeStepType.to_string(RangeStepType.RangeLin)]
        self._view.wavelength_step_type = range_step_types

        # Set the geometry options. This needs to include the option to read the sample shape from file.
        sample_shape = ["Read from file",
                        SampleShape.Cylinder,
                        SampleShape.FlatPlate,
                        SampleShape.Disc]
        self._view.sample_shape = sample_shape

        # Set the q range
        self._view.q_1d_step_type = [RangeStepType.to_string(RangeStepType.Lin),
                                     RangeStepType.to_string(RangeStepType.Log)]
        self._view.q_xy_step_type = [RangeStepType.to_string(RangeStepType.Lin)]

        # Set the fit options
        fit_types = [FitType.to_string(FitType.Linear),
                     FitType.to_string(FitType.Logarithmic),
                     FitType.to_string(FitType.Polynomial)]
        self._view.transmission_sample_fit_type = fit_types
        self._view.transmission_can_fit_type = fit_types

    def _handle_output_directory_changed(self, new_directory):
        """
        Update the gui to display the new save location for workspaces
        :param new_directory: string. Current save directory for files
        :return:
        """
        self._view.set_out_file_directory(new_directory)

    # ------------------------------------------------------------------------------------------------------------------
    # Table + Actions
    # ------------------------------------------------------------------------------------------------------------------
    def set_view(self, view):
        """
        Sets the view
        :param view: the view is the SANSDataProcessorGui. The presenter needs to access some of the API
        """
        if view is not None:
            self._view = view

            # Add a listener to the view
            listener = RunTabPresenter.ConcreteRunTabListener(self)
            self._view.add_listener(listener)

            # Default gui setup
            self._default_gui_setup()
            self._view.disable_process_buttons()

            # Set appropriate view for the state diagnostic tab presenter
            self._settings_diagnostic_tab_presenter.set_view(self._view.settings_diagnostic_tab)

            # Set appropriate view for the masking table presenter
            self._masking_table_presenter.set_view(self._view.masking_table)

            # Set the appropriate view for the beam centre presenter
            self._beam_centre_presenter.set_view(self._view.beam_centre)

            # Set the appropriate view for the diagnostic page
            self._workspace_diagnostic_presenter.set_view(self._view.diagnostic_page,
                                                          self._view.instrument)

            self._view.setup_layout()

            self._view.set_out_file_directory(ConfigService.Instance().getString("defaultsave.directory"))

            self._view.set_out_default_user_file()

            self._view.set_hinting_line_edit_for_column(
                self._table_model.column_name_converter.index('sample_shape'),
                self._table_model.get_sample_shape_hint_strategy())

            self._view.set_hinting_line_edit_for_column(
                self._table_model.column_name_converter.index('options_column_model'),
                self._table_model.get_options_hint_strategy())

    def on_user_file_load(self):
        """
        Loads the user file. Populates the models and the view.
        """
        try:
            # 1. Get the user file path from the view
            user_file_path = self._view.get_user_file_path()

            if not user_file_path:
                return
            # 2. Get the full file path
            user_file_path = FileFinder.getFullPath(user_file_path)
            if not os.path.exists(user_file_path):
                raise RuntimeError(
                    "The user path {} does not exist. Make sure a valid user file path"
                    " has been specified.".format(user_file_path))
            self._table_model.user_file = user_file_path
            # Clear out the current view
            self._view.reset_all_fields_to_default()

            # 3. Read and parse the user file
            user_file_reader = UserFileReader(user_file_path)
            user_file_items = user_file_reader.read_user_file()

            # 4. Populate the model
            self._state_model = StateGuiModel(user_file_items)
            # 5. Update the views.
            self._update_view_from_state_model()
            self._beam_centre_presenter.update_centre_positions(self._state_model)

            self._beam_centre_presenter.on_update_rows()
            self._masking_table_presenter.on_update_rows()
            self._workspace_diagnostic_presenter.on_user_file_load(user_file_path)

            # 6. Warning if user file did not contain a recognised instrument
            if self._view.instrument == SANSInstrument.NoInstrument:
                raise RuntimeError("User file did not contain a SANS Instrument.")

        except Exception as e:
            self.sans_logger.error("Loading of the user file failed. {}".format(str(e)))
            self.display_warning_box('Warning', 'Loading of the user file failed.', str(e))

    def on_batch_file_load(self):
        """
        Loads a batch file and populates the batch table based on that.
        """
        try:
            # 1. Get the batch file from the view
            batch_file_path = self._view.get_batch_file_path()

            if not batch_file_path:
                return

            datasearch_dirs = ConfigService["datasearch.directories"]
            batch_file_directory, datasearch_dirs = add_dir_to_datasearch(batch_file_path, datasearch_dirs)
            ConfigService["datasearch.directories"] = datasearch_dirs

            if not os.path.exists(batch_file_path):
                raise RuntimeError(
                    "The batch file path {} does not exist. Make sure a valid batch file path"
                    " has been specified.".format(batch_file_path))

            self._table_model.batch_file = batch_file_path

            # 2. Read the batch file
            batch_file_parser = BatchCsvParser(batch_file_path)
            parsed_rows = batch_file_parser.parse_batch_file()

            # 3. Populate the table
            self._table_model.clear_table_entries()
            for index, row in enumerate(parsed_rows):
                self._add_row_to_table_model(row, index)
            self._table_model.remove_table_entries([len(parsed_rows)])
        except RuntimeError as e:
            if batch_file_directory:
                # Remove added directory from datasearch.directories
                ConfigService["datasearch.directories"] = remove_dir_from_datasearch(batch_file_directory, datasearch_dirs)

            self.sans_logger.error("Loading of the batch file failed. {}".format(str(e)))
            self.display_warning_box('Warning', 'Loading of the batch file failed', str(e))

    def _add_row_to_table_model(self, row, index):
        """
        Adds a row to the table
        """

        def get_string_entry(_tag, _row):
            _element = ""
            if _tag in _row:
                _element = _row[_tag]
            return _element

        def get_string_period(_tag):
            return "" if _tag == ALL_PERIODS else str(_tag)

        # 1. Pull out the entries
        sample_scatter = get_string_entry(BatchReductionEntry.SampleScatter, row)
        sample_scatter_period = get_string_period(
            get_string_entry(BatchReductionEntry.SampleScatterPeriod, row))
        sample_transmission = get_string_entry(BatchReductionEntry.SampleTransmission, row)
        sample_transmission_period = \
            get_string_period(get_string_entry(BatchReductionEntry.SampleTransmissionPeriod, row))
        sample_direct = get_string_entry(BatchReductionEntry.SampleDirect, row)
        sample_direct_period = get_string_period(
            get_string_entry(BatchReductionEntry.SampleDirectPeriod, row))
        can_scatter = get_string_entry(BatchReductionEntry.CanScatter, row)
        can_scatter_period = get_string_period(
            get_string_entry(BatchReductionEntry.CanScatterPeriod, row))
        can_transmission = get_string_entry(BatchReductionEntry.CanTransmission, row)
        can_transmission_period = get_string_period(
            get_string_entry(BatchReductionEntry.CanScatterPeriod, row))
        can_direct = get_string_entry(BatchReductionEntry.CanDirect, row)
        can_direct_period = get_string_period(
            get_string_entry(BatchReductionEntry.CanDirectPeriod, row))
        output_name = get_string_entry(BatchReductionEntry.Output, row)
        user_file = get_string_entry(BatchReductionEntry.UserFile, row)

        row_entry = [sample_scatter, sample_scatter_period, sample_transmission,
                     sample_transmission_period,
                     sample_direct, sample_direct_period, can_scatter, can_scatter_period,
                     can_transmission, can_transmission_period,
                     can_direct, can_direct_period,
                     output_name, user_file, '', '']

        table_index_model = TableIndexModel(*row_entry)

        self._table_model.add_table_entry(index, table_index_model)

    def on_update_rows(self):
        self.update_view_from_table_model()

    def update_view_from_table_model(self):
        self._view.clear_table()
        self._view.hide_period_columns()
        for row_index, row in enumerate(self._table_model._table_entries):
            row_entry = [str(x) for x in row.to_list()]
            self._view.add_row(row_entry)
            self._view.change_row_color(row_state_to_colour_mapping[row.row_state], row_index + 1)
            self._view.set_row_tooltip(row.tool_tip, row_index + 1)
            if row.isMultiPeriod():
                self._view.show_period_columns()
        self._view.remove_rows([0])
        self._view.clear_selection()

    def on_data_changed(self, row, column, new_value, old_value):
        self._table_model.update_table_entry(row, column, new_value)
        self._view.change_row_color(row_state_to_colour_mapping[RowState.Unprocessed], row)
        self._view.set_row_tooltip('', row)
        self._beam_centre_presenter.on_update_rows()
        self._masking_table_presenter.on_update_rows()

    def on_instrument_changed(self):
        self._setup_instrument_specific_settings()

    # ----------------------------------------------------------------------------------------------
    # Processing
    # ----------------------------------------------------------------------------------------------

    def _handle_get_states(self, rows):
        """
        Return the states for the supplied rows, calling on_processing_error for any errors
        which occur.
        """
        states, errors = self.get_states(row_index=rows)
        for row, error in errors.items():
            self.on_processing_error(row, error)
        return states

    def _plot_graph(self):
        """
        Plot a graph if continuous output specified
        """
        # Create the graph if continuous output is specified
        if mantidplot:
            if self._view.plot_results and not mantidplot.graph(self.output_graph):
                mantidplot.newGraph(self.output_graph)

    def _set_progress_bar_min_max(self, min, max):
        """
        The progress of the progress bar is given by min / max
        :param min: Current value of the progress bar.
        :param max: The value at which the progress bar is full
        """
        setattr(self._view, 'progress_bar_value', min)
        setattr(self._view, 'progress_bar_maximum', max)

    def _process_rows(self, rows):
        """
        Processes a list of rows. Any errors cause the row to be coloured red.
        """
        try:
            for row in rows:
                self._table_model.reset_row_state(row)
            self.update_view_from_table_model()

            self._view.disable_buttons()
            self._processing = True
            self.sans_logger.information("Starting processing of batch table.")

            states = self._handle_get_states(rows)
            if not states:
                raise Exception("No states found")

            self._plot_graph()
            self.progress = 0
            self._set_progress_bar_min_max(self.progress, len(states))
            save_can = self._view.save_can

            self.batch_process_runner.process_states(states,
                                                     self._view.use_optimizations,
                                                     self._view.output_mode,
                                                     self._view.plot_results,
                                                     self.output_graph,
                                                     save_can)

        except Exception as e:
            self.on_processing_finished(None)
            self.sans_logger.error("Process halted due to: {}".format(str(e)))
            self.display_warning_box('Warning', 'Process halted', str(e))

    def on_process_all_clicked(self):
        """
        Process all entries in the table, regardless of selection.
        """
        all_rows = range(self._table_model.get_number_of_rows())
        if all_rows:
            self._process_rows(all_rows)

    def on_process_selected_clicked(self):
        """
        Process selected table entries.
        """
        selected_rows = self._view.get_selected_rows()
        if selected_rows:
            self._process_rows(selected_rows)

    def on_processing_error(self, row, error_msg):
        """
        An error occurs while processing the row with index row, error_msg is displayed as a
        tooltip on the row.
        """
        self.increment_progress()
        self._table_model.set_row_to_error(row, error_msg)
        self.update_view_from_table_model()

    def on_processing_finished(self, result):
        self._view.enable_buttons()
        self._processing = False

    def on_load_clicked(self):
        try:
            self._view.disable_buttons()
            self._processing = True
            self.sans_logger.information("Starting load of batch table.")

            selected_rows = self._get_selected_rows()
            states, errors = self.get_states(row_index=selected_rows)

            for row, error in errors.items():
                self.on_processing_error(row, error)

            if not states:
                self.on_processing_finished(None)
                return

            self.progress = 0
            setattr(self._view, 'progress_bar_value', self.progress)
            setattr(self._view, 'progress_bar_maximum', len(states))
            self.batch_process_runner.load_workspaces(states)
        except Exception as e:
            self._view.enable_buttons()
            self.sans_logger.error("Process halted due to: {}".format(str(e)))
            self.display_warning_box("Warning", "Process halted", str(e))

    def on_export_table_clicked(self):
        non_empty_rows = self.get_row_indices()
        if len(non_empty_rows) == 0:
            self.sans_logger.notice("Cannot export table as it is empty.")
            return

        # Python 2 and 3 take input in different modes for writing lists to csv files
        if sys.version_info[0] == 2:
            open_type = 'wb'
        else:
            open_type = 'w'

        try:
            self._view.disable_buttons()

            default_filename = self._table_model.batch_file
            filename = self.display_save_file_box("Save table as", default_filename, "*.csv")

            if filename:
                self.sans_logger.notice("Starting export of table.")
                if filename[-4:] != '.csv':
                    filename += '.csv'

                with open(filename, open_type) as outfile:
                    # Pass filewriting object rather than filename to make testing easier
                    writer = csv.writer(outfile)
                    self._export_table(writer, non_empty_rows)
                    self.sans_logger.notice("Table exporting finished.")

            self._view.enable_buttons()
        except Exception as e:
            self._view.enable_buttons()
            self.sans_logger.error("Export halted due to : {}".format(str(e)))
            self.display_warning_box("Warning", "Export halted", str(e))

    def on_multiperiod_changed(self, show_periods):
        if show_periods:
            self._view.show_period_columns()
        else:
            self._view.hide_period_columns()

    def display_warning_box(self, title, text, detailed_text):
        self._view.display_message_box(title, text, detailed_text)

    def display_save_file_box(self, title, default_path, file_filter):
        filename = self._view.display_save_file_box(title, default_path, file_filter)
        return filename

    def notify_progress(self, row, out_shift_factors, out_scale_factors):
        self.increment_progress()
        if out_scale_factors and out_shift_factors:
            self._table_model.set_option(row, 'MergeScale', round(out_scale_factors[0], 3))
            self._table_model.set_option(row, 'MergeShift', round(out_shift_factors[0], 3))

        self._table_model.set_row_to_processed(row, '')

    def increment_progress(self):
        self.progress = self.progress + 1
        setattr(self._view, 'progress_bar_value', self.progress)

    # ----------------------------------------------------------------------------------------------
    # Row manipulation
    # ----------------------------------------------------------------------------------------------

    def num_rows(self):
        return self._table_model.get_number_of_rows()

    def on_row_inserted(self, index, row):
        """
        Insert a row at a selected point
        """
        row_table_index = TableIndexModel(*row)
        self._table_model.add_table_entry(index, row_table_index)

    def on_insert_row(self):
        """
        Add an empty row to the table after the first selected row (or at the end of the table
        if nothing is selected).
        """
        selected_rows = self._view.get_selected_rows()

        selected_row = selected_rows[0] + 1 if selected_rows else self.num_rows()
        empty_row = self._table_model.create_empty_row()
        self._table_model.add_table_entry(selected_row, empty_row)

    def on_erase_rows(self):
        """
        Make all selected rows empty.
        """
        selected_rows = self._view.get_selected_rows()
        empty_row = self._table_model.create_empty_row()
        for row in selected_rows:
            empty_row = TableModel.create_empty_row()
            self._table_model.replace_table_entries([row], [empty_row])

    def on_rows_removed(self, rows):
        """
        Remove rows from the table
        """
        self._table_model.remove_table_entries(rows)

    def on_copy_rows_requested(self):
        selected_rows = self._view.get_selected_rows()
        self._clipboard = []
        for row in selected_rows:
            data_from_table_model = self._table_model.get_table_entry(row).to_list()
            self._clipboard.append(data_from_table_model)

    def on_cut_rows_requested(self):
        self.on_copy_rows_requested()
        rows = self._view.get_selected_rows()
        self.on_rows_removed(rows)

    def on_paste_rows_requested(self):
        if self._clipboard:
            selected_rows = self._view.get_selected_rows()
            selected_rows = selected_rows if selected_rows else [self.num_rows()]
            replacement_table_index_models = [TableIndexModel(*x) for x in self._clipboard]
            self._table_model.replace_table_entries(selected_rows, replacement_table_index_models)

    def on_manage_directories(self):
        self._view.show_directory_manager()

    def on_sample_geometry_view_changed(self, show_geometry):
        if show_geometry:
            self._view.show_geometry()
        else:
            self._view.hide_geometry()

    def on_compatibility_unchecked(self):
        self.display_warning_box('Warning', 'Are you sure you want to uncheck compatibility mode?',
                                 'Non-compatibility mode has known issues. DO NOT USE if applying bin masking'
                                 ' to event workspaces.')

    def get_row_indices(self):
        """
        Gets the indices of row which are not empty.
        :return: a list of row indices.
        """
        row_indices_which_are_not_empty = []
        number_of_rows = self._table_model.get_number_of_rows()
        for row in range(number_of_rows):
            if not self.is_empty_row(row):
                row_indices_which_are_not_empty.append(row)
        return row_indices_which_are_not_empty

    def on_mask_file_add(self):
        """
        We get the added mask file name and add it to the list of masks
        """
        new_mask_file = self._view.get_mask_file()
        if not new_mask_file:
            return
        new_mask_file_full_path = FileFinder.getFullPath(new_mask_file)
        if not new_mask_file_full_path:
            return

        # Add the new mask file to state model
        mask_files = self._state_model.mask_files

        mask_files.append(new_mask_file)
        self._state_model.mask_files = mask_files

        # Make sure that the sub-presenters are up to date with this change
        self._masking_table_presenter.on_update_rows()
        self._settings_diagnostic_tab_presenter.on_update_rows()
        self._beam_centre_presenter.on_update_rows()

    def is_empty_row(self, row):
        """
        Checks if a row has no entries. These rows will be ignored.
        :param row: the row index
        :return: True if the row is empty.
        """
        return self._table_model.is_empty_row(row)

    def on_save_other(self):
        self.save_other_presenter = SaveOtherPresenter(parent_presenter=self)
        save_other_view = SANSSaveOtherWindow.SANSSaveOtherDialog(self._view)
        self.save_other_presenter.set_view(save_other_view)
        self.save_other_presenter.show()

    # def _validate_rows(self):
    #     """
    #     Validation of the rows. A minimal setup requires that ScatterSample is set.
    #     """
    #     # If SampleScatter is empty, then don't run the reduction.
    #     # We allow empty rows for now, since we cannot remove them from Python.
    #     number_of_rows = self._table_model.get_number_of_rows()
    #     for row in range(number_of_rows):
    #         if not self.is_empty_row(row):
    #             sample_scatter = self._view.get_cell(row, 0)
    #             if not sample_scatter:
    #                 raise RuntimeError("Row {} has not SampleScatter specified. Please correct this.".format(row))

    # ------------------------------------------------------------------------------------------------------------------
    # Controls
    # ------------------------------------------------------------------------------------------------------------------
    def disable_controls(self):
        """
        Disable all input fields and buttons during the execution of the reduction.
        """
        # TODO: think about enabling and disable some controls during reduction
        pass

    def enable_controls(self):
        """
        Enable all input fields and buttons after the execution has completed.
        """
        # TODO: think about enabling and disable some controls during reduction
        pass

    # ----------------------------------------------------------------------------------------------
    # Table Model and state population
    # ------------------------------------------------------------------------------------------------------------------
    def _get_selected_rows(self):
        selected_rows = self._view.get_selected_rows()
        selected_rows = selected_rows if selected_rows else range(self._table_model.get_number_of_rows())
        for row in selected_rows:
            self._table_model.reset_row_state(row)
        self.update_view_from_table_model()

        return selected_rows

    @log_times
    def get_states(self, row_index=None, file_lookup=True):
        """
        Gathers the state information for all rows.
        :param row_index: if a single row is selected, then only this row is returned,
                          else all the state for all rows is returned.
        :return: a list of states.
        """
        # 1. Update the state model
        state_model_with_view_update = self._get_state_model_with_view_update()
        # 2. Update the table model
        table_model = self._table_model
        # 3. Go through each row and construct a state object
        states, errors = None, None
        if table_model and state_model_with_view_update:
            states, errors = create_states(state_model_with_view_update, table_model,
                                           self._view.instrument,
                                           self._facility,
                                           row_index=row_index,
                                           file_lookup=file_lookup)

        if errors:
            self.sans_logger.warning("Errors in getting states...")
            for _, v in errors.items():
                self.sans_logger.warning("{}".format(v))

        return states, errors

    def get_state_for_row(self, row_index, file_lookup=True):
        """
        Creates the state for a particular row.
        :param row_index: the row index
        :return: a state if the index is valid and there is a state else None
        """
        states, errors = self.get_states(row_index=[row_index], file_lookup=file_lookup)
        if states is None:
            self.sans_logger.warning(
                "There does not seem to be data for a row {}.".format(row_index))
            return None

        if row_index in list(states.keys()):
            if states:
                return states[row_index]
        return None

    def _update_view_from_state_model(self):
        self._set_on_view("instrument")

        # Front tab view
        self._set_on_view("zero_error_free")
        self._set_on_view("save_types")
        self._set_on_view("compatibility_mode")
        self._set_on_view("merge_scale")
        self._set_on_view("merge_shift")
        self._set_on_view("merge_scale_fit")
        self._set_on_view("merge_shift_fit")
        self._set_on_view("merge_q_range_start")
        self._set_on_view("merge_q_range_stop")
        self._set_on_view("merge_max")
        self._set_on_view("merge_min")

        # Settings tab view
        self._set_on_view("reduction_dimensionality")
        self._set_on_view("reduction_mode")
        self._set_on_view("event_slices")
        self._set_on_view("event_binning")
        self._set_on_view("merge_mask")

        self._set_on_view("wavelength_step_type")
        self._set_on_view("wavelength_min")
        self._set_on_view("wavelength_max")
        self._set_on_view("wavelength_step")

        self._set_on_view("absolute_scale")
        self._set_on_view("z_offset")

        # Adjustment tab
        self._set_on_view("normalization_incident_monitor")
        self._set_on_view("normalization_interpolate")

        self._set_on_view("transmission_incident_monitor")
        self._set_on_view("transmission_interpolate")
        self._set_on_view("transmission_roi_files")
        self._set_on_view("transmission_mask_files")
        self._set_on_view("transmission_radius")
        self._set_on_view("transmission_monitor")
        self._set_on_view("transmission_mn_shift")
        self._set_on_view("show_transmission")

        self._set_on_view_transmission_fit()

        self._set_on_view("pixel_adjustment_det_1")
        self._set_on_view("pixel_adjustment_det_2")
        self._set_on_view("wavelength_adjustment_det_1")
        self._set_on_view("wavelength_adjustment_det_2")

        # Q tab
        self._set_on_view_q_rebin_string()
        self._set_on_view("q_xy_max")
        self._set_on_view("q_xy_step")
        self._set_on_view("q_xy_step_type")

        self._set_on_view("gravity_on_off")
        self._set_on_view("gravity_extra_length")

        self._set_on_view("use_q_resolution")
        self._set_on_view_q_resolution_aperture()
        self._set_on_view("q_resolution_delta_r")
        self._set_on_view("q_resolution_collimation_length")
        self._set_on_view("q_resolution_moderator_file")

        self._set_on_view("r_cut")
        self._set_on_view("w_cut")

        # Mask
        self._set_on_view("phi_limit_min")
        self._set_on_view("phi_limit_max")
        self._set_on_view("phi_limit_use_mirror")
        self._set_on_view("radius_limit_min")
        self._set_on_view("radius_limit_max")

    def _set_on_view_transmission_fit_sample_settings(self):
        # Set transmission_sample_use_fit
        fit_type = self._state_model.transmission_sample_fit_type
        use_fit = fit_type is not FitType.NoFit
        self._view.transmission_sample_use_fit = use_fit

        # Set the polynomial order for sample
        polynomial_order = self._state_model.transmission_sample_polynomial_order if fit_type is FitType.Polynomial else 2  # noqa
        self._view.transmission_sample_polynomial_order = polynomial_order

        # Set the fit type for the sample
        fit_type = fit_type if fit_type is not FitType.NoFit else FitType.Linear
        self._view.transmission_sample_fit_type = fit_type

        # Set the wavelength
        wavelength_min = self._state_model.transmission_sample_wavelength_min
        wavelength_max = self._state_model.transmission_sample_wavelength_max
        if wavelength_min and wavelength_max:
            self._view.transmission_sample_use_wavelength = True
            self._view.transmission_sample_wavelength_min = wavelength_min
            self._view.transmission_sample_wavelength_max = wavelength_max

    def _set_on_view_transmission_fit(self):
        # Steps for adding the transmission fit to the view
        # 1. Check if individual settings exist. If so then set the view to separate, else set them to both
        # 2. Apply the settings
        separate_settings = self._state_model.has_transmission_fit_got_separate_settings_for_sample_and_can()
        self._view.set_fit_selection(use_separate=separate_settings)

        if separate_settings:
            self._set_on_view_transmission_fit_sample_settings()

            # Set transmission_sample_can_fit
            fit_type_can = self._state_model.transmission_can_fit_type()
            use_can_fit = fit_type_can is FitType.NoFit
            self._view.transmission_can_use_fit = use_can_fit

            # Set the polynomial order for can
            polynomial_order_can = self._state_model.transmission_can_polynomial_order if fit_type_can is FitType.Polynomial else 2  # noqa
            self._view.transmission_can_polynomial_order = polynomial_order_can

            # Set the fit type for the can
            fit_type_can = fit_type_can if fit_type_can is not FitType.NoFit else FitType.Linear
            self.transmission_can_fit_type = fit_type_can

            # Set the wavelength
            wavelength_min = self._state_model.transmission_can_wavelength_min
            wavelength_max = self._state_model.transmission_can_wavelength_max
            if wavelength_min and wavelength_max:
                self._view.transmission_can_use_wavelength = True
                self._view.transmission_can_wavelength_min = wavelength_min
                self._view.transmission_can_wavelength_max = wavelength_max
        else:
            self._set_on_view_transmission_fit_sample_settings()

    def _set_on_view_q_resolution_aperture(self):
        self._set_on_view("q_resolution_source_a")
        self._set_on_view("q_resolution_sample_a")
        self._set_on_view("q_resolution_source_h")
        self._set_on_view("q_resolution_sample_h")
        self._set_on_view("q_resolution_source_w")
        self._set_on_view("q_resolution_sample_w")

        # If we have h1, h2, w1, and w2 selected then we want to select the rectangular aperture.
        is_rectangular = self._state_model.q_resolution_source_h and self._state_model.q_resolution_sample_h and \
                         self._state_model.q_resolution_source_w and self._state_model.q_resolution_sample_w  # noqa
        self._view.set_q_resolution_shape_to_rectangular(is_rectangular)

    def _set_on_view_q_rebin_string(self):
        """
        Maps the q_1d_rebin_string of the model to the q_1d_step and q_1d_step_type property of the view.
        """
        rebin_string = self._state_model.q_1d_rebin_string
        # Extract the min, max and step and step type from the rebin string
        elements = rebin_string.split(",")
        # If we have three elements then we want to set only the
        if len(elements) == 3:
            step_element = float(elements[1])
            step = abs(step_element)
            step_type = RangeStepType.Lin if step_element >= 0 else RangeStepType.Log

            # Set on the view
            self._view.q_1d_min_or_rebin_string = float(elements[0])
            self._view.q_1d_max = float(elements[2])
            self._view.q_1d_step = step
            self._view.q_1d_step_type = step_type
        else:
            # Set the rebin string
            self._view.q_1d_min_or_rebin_string = rebin_string
            self._view.q_1d_step_type = self._view.VARIABLE

    def _set_on_view(self, attribute_name):
        attribute = getattr(self._state_model, attribute_name)
        if attribute or isinstance(attribute,
                                   bool):  # We need to be careful here. We don't want to set empty strings, or None, but we want to set boolean values. # noqa
            setattr(self._view, attribute_name, attribute)

    def _set_on_view_with_view(self, attribute_name, view):
        attribute = getattr(self._state_model, attribute_name)
        if attribute or isinstance(attribute,
                                   bool):  # We need to be careful here. We don't want to set empty strings, or None, but we want to set boolean values. # noqa
            setattr(view, attribute_name, attribute)

    def _get_state_model_with_view_update(self):
        """
        Goes through all sub presenters and update the state model based on the views.

        Note that at the moment we have set up the view and the model such that the name of a property must be the same
        in the view and the model. This can be easily changed, but it also provides a good cohesion.
        """
        state_model = copy.deepcopy(self._state_model)

        # If we don't have a state model then return None
        if state_model is None:
            return state_model
        # Run tab view
        self._set_on_state_model("zero_error_free", state_model)
        self._set_on_state_model("save_types", state_model)
        self._set_on_state_model("compatibility_mode", state_model)
        self._set_on_state_model("merge_scale", state_model)
        self._set_on_state_model("merge_shift", state_model)
        self._set_on_state_model("merge_scale_fit", state_model)
        self._set_on_state_model("merge_shift_fit", state_model)
        self._set_on_state_model("merge_q_range_start", state_model)
        self._set_on_state_model("merge_q_range_stop", state_model)
        self._set_on_state_model("merge_mask", state_model)
        self._set_on_state_model("merge_max", state_model)
        self._set_on_state_model("merge_min", state_model)

        # Settings tab
        self._set_on_state_model("reduction_dimensionality", state_model)
        self._set_on_state_model("reduction_mode", state_model)
        self._set_on_state_model("event_slices", state_model)
        self._set_on_state_model("event_binning", state_model)

        self._set_on_state_model("wavelength_step_type", state_model)
        self._set_on_state_model("wavelength_min", state_model)
        self._set_on_state_model("wavelength_max", state_model)
        self._set_on_state_model("wavelength_step", state_model)
        self._set_on_state_model("wavelength_range", state_model)

        self._set_on_state_model("absolute_scale", state_model)
        self._set_on_state_model("z_offset", state_model)

        # Adjustment tab
        self._set_on_state_model("normalization_incident_monitor", state_model)
        self._set_on_state_model("normalization_interpolate", state_model)

        self._set_on_state_model("transmission_incident_monitor", state_model)
        self._set_on_state_model("transmission_interpolate", state_model)
        self._set_on_state_model("transmission_roi_files", state_model)
        self._set_on_state_model("transmission_mask_files", state_model)
        self._set_on_state_model("transmission_radius", state_model)
        self._set_on_state_model("transmission_monitor", state_model)
        self._set_on_state_model("transmission_mn_shift", state_model)
        self._set_on_state_model("show_transmission", state_model)

        self._set_on_state_model_transmission_fit(state_model)

        self._set_on_state_model("pixel_adjustment_det_1", state_model)
        self._set_on_state_model("pixel_adjustment_det_2", state_model)
        self._set_on_state_model("wavelength_adjustment_det_1", state_model)
        self._set_on_state_model("wavelength_adjustment_det_2", state_model)

        # Q tab
        self._set_on_state_model_q_1d_rebin_string(state_model)
        self._set_on_state_model("q_xy_max", state_model)
        self._set_on_state_model("q_xy_step", state_model)
        self._set_on_state_model("q_xy_step_type", state_model)

        self._set_on_state_model("gravity_on_off", state_model)
        self._set_on_state_model("gravity_extra_length", state_model)

        self._set_on_state_model("use_q_resolution", state_model)
        self._set_on_state_model("q_resolution_source_a", state_model)
        self._set_on_state_model("q_resolution_sample_a", state_model)
        self._set_on_state_model("q_resolution_source_h", state_model)
        self._set_on_state_model("q_resolution_sample_h", state_model)
        self._set_on_state_model("q_resolution_source_w", state_model)
        self._set_on_state_model("q_resolution_sample_w", state_model)
        self._set_on_state_model("q_resolution_delta_r", state_model)
        self._set_on_state_model("q_resolution_collimation_length", state_model)
        self._set_on_state_model("q_resolution_moderator_file", state_model)

        self._set_on_state_model("r_cut", state_model)
        self._set_on_state_model("w_cut", state_model)

        # Mask
        self._set_on_state_model("phi_limit_min", state_model)
        self._set_on_state_model("phi_limit_max", state_model)
        self._set_on_state_model("phi_limit_use_mirror", state_model)
        self._set_on_state_model("radius_limit_min", state_model)
        self._set_on_state_model("radius_limit_max", state_model)

        # Beam Centre
        self._beam_centre_presenter.set_on_state_model("lab_pos_1", state_model)
        self._beam_centre_presenter.set_on_state_model("lab_pos_2", state_model)

        return state_model

    def _set_on_state_model_transmission_fit(self, state_model):
        # Behaviour depends on the selection of the fit
        if self._view.use_same_transmission_fit_setting_for_sample_and_can():
            use_fit = self._view.transmission_sample_use_fit
            fit_type = self._view.transmission_sample_fit_type
            polynomial_order = self._view.transmission_sample_polynomial_order
            state_model.transmission_sample_fit_type = fit_type if use_fit else FitType.NoFit
            state_model.transmission_can_fit_type = fit_type if use_fit else FitType.NoFit
            state_model.transmission_sample_polynomial_order = polynomial_order
            state_model.transmission_can_polynomial_order = polynomial_order

            # Wavelength settings
            if self._view.transmission_sample_use_wavelength:
                wavelength_min = self._view.transmission_sample_wavelength_min
                wavelength_max = self._view.transmission_sample_wavelength_max
                state_model.transmission_sample_wavelength_min = wavelength_min
                state_model.transmission_sample_wavelength_max = wavelength_max
                state_model.transmission_can_wavelength_min = wavelength_min
                state_model.transmission_can_wavelength_max = wavelength_max
        else:
            # Sample
            use_fit_sample = self._view.transmission_sample_use_fit
            fit_type_sample = self._view.transmission_sample_fit_type
            polynomial_order_sample = self._view.transmission_sample_polynomial_order
            state_model.transmission_sample_fit_type = fit_type_sample if use_fit_sample else FitType.NoFit
            state_model.transmission_sample_polynomial_order = polynomial_order_sample

            # Wavelength settings
            if self._view.transmission_sample_use_wavelength:
                wavelength_min = self._view.transmission_sample_wavelength_min
                wavelength_max = self._view.transmission_sample_wavelength_max
                state_model.transmission_sample_wavelength_min = wavelength_min
                state_model.transmission_sample_wavelength_max = wavelength_max

            # Can
            use_fit_can = self._view.transmission_can_use_fit
            fit_type_can = self._view.transmission_can_fit_type
            polynomial_order_can = self._view.transmission_can_polynomial_order
            state_model.transmission_can_fit_type = fit_type_can if use_fit_can else FitType.NoFit
            state_model.transmission_can_polynomial_order = polynomial_order_can

            # Wavelength settings
            if self._view.transmission_can_use_wavelength:
                wavelength_min = self._view.transmission_can_wavelength_min
                wavelength_max = self._view.transmission_can_wavelength_max
                state_model.transmission_can_wavelength_min = wavelength_min
                state_model.transmission_can_wavelength_max = wavelength_max

    def _set_on_state_model_q_1d_rebin_string(self, state_model):
        q_1d_step_type = self._view.q_1d_step_type

        # If we are dealing with a simple rebin string then the step type is None
        if self._view.q_1d_step_type is None:
            state_model.q_1d_rebin_string = self._view.q_1d_min_or_rebin_string
        else:
            q_1d_min = self._view.q_1d_min_or_rebin_string
            q_1d_max = self._view.q_1d_max
            q_1d_step = self._view.q_1d_step
            if q_1d_min and q_1d_max and q_1d_step and q_1d_step_type:
                q_1d_rebin_string = str(q_1d_min) + ","
                q_1d_step_type_factor = -1. if q_1d_step_type is RangeStepType.Log else 1.
                q_1d_rebin_string += str(q_1d_step_type_factor * q_1d_step) + ","
                q_1d_rebin_string += str(q_1d_max)
                state_model.q_1d_rebin_string = q_1d_rebin_string

    def _set_on_state_model(self, attribute_name, state_model):
        attribute = getattr(self._view, attribute_name)
        if attribute is not None and attribute != '':
            setattr(state_model, attribute_name, attribute)

    def get_cell_value(self, row, column):
        return self._view.get_cell(row=row, column=self.table_index[column], convert_to=str)

    def _export_table(self, filewriter, rows):
        """
        Take the current table model, and create a comma delimited csv file
        :param filewriter: File object to be written to
        :param rows: list of indices for non-empty rows
        :return: Nothing
        """
        for row in rows:
                table_row = self._table_model.get_table_entry(row).to_batch_list()
                batch_file_row = self._create_batch_entry_from_row(table_row)
                filewriter.writerow(batch_file_row)

    @staticmethod
    def _create_batch_entry_from_row(row):
        batch_file_keywords = ["sample_sans",
                               "output_as",
                               "sample_trans",
                               "sample_direct_beam",
                               "can_sans",
                               "can_trans",
                               "can_direct_beam",
                               "user_file"]

        loop_range = min(len(row), len(batch_file_keywords))
        new_row = [''] * (2 * loop_range)

        for i in range(loop_range):
            key = batch_file_keywords[i]
            value = row[i]
            new_row[2*i] = key
            new_row[2*i + 1] = value

        return new_row

    # ------------------------------------------------------------------------------------------------------------------
    # Settings
    # ------------------------------------------------------------------------------------------------------------------
    def _setup_instrument_specific_settings(self, instrument=None):
        if not instrument:
            instrument = self._view.instrument

        if instrument == SANSInstrument.NoInstrument:
            self._view.disable_process_buttons()
        else:
            instrument_string = get_string_for_gui_from_instrument(instrument)
            ConfigService["default.instrument"] = instrument_string
            self._view.enable_process_buttons()

        self._view.set_instrument_settings(instrument)
        self._beam_centre_presenter.on_update_instrument(instrument)
        self._workspace_diagnostic_presenter.set_instrument_settings(instrument)<|MERGE_RESOLUTION|>--- conflicted
+++ resolved
@@ -17,22 +17,13 @@
 import os
 import sys
 import time
-<<<<<<< HEAD
-
-from mantid.kernel import Logger, ConfigService
-from mantid.api import (FileFinder)
-
-from sans.common.constants import ALL_PERIODS
-from sans.common.enums import (BatchReductionEntry, RangeStepType, SampleShape, FitType, RowState, SANSInstrument)
-from sans.command_interface.batch_csv_file_parser import BatchCsvParser
-=======
 
 from mantid.api import (FileFinder)
 from mantid.kernel import Logger, ConfigService
+
 from sans.command_interface.batch_csv_file_parser import BatchCsvParser
 from sans.common.constants import ALL_PERIODS
 from sans.common.enums import (BatchReductionEntry, RangeStepType, SampleShape, FitType, RowState, SANSInstrument)
->>>>>>> 79d09406
 from sans.gui_logic.gui_common import (get_reduction_mode_strings_for_gui, get_string_for_gui_from_instrument,
                                        add_dir_to_datasearch, remove_dir_from_datasearch)
 from sans.gui_logic.models.batch_process_runner import BatchProcessRunner
@@ -49,10 +40,7 @@
 from sans.gui_logic.presenter.settings_diagnostic_presenter import (SettingsDiagnosticPresenter)
 from sans.sans_batch import SANSCentreFinder
 from sans.user_file.user_file_reader import UserFileReader
-<<<<<<< HEAD
-
-=======
->>>>>>> 79d09406
+
 from ui.sans_isis import SANSSaveOtherWindow
 from ui.sans_isis.sans_data_processor_gui import SANSDataProcessorGui
 from ui.sans_isis.work_handler import WorkHandler
