--- conflicted
+++ resolved
@@ -2,15 +2,8 @@
 import unittest
 import mantid
 
-<<<<<<< HEAD
-from mantid.api import AnalysisDataService
-from sans.state.state_functions import (get_output_workspace_name, is_pure_none_or_not_none, one_is_none,
-                                        validation_message, is_not_none_and_first_larger_than_second,
-                                        write_hash_into_reduced_can_workspace, get_reduced_can_workspace_from_ads)
-=======
 from sans.state.state_functions import (is_pure_none_or_not_none, one_is_none,
                                         validation_message, is_not_none_and_first_larger_than_second)
->>>>>>> 4ed3b7e6
 from sans.test_helper.test_director import TestDirector
 from sans.state.data import StateData
 from sans.common.enums import (ReductionDimensionality, ISISReductionMode, OutputParts)
@@ -37,58 +30,6 @@
         state.slice.end_time = [12.373938]
         return state
 
-<<<<<<< HEAD
-    @staticmethod
-    def _prepare_workspaces(number_of_workspaces, tagged_workspace_names=None, state=None):
-        create_name = "CreateSampleWorkspace"
-        create_options = {"OutputWorkspace": "test",
-                          "NumBanks": 1,
-                          "BankPixelWidth": 2,
-                          "XMin": 1,
-                          "XMax": 10,
-                          "BinWidth": 2}
-        create_alg = create_unmanaged_algorithm(create_name, **create_options)
-
-        for index in range(number_of_workspaces):
-            create_alg.execute()
-            workspace = create_alg.getProperty("OutputWorkspace").value
-            workspace_name = "test" + "_" + str(index)
-            AnalysisDataService.addOrReplace(workspace_name, workspace)
-
-        if tagged_workspace_names is not None:
-            for key, value in list(tagged_workspace_names.items()):
-                create_alg.execute()
-                workspace = create_alg.getProperty("OutputWorkspace").value
-                AnalysisDataService.addOrReplace(value, workspace)
-                write_hash_into_reduced_can_workspace(state, workspace, key)
-
-    @staticmethod
-    def _remove_workspaces():
-        for element in AnalysisDataService.getObjectNames():
-            AnalysisDataService.remove(element)
-
-    def test_that_unknown_reduction_mode_raises(self):
-        # Arrange
-        state = StateFunctionsTest._get_state()
-
-        # Act + Assert
-        try:
-            get_output_workspace_name(state, ISISReductionMode.All)
-            did_raise = False
-        except RuntimeError:
-            did_raise = True
-        self.assertTrue(did_raise)
-
-    def test_that_creates_correct_workspace_name_for_1D(self):
-        # Arrange
-        state = StateFunctionsTest._get_state()
-        # Act
-        output_workspace = get_output_workspace_name(state, ISISReductionMode.LAB)
-        # Assert
-        self.assertTrue("12345rear_1D_12.0_34.0Phi12.0_56.0_t4.57_T12.37" == output_workspace)
-
-=======
->>>>>>> 4ed3b7e6
     def test_that_detects_if_all_entries_are_none_or_not_none_as_true(self):
         self.assertFalse(is_pure_none_or_not_none(["test", None, "test"]))
         self.assertTrue(is_pure_none_or_not_none([None, None, None]))
