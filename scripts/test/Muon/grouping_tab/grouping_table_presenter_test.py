--- conflicted
+++ resolved
@@ -11,11 +11,7 @@
 
 from Muon.GUI.Common.grouping_tab_widget.grouping_tab_widget_model import GroupingTabModel
 from Muon.GUI.Common.grouping_table_widget.grouping_table_widget_presenter import GroupingTablePresenter
-<<<<<<< HEAD
 from Muon.GUI.Common.grouping_table_widget.grouping_table_widget_view import GroupingTableView, inverse_group_table_columns
-=======
-from Muon.GUI.Common.grouping_table_widget.grouping_table_widget_view import GroupingTableView
->>>>>>> f61bc3fc
 from Muon.GUI.Common.muon_group import MuonGroup
 from mantidqt.utils.observer_pattern import Observer
 from Muon.GUI.Common.test_helpers.context_setup import setup_context_for_tests
@@ -373,7 +369,6 @@
         self.view.warning_popup.assert_called_with('Maximum of group asymmetry range must be greater than minimum')
         self.assertEqual(self.view.warning_popup.call_count, 2)
 
-<<<<<<< HEAD
     def test_that_periods_invalid_for_all_runs_return_invalid(self):
         self.presenter._model._context = mock.MagicMock()
         self.presenter._model._context.current_runs = [[84447], [84448], [84449], [84450], [84451]]
@@ -400,13 +395,12 @@
     def _fake_num_periods(self, run):
         num_periods_dict = {'[84447]': 4, '[84448]': 4, '[84449]': 4, '[84450]':2, '[84451]' :1}
         return num_periods_dict[str(run)]
-=======
+
     def test_when_adding_group_to_empty_table_it_is_selected(self):
         self.presenter.add_group(MuonGroup('group_1', [1,2,3,4]))
         self.presenter.add_group(MuonGroup('group_2', [1,2,3,4]))
 
         self.assertEquals(self.model.selected_groups, ['group_1'])
->>>>>>> f61bc3fc
 
 
 if __name__ == '__main__':
