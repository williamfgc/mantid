--- conflicted
+++ resolved
@@ -19,12 +19,9 @@
    PlottingView_test.py
    #thread_model_test.py
    transformWidget_test.py
-<<<<<<< HEAD
    utilities/muon_group_test.py
    utilities/muon_pair_test.py
-=======
    subplotObject_test.py
->>>>>>> ac5d8e43
 )
 
 check_tests_valid ( ${CMAKE_CURRENT_SOURCE_DIR} ${TEST_PY_FILES} )
