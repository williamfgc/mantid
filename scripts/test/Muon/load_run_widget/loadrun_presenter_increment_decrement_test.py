# Mantid Repository : https://github.com/mantidproject/mantid
#
# Copyright &copy; 2018 ISIS Rutherford Appleton Laboratory UKRI,
#     NScD Oak Ridge National Laboratory, European Spallation Source
#     & Institut Laue - Langevin
# SPDX - License - Identifier: GPL - 3.0 +
import sys
import os

from Muon.GUI.Common.load_run_widget.load_run_model import LoadRunWidgetModel
from Muon.GUI.Common.load_run_widget.load_run_view import LoadRunWidgetView
from Muon.GUI.Common.load_run_widget.load_run_presenter import LoadRunWidgetPresenter
from Muon.GUI.Common import mock_widget
from Muon.GUI.Common.muon_data_context import MuonDataContext
from Muon.GUI.Common.muon_load_data import MuonLoadData

import unittest

if sys.version_info.major == 3:
    from unittest import mock
else:
    import mock

from PyQt4 import QtGui


class LoadRunWidgetIncrementDecrementSingleFileModeTest(unittest.TestCase):
    def run_test_with_and_without_threading(test_function):
        def run_twice(self):
            test_function(self)
            self.setUp()
            self.presenter._use_threading = False
            test_function(self)

        return run_twice

    def wait_for_thread(self, thread_model):
        if thread_model:
            thread_model._thread.wait()
            self._qapp.processEvents()

    def setUp(self):
        self._qapp = mock_widget.mockQapp()
        # Store an empty widget to parent all the views, and ensure they are deleted correctly
        self.obj = QtGui.QWidget()

        self.data = MuonLoadData()
        self.context = MuonDataContext(self.data)
        self.view = LoadRunWidgetView(parent=self.obj)
        self.model = LoadRunWidgetModel(self.data, self.context)
        self.presenter = LoadRunWidgetPresenter(self.view, self.model)

        self.view.warning_popup = mock.Mock()
        self.presenter.set_current_instrument("EMU")

        patcher = mock.patch('Muon.GUI.Common.load_run_widget.load_run_model.load_utils')
        self.addCleanup(patcher.stop)
        self.load_utils_patcher = patcher.start()
        self.load_utils_patcher.exception_message_for_failed_files.return_value = ''

        self.load_single_run()

    def tearDown(self):
        self.obj = None

    def load_single_run(self):
        self._loaded_run = 1234
        self._loaded_filename = "EMU00001234.nxs"
        self._loaded_workspace = {'MainFieldDirection': 'transverse'}

        self.load_utils_patcher.load_workspace_from_filename = mock.Mock(
            return_value=(self._loaded_workspace, self._loaded_run, self._loaded_filename))
        self.view.set_run_edit_text(str(self._loaded_run))
        self.presenter.handle_run_changed_by_user()
        self.wait_for_thread(self.presenter._load_thread)

    def assert_model_has_not_changed(self):
        self.assertEqual(self.model.loaded_workspaces, [self._loaded_workspace])
        self.assertEqual(self.model.loaded_runs, [[self._loaded_run]])
        self.assertEqual(self.model.loaded_filenames, [self._loaded_filename])

    def assert_view_has_not_changed(self):
        self.assertEqual(self.view.get_run_edit_text(), str(self._loaded_run))

    def load_failure(self):
        raise ValueError("Error text")

    def mock_model_to_throw(self):
        self.model.load_workspace_from_filename = mock.Mock(side_effect=self.load_failure)

    # ------------------------------------------------------------------------------------------------------------------
    # TESTS : Test the increment/decrement buttons in single file mode (can only load one run at a time)
    # ------------------------------------------------------------------------------------------------------------------

    @run_test_with_and_without_threading
    def test_that_decrement_run_attempts_to_load_the_correct_run(self):
        new_filename = "EMU00001233.nxs"
        load_call_count = self.load_utils_patcher.load_workspace_from_filename.call_count

        self.presenter.handle_decrement_run()
        self.wait_for_thread(self.presenter._load_thread)

        self.assertEqual(self.load_utils_patcher.load_workspace_from_filename.call_count, load_call_count + 1)
        filename = self.load_utils_patcher.load_workspace_from_filename.call_args[0][0]
        self.assertEqual(os.path.basename(filename), new_filename)

    @run_test_with_and_without_threading
    def test_that_increment_run_attempts_to_load_the_correct_run(self):
        new_filename = "EMU00001235.nxs"
        load_call_count = self.load_utils_patcher.load_workspace_from_filename.call_count

        self.presenter.handle_increment_run()
        self.wait_for_thread(self.presenter._load_thread)

        self.assertEqual(self.load_utils_patcher.load_workspace_from_filename.call_count, load_call_count + 1)
        filename = self.load_utils_patcher.load_workspace_from_filename.call_args[0][0]
        self.assertEqual(os.path.basename(filename), new_filename)

    @run_test_with_and_without_threading
    def test_that_decrement_run_loads_the_data_correctly(self):
        new_run = self._loaded_run - 1
        new_filename = "EMU00001233.nxs"
        self.load_utils_patcher.load_workspace_from_filename = mock.Mock(return_value=({'MainFieldDirection': 'transverse'}, new_run, new_filename))

        self.presenter.handle_decrement_run()
        self.wait_for_thread(self.presenter._load_thread)

        self.assertEqual(self.presenter.filenames, [self._loaded_filename, new_filename])
        self.assertEqual(self.presenter.runs, [[self._loaded_run], [new_run]])
<<<<<<< HEAD
        self.assertEqual(self.presenter.workspaces, [self._loaded_workspace, [1]])

        self.assertEqual(self.view.get_run_edit_text(), '1233-1234')
=======
        self.assertEqual(self.presenter.workspaces, [self._loaded_workspace, {'MainFieldDirection': 'transverse'}])

        self.assertEqual(self.view.get_run_edit_text(), '1233')
>>>>>>> 669cf056

    @run_test_with_and_without_threading
    def test_that_increment_run_loads_the_data_correctly(self):
        new_run = self._loaded_run + 1
        new_filename = "EMU00001235.nxs"
        self.load_utils_patcher.load_workspace_from_filename = mock.Mock(return_value=({'MainFieldDirection': 'transverse'}, new_run, new_filename))

        self.presenter.handle_increment_run()
        self.wait_for_thread(self.presenter._load_thread)

        self.assertEqual(self.presenter.filenames, [self._loaded_filename, new_filename])
        self.assertEqual(self.presenter.runs, [[self._loaded_run], [new_run]])
<<<<<<< HEAD
        self.assertEqual(self.presenter.workspaces, [self._loaded_workspace, [1]])

        self.assertEqual(self.view.get_run_edit_text(), '1234-1235')
=======
        self.assertEqual(self.presenter.workspaces, [self._loaded_workspace, {'MainFieldDirection': 'transverse'}])

        self.assertEqual(self.view.get_run_edit_text(), '1235')
>>>>>>> 669cf056

    @run_test_with_and_without_threading
    def test_that_if_decrement_run_fails_the_data_are_returned_to_previous_state(self):
        self.load_utils_patcher.load_workspace_from_filename = mock.Mock(side_effect=self.load_failure)

        self.presenter.handle_decrement_run()
        self.wait_for_thread(self.presenter._load_thread)

        self.assert_model_has_not_changed()
        self.assertEqual(self.view.get_run_edit_text(), '')

    @run_test_with_and_without_threading
    def test_that_if_increment_run_fails_the_data_are_returned_to_previous_state(self):
        self.load_utils_patcher.load_workspace_from_filename = mock.Mock(side_effect=self.load_failure)

        self.presenter.handle_increment_run()
        self.wait_for_thread(self.presenter._load_thread)

        self.assert_model_has_not_changed()
        self.assertEqual(self.view.get_run_edit_text(), '')

    @run_test_with_and_without_threading
    def test_that_if_decrement_run_fails_warning_message_is_displayed(self):
        self.load_utils_patcher.load_workspace_from_filename = mock.Mock(side_effect=self.load_failure)

        self.presenter.handle_decrement_run()
        self.wait_for_thread(self.presenter._load_thread)

        self.assertEqual(self.view.warning_popup.call_count, 1)

    @run_test_with_and_without_threading
    def test_that_if_increment_run_fails_warning_message_is_displayed(self):
        self.load_utils_patcher.load_workspace_from_filename = mock.Mock(side_effect=self.load_failure)

        self.presenter.handle_increment_run()
        self.wait_for_thread(self.presenter._load_thread)

        self.assertEqual(self.view.warning_popup.call_count, 1)


if __name__ == '__main__':
    unittest.main(buffer=False, verbosity=2)<|MERGE_RESOLUTION|>--- conflicted
+++ resolved
@@ -127,15 +127,9 @@
 
         self.assertEqual(self.presenter.filenames, [self._loaded_filename, new_filename])
         self.assertEqual(self.presenter.runs, [[self._loaded_run], [new_run]])
-<<<<<<< HEAD
-        self.assertEqual(self.presenter.workspaces, [self._loaded_workspace, [1]])
-
-        self.assertEqual(self.view.get_run_edit_text(), '1233-1234')
-=======
         self.assertEqual(self.presenter.workspaces, [self._loaded_workspace, {'MainFieldDirection': 'transverse'}])
 
         self.assertEqual(self.view.get_run_edit_text(), '1233')
->>>>>>> 669cf056
 
     @run_test_with_and_without_threading
     def test_that_increment_run_loads_the_data_correctly(self):
@@ -148,15 +142,9 @@
 
         self.assertEqual(self.presenter.filenames, [self._loaded_filename, new_filename])
         self.assertEqual(self.presenter.runs, [[self._loaded_run], [new_run]])
-<<<<<<< HEAD
-        self.assertEqual(self.presenter.workspaces, [self._loaded_workspace, [1]])
-
-        self.assertEqual(self.view.get_run_edit_text(), '1234-1235')
-=======
         self.assertEqual(self.presenter.workspaces, [self._loaded_workspace, {'MainFieldDirection': 'transverse'}])
 
         self.assertEqual(self.view.get_run_edit_text(), '1235')
->>>>>>> 669cf056
 
     @run_test_with_and_without_threading
     def test_that_if_decrement_run_fails_the_data_are_returned_to_previous_state(self):
