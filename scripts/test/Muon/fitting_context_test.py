# Mantid Repository : https://github.com/mantidproject/mantid
#
# Copyright &copy; 2018 ISIS Rutherford Appleton Laboratory UKRI,
#     NScD Oak Ridge National Laboratory, European Spallation Source
#     & Institut Laue - Langevin
# SPDX - License - Identifier: GPL - 3.0 +
from __future__ import (absolute_import, unicode_literals)

from collections import OrderedDict
import unittest

from mantid.py3compat import iteritems, mock

from Muon.GUI.Common.contexts.fitting_context import FittingContext, FitInformation, FitParameters


def create_test_fit_parameters(test_parameters, global_parameters=None):
    # needs to look like a standard fit table
    fit_table = [{
        'Name': name,
        'Value': value,
        'Error': error
    } for name, (value, error) in iteritems(test_parameters)]

    parameter_workspace = mock.MagicMock()
    parameter_workspace.workspace.__iter__.return_value = fit_table
    return FitParameters(parameter_workspace, global_parameters)


class FitParametersTest(unittest.TestCase):
    def test_equality_with_no_globals(self):
        parameter_workspace = mock.MagicMock()
        fit_params1 = FitParameters(parameter_workspace)
        fit_params2 = FitParameters(parameter_workspace)

        self.assertEqual(fit_params1, fit_params2)

    def test_inequality_with_no_globals(self):
        fit_params1 = FitParameters(mock.MagicMock())
        fit_params2 = FitParameters(mock.MagicMock())

        self.assertNotEqual(fit_params1, fit_params2)

    def test_equality_with_globals(self):
        parameter_workspace = mock.MagicMock()
        fit_params1 = FitParameters(parameter_workspace, ['A'])
        parameter_workspace = parameter_workspace
        fit_params2 = FitParameters(parameter_workspace, ['A'])

        self.assertEqual(fit_params1, fit_params2)

    def test_inequality_with_globals(self):
        parameter_workspace = mock.MagicMock()
        fit_params1 = FitParameters(parameter_workspace, ['A'])
        fit_params2 = FitParameters(parameter_workspace, ['B'])

        self.assertNotEqual(fit_params1, fit_params2)

    def test_length_returns_all_params_with_no_globals(self):
        test_parameters = OrderedDict([('Height', (10., 0.4)), ('A0', (1,
                                                                       0.01)),
                                       ('Cost function', (0.1, 0.))])
        fit_params = create_test_fit_parameters(test_parameters)

        self.assertEqual(3, len(fit_params))

    def test_length_returns_unique_params_with_globals(self):
        test_parameters = OrderedDict([('f0.Height', (10., 0.4)),
                                       ('f0.A0', (1, 0.01)),
                                       ('f1.Height', (10., 0.4)),
                                       ('f1.A0', (2, 0.001)),
                                       ('Cost function', (0.1, 0.))])
        fit_params = create_test_fit_parameters(
            test_parameters, global_parameters=['Height'])

        self.assertEqual(4, len(fit_params))

    def test_names_value_error_returns_all_expected_values_with_no_globals(
            self):
        test_parameters = OrderedDict([('f0.Height', (10., 0.4)),
                                       ('f0.A0', (1, 0.01)),
                                       ('Cost function', (0.1, 0.))])
        fit_params = create_test_fit_parameters(test_parameters)

        self.assertEqual(list(test_parameters.keys()), fit_params.names())
        self.assertEqual(3, len(fit_params))
        for index, name in enumerate(fit_params.names()):
            self.assertEqual(
                test_parameters[name][0],
                fit_params.value(name),
                msg="Mismatch in error for parameter" + name)
            self.assertEqual(
                test_parameters[name][1],
                fit_params.error(name),
                msg="Mismatch in error for parameter" + name)

    def test_names_return_globals_first_with_simultaneous_prefixes_stripped_for_single_fn(
            self):
        # Make some parameters that look like a simultaneous fit of 2 data sets
        test_parameters = OrderedDict([
            ('f0.Height', (10., 0.4)),
            ('f0.A0', (1, 0.01)),  # global
            ('f0.Sigma', (0.01, 0.0001)),  # global
            ('f1.Height', (11., 0.5)),
            ('f1.A0', (1, 0.01)),  # global
            ('f1.Sigma', (0.01, 0.0001)),  # global
            ('Cost function', (0.1, 0.)),
        ])
        global_parameters = ['A0', 'Sigma']
        fit_params = create_test_fit_parameters(test_parameters,
                                                global_parameters)

        expected_keys = [
            'A0', 'Sigma', 'f0.Height', 'f1.Height', 'Cost function'
        ]
        self.assertEqual(expected_keys, fit_params.names())

    def test_names_return_globals_first_with_simultaneous_prefixes_stripped_for_composite_fn(
            self):
        # Make some parameters that look like a simultaneous fit of 2 data sets where parameters
        # could be called the same thing in each function. The values are irrelevant for this test
        test_parameters = OrderedDict([
            # data set 0
            ('f0.f0.A0', (10., 0.4)),
            ('f0.f0.A1', (10., 0.4)),
            ('f0.f1.A0', (10., 0.4)),
            ('f0.f1.A1', (10., 0.4)),
            # data set 1
            ('f1.f0.A0', (10., 0.4)),
            ('f1.f0.A1', (10., 0.4)),
            ('f1.f1.A0', (10., 0.4)),
            ('f1.f1.A1', (10., 0.4)),
            ('Cost function', (0.1, 0.)),
        ])
        global_parameters = ['f0.A0']
        fit_params = create_test_fit_parameters(test_parameters,
                                                global_parameters)

        expected_keys = [
            'f0.A0', 'f0.f0.A1', 'f0.f1.A0', 'f0.f1.A1', 'f1.f0.A1',
            'f1.f1.A0', 'f1.f1.A1', 'Cost function'
        ]
        self.assertEqual(expected_keys, fit_params.names())

    def test_names_value_error_returns_all_expected_values_with_globals(self):
        test_parameters = OrderedDict([
            ('f0.Height', (10., 0.4)),  # global
            ('f0.A0', (1, 0.01)),
            ('f1.Height', (10., 0.4)),  # global
            ('f1.A0', (2, 0.05)),
            ('Cost function', (0.1, 0.)),
        ])
        global_parameters = ['Height']
        # Make some parameters that look like a simultaneous fit
        fit_params = create_test_fit_parameters(test_parameters,
                                                global_parameters)

        expected_keys = ['Height', 'f0.A0', 'f1.A0', 'Cost function']
        self.assertEqual(expected_keys, fit_params.names())
        for index, name in enumerate(fit_params.names()):
            if name == 'Height':
                orig_name = 'f0.Height'
            else:
                orig_name = name
            self.assertEqual(
                test_parameters[orig_name][0],
                fit_params.value(name),
                msg="Mismatch in error for parameter" + name)
            self.assertEqual(
                test_parameters[orig_name][1],
                fit_params.error(name),
                msg="Mismatch in error for parameter" + name)


class FittingContextTest(unittest.TestCase):
    def setUp(self):
        self.fitting_context = FittingContext()

    def test_context_constructor_accepts_fit_list(self):
        fit_list = [
            FitInformation(mock.MagicMock(), 'MuonGuassOsc', mock.MagicMock())
        ]
        context = FittingContext(fit_list)

        self.assertEqual(fit_list, context.fit_list)

    def test_len_gives_length_of_fit_list(self):
        self.assertEqual(0, len(self.fitting_context))
        self.fitting_context.add_fit(
            FitInformation(mock.MagicMock(), 'MuonGuassOsc', mock.MagicMock(), []))
        self.assertEqual(1, len(self.fitting_context))

    def test_fitinformation_equality_with_no_globals(self):
        fit_info = FitInformation(mock.MagicMock(), 'MuonGuassOsc',
                                  mock.MagicMock())
        self.assertEqual(fit_info, fit_info)

    def test_fitinformation_equality_with_globals(self):
        fit_info = FitInformation(mock.MagicMock(), 'MuonGuassOsc',
                                  mock.MagicMock(), ['A'])
        self.assertEqual(fit_info, fit_info)

    def test_fitinformation_inequality_with_globals(self):
        fit_info1 = FitInformation(mock.MagicMock(), 'MuonGuassOsc',
                                   mock.MagicMock(), ['A'])
        fit_info2 = FitInformation(mock.MagicMock(), 'MuonGuassOsc',
                                   mock.MagicMock(), ['B'])
        self.assertNotEqual(fit_info1, fit_info2)

    def test_items_can_be_added_to_fitting_context(self):
<<<<<<< HEAD
        fit_information_object = FitInformation(mock.MagicMock(),
                                                'MuonGuassOsc',
                                                mock.MagicMock(),
                                                [])
=======
        fit_information_object = FitInformation(
            mock.MagicMock(), 'MuonGuassOsc', mock.MagicMock())
>>>>>>> 9950811f

        self.fitting_context.add_fit(fit_information_object)

        self.assertEqual(fit_information_object,
                         self.fitting_context.fit_list[0])

    def test_empty_global_parameters_if_none_specified(self):
        fit_information_object = FitInformation(mock.MagicMock(),
                                                mock.MagicMock(),
                                                mock.MagicMock())

        self.assertEqual([],
                         fit_information_object.parameters.global_parameters)

    def test_global_parameters_are_captured(self):
        fit_information_object = FitInformation(mock.MagicMock(),
                                                mock.MagicMock(),
                                                mock.MagicMock(), ['A'])

        self.assertEqual(['A'],
                         fit_information_object.parameters.global_parameters)

    def test_fitfunctions_gives_list_of_unique_function_names(self):
        test_fit_function = 'MuonGuassOsc'
        self.fitting_context.add_fit_from_values(mock.MagicMock(),
                                                 test_fit_function,
                                                 mock.MagicMock(), [])
        self.fitting_context.add_fit_from_values(mock.MagicMock(),
                                                 test_fit_function,
                                                 mock.MagicMock(), [])

        fit_functions = self.fitting_context.fit_function_names()

        self.assertEqual(len(fit_functions), 1)
        self.assertEqual(test_fit_function, fit_functions[0])

    def test_can_retrieve_a_list_of_fit_objects_based_on_fit_function_name(
            self):
        fit_information_object_0 = FitInformation(mock.MagicMock(),
                                                  'MuonGuassOsc',
                                                  mock.MagicMock(), [])
        fit_information_object_1 = FitInformation(mock.MagicMock(), 'MuonOsc',
                                                  mock.MagicMock(), [])
        fit_information_object_2 = FitInformation(mock.MagicMock(),
                                                  'MuonGuassOsc',
                                                  mock.MagicMock(), [])
        self.fitting_context.add_fit(fit_information_object_0)
        self.fitting_context.add_fit(fit_information_object_1)
        self.fitting_context.add_fit(fit_information_object_2)

        result = self.fitting_context.find_fits_for_function('MuonGuassOsc')

        self.assertEqual([fit_information_object_0, fit_information_object_2],
                         result)

    def test_can_add_fits_without_first_creating_fit_information_objects(self):
        parameter_workspace = mock.MagicMock()
        input_workspace = mock.MagicMock()
        fit_function_name = 'MuonGuassOsc'
        fit_information_object = FitInformation(
            parameter_workspace, fit_function_name, input_workspace)

        self.fitting_context.add_fit_from_values(
            parameter_workspace, fit_function_name, input_workspace)

        self.assertEqual(fit_information_object,
                         self.fitting_context.fit_list[0])

    def test_can_add_fits_with_global_parameters_without_creating_fit_information(
            self):
        parameter_workspace = mock.MagicMock()
        input_workspace = mock.MagicMock()
        fit_function_name = 'MuonGuassOsc'
        global_params = ['A']
        fit_information_object = FitInformation(parameter_workspace,
                                                fit_function_name,
<<<<<<< HEAD
                                                input_workspace, [])

        self.fitting_context.add_fit_from_values(parameter_workspace,
                                                 fit_function_name,
                                                 input_workspace, [])
=======
                                                input_workspace, global_params)

        self.fitting_context.add_fit_from_values(
            parameter_workspace, fit_function_name, input_workspace,
            global_params)
>>>>>>> 9950811f

        self.assertEqual(fit_information_object,
                         self.fitting_context.fit_list[0])

    def test_can_add_fits_with_global_parameters_without_creating_fit_information(
            self):
        parameter_workspace = mock.MagicMock()
        input_workspace = mock.MagicMock()
        fit_function_name = 'MuonGuassOsc'
        global_params = ['A']
        fit_information_object = FitInformation(parameter_workspace,
                                                fit_function_name,
                                                input_workspace, global_params)

        self.fitting_context.add_fit_from_values(
            parameter_workspace, fit_function_name, input_workspace,
            global_params)

        self.assertEqual(fit_information_object,
                         self.fitting_context.fit_list[0])

    def test_parameters_are_readonly(self):
        test_parameters = OrderedDict([('Height', (10., 0.4)), ('A0', (1,
                                                                       0.01)),
                                       ('Cost function', (0.1, 0.))])
        fit_params = create_test_fit_parameters(test_parameters)
        fit_info = FitInformation(fit_params._parameter_workspace,
                                  mock.MagicMock(), mock.MagicMock())

        self.assertRaises(AttributeError, setattr, fit_info, "parameters",
                          fit_params)


if __name__ == '__main__':
    unittest.main(buffer=False, verbosity=2)<|MERGE_RESOLUTION|>--- conflicted
+++ resolved
@@ -178,7 +178,7 @@
 
     def test_context_constructor_accepts_fit_list(self):
         fit_list = [
-            FitInformation(mock.MagicMock(), 'MuonGuassOsc', mock.MagicMock())
+            FitInformation(mock.MagicMock(), 'MuonGuassOsc', mock.MagicMock(), mock.MagicMock())
         ]
         context = FittingContext(fit_list)
 
@@ -192,7 +192,7 @@
 
     def test_fitinformation_equality_with_no_globals(self):
         fit_info = FitInformation(mock.MagicMock(), 'MuonGuassOsc',
-                                  mock.MagicMock())
+                                  mock.MagicMock(), mock.MagicMock())
         self.assertEqual(fit_info, fit_info)
 
     def test_fitinformation_equality_with_globals(self):
@@ -208,15 +208,8 @@
         self.assertNotEqual(fit_info1, fit_info2)
 
     def test_items_can_be_added_to_fitting_context(self):
-<<<<<<< HEAD
-        fit_information_object = FitInformation(mock.MagicMock(),
-                                                'MuonGuassOsc',
-                                                mock.MagicMock(),
-                                                [])
-=======
         fit_information_object = FitInformation(
-            mock.MagicMock(), 'MuonGuassOsc', mock.MagicMock())
->>>>>>> 9950811f
+            mock.MagicMock(), 'MuonGuassOsc', mock.MagicMock(), mock.MagicMock())
 
         self.fitting_context.add_fit(fit_information_object)
 
@@ -226,6 +219,7 @@
     def test_empty_global_parameters_if_none_specified(self):
         fit_information_object = FitInformation(mock.MagicMock(),
                                                 mock.MagicMock(),
+                                                mock.MagicMock(),
                                                 mock.MagicMock())
 
         self.assertEqual([],
@@ -234,7 +228,9 @@
     def test_global_parameters_are_captured(self):
         fit_information_object = FitInformation(mock.MagicMock(),
                                                 mock.MagicMock(),
-                                                mock.MagicMock(), ['A'])
+                                                mock.MagicMock(),
+                                                mock.MagicMock(),
+                                                ['A'])
 
         self.assertEqual(['A'],
                          fit_information_object.parameters.global_parameters)
@@ -275,37 +271,13 @@
     def test_can_add_fits_without_first_creating_fit_information_objects(self):
         parameter_workspace = mock.MagicMock()
         input_workspace = mock.MagicMock()
+        output_workspace_names = mock.MagicMock()
         fit_function_name = 'MuonGuassOsc'
         fit_information_object = FitInformation(
-            parameter_workspace, fit_function_name, input_workspace)
+            parameter_workspace, fit_function_name, input_workspace, output_workspace_names)
 
         self.fitting_context.add_fit_from_values(
-            parameter_workspace, fit_function_name, input_workspace)
-
-        self.assertEqual(fit_information_object,
-                         self.fitting_context.fit_list[0])
-
-    def test_can_add_fits_with_global_parameters_without_creating_fit_information(
-            self):
-        parameter_workspace = mock.MagicMock()
-        input_workspace = mock.MagicMock()
-        fit_function_name = 'MuonGuassOsc'
-        global_params = ['A']
-        fit_information_object = FitInformation(parameter_workspace,
-                                                fit_function_name,
-<<<<<<< HEAD
-                                                input_workspace, [])
-
-        self.fitting_context.add_fit_from_values(parameter_workspace,
-                                                 fit_function_name,
-                                                 input_workspace, [])
-=======
-                                                input_workspace, global_params)
-
-        self.fitting_context.add_fit_from_values(
-            parameter_workspace, fit_function_name, input_workspace,
-            global_params)
->>>>>>> 9950811f
+            parameter_workspace, fit_function_name, input_workspace, output_workspace_names)
 
         self.assertEqual(fit_information_object,
                          self.fitting_context.fit_list[0])
@@ -333,7 +305,8 @@
                                        ('Cost function', (0.1, 0.))])
         fit_params = create_test_fit_parameters(test_parameters)
         fit_info = FitInformation(fit_params._parameter_workspace,
-                                  mock.MagicMock(), mock.MagicMock())
+                                  mock.MagicMock(), mock.MagicMock(),
+                                  mock.MagicMock())
 
         self.assertRaises(AttributeError, setattr, fit_info, "parameters",
                           fit_params)
