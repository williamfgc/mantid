--- conflicted
+++ resolved
@@ -186,12 +186,8 @@
     return run_num1==run_num2
 
 
-<<<<<<< HEAD
-def abs_units(wb_for_run,sample_run,monovan_run,wb_for_monovanadium,samp_rmm,samp_mass,ei_guess,rebin,map_file='default',monovan_mapfile='default',**kwargs):
-=======
 def abs_units(wb_for_run,sample_run,monovan_run,wb_for_monovanadium,samp_rmm,samp_mass,
               ei_guess,rebin,map_file='default',monovan_mapfile='default',**kwargs):
->>>>>>> 8ab67e8d
     """
     dgreduce.abs_units(wb_run          Whitebeam run number or file name or workspace
                   sample_run          Sample run run number or file name or workspace
