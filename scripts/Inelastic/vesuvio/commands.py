--- conflicted
+++ resolved
@@ -451,10 +451,6 @@
     for index, mass in enumerate(masses):
         if 'ties' in mass:
             ties = mass['ties'].split(',')
-<<<<<<< HEAD
-            function_dependant_ties= []
-=======
->>>>>>> 8ab67e8d
             function_indentifier = 'f' + str(index) + '.'
             for t in ties:
                 tie_str = function_indentifier + t
