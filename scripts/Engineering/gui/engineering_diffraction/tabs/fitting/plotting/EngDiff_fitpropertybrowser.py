--- conflicted
+++ resolved
@@ -55,20 +55,6 @@
         Get algorithm parameters currently displayed in the UI browser (incl. defaults that user cannot change)
         :return: dict in style of self.getFitAlgorithmParameters()
         """
-<<<<<<< HEAD
-        fitprop = {'properties': {'InputWorkspace': self.workspaceName(),
-                                  'Output': self.outputName(),
-                                  'StartX': self.startX(),
-                                  'EndX': self.endX(),
-                                  'Function': self.getFunctionString(),
-                                  'ConvolveMembers': True,
-                                  'OutputCompositeMembers': True}}
-        exclude = self.getExcludeRange()
-        if exclude:
-            fitprop['properties']['Exclude'] = [int(s) for s in exclude.split(',')]
-        fitprop['peak_centre_params'] = self._get_center_param_names()
-        return fitprop
-=======
         try:
             fitprop = {'properties': {'InputWorkspace': self.workspaceName(),
                                       'Output': self.outputName(),
@@ -80,10 +66,10 @@
             exclude = self.getExcludeRange()
             if exclude:
                 fitprop['properties']['Exclude'] = [int(s) for s in exclude.split(',')]
+            fitprop['peak_centre_params'] = self._get_center_param_names()
             return fitprop
         except BaseException:  # The cpp passes up an 'unknown' error if getFunctionString() fails, i.e. if no fit
             return None
->>>>>>> 43fba89c
 
     def save_current_setup(self, name):
         self.executeCustomSetupRemove(name)
