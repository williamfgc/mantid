--- conflicted
+++ resolved
@@ -245,14 +245,9 @@
   for (auto it = dirents.begin(); it != itend; ++it) {
     const std::string &entryName = it->first;
     const std::string &entryClass = it->second;
-<<<<<<< HEAD
-    const std::string entryPath = rootPath + "/" + entryName;
-    if (entryClass == "SDS" || entryClass.empty()) {
-=======
     const std::string entryPath =
         std::string(rootPath).append("/").append(entryName);
-    if (entryClass == "SDS") {
->>>>>>> 5564838a
+    if (entryClass == "SDS" || entryClass.empty()) {
       pmap.emplace(entryPath, entryClass);
     } else if (entryClass == "CDF0.0") {
       // Do nothing with this
