// Mantid Repository : https://github.com/mantidproject/mantid
//
// Copyright &copy; 2018 ISIS Rutherford Appleton Laboratory UKRI,
//     NScD Oak Ridge National Laboratory, European Spallation Source
//     & Institut Laue - Langevin
// SPDX - License - Identifier: GPL - 3.0 +
//----------------------------------------------------------------------
// Includes
//----------------------------------------------------------------------

#include "MantidKernel/ConfigService.h"
#include "MantidKernel/DateAndTime.h"
#include "MantidKernel/Exception.h"
#include "MantidKernel/FacilityInfo.h"
#include "MantidKernel/Glob.h"
#include "MantidKernel/Logger.h"
#include "MantidKernel/MantidVersion.h"
#include "MantidKernel/NetworkProxy.h"
#include "MantidKernel/StdoutChannel.h"
#include "MantidKernel/Strings.h"
#include "MantidKernel/System.h"

#include "MantidKernel/StringTokenizer.h"
#include <Poco/DOM/DOMParser.h>
#include <Poco/DOM/Document.h>
#include <Poco/DOM/NodeList.h>
#include <Poco/Environment.h>
#include <Poco/File.h>
#include <Poco/LoggingFactory.h>
#include <Poco/Path.h>
#include <Poco/Process.h>
#include <Poco/URI.h>
#include <Poco/Util/LoggingConfigurator.h>
#include <Poco/Util/PropertyFileConfiguration.h>
#include <Poco/Util/SystemConfiguration.h>

#include <Poco/AutoPtr.h>
#include <Poco/Channel.h>
#include <Poco/DOM/Element.h>
#include <Poco/DOM/Node.h>
#include <Poco/Exception.h>
#include <Poco/Instantiator.h>
#include <Poco/Logger.h>
#include <Poco/LoggingRegistry.h>
#include <Poco/Pipe.h>
#include <Poco/PipeStream.h>
#include <Poco/Platform.h>
#include <Poco/StreamCopier.h>
#include <Poco/String.h>

#include <boost/algorithm/string/join.hpp>
#include <boost/algorithm/string/trim.hpp>
#include <boost/optional/optional.hpp>

#include <algorithm>
#include <cctype>
#include <exception>
#include <fstream>
#include <functional>
#include <iostream>
#include <stdexcept>
#include <utility>

#ifdef __APPLE__
#include <mach-o/dyld.h>
#endif

namespace Mantid {
/**
 * Get the welcome message for Mantid.
 * @returns A string containing the welcome message for Mantid.
 */
std::string welcomeMessage() {
  return "Welcome to Mantid " +
         std::string(Mantid::Kernel::MantidVersion::version()) +
         "\nPlease cite: " + Mantid::Kernel::MantidVersion::paperCitation() +
         " and this release: " + Mantid::Kernel::MantidVersion::doi();
}

namespace Kernel {

namespace { // anonymous namespace for some utility functions

/// static Logger object
Logger g_log("ConfigService");

/**
 * Split the supplied string on semicolons.
 *
 * @param path The path to split.
 * @returns vector containing the split path.
 */
std::vector<std::string> splitPath(const std::string &path) {
  std::vector<std::string> splitted;

  if (path.find(';') == std::string::npos) { // don't bother tokenizing
    splitted.emplace_back(path);
  } else {
    int options = Mantid::Kernel::StringTokenizer::TOK_TRIM +
                  Mantid::Kernel::StringTokenizer::TOK_IGNORE_EMPTY;
    Mantid::Kernel::StringTokenizer tokenizer(path, ";,", options);
    auto iend = tokenizer.end();
    for (auto itr = tokenizer.begin(); itr != iend; ++itr) {
      if (!itr->empty()) {
        splitted.emplace_back(*itr);
      }
    }
  }
  return splitted;
}

} // end of anonymous namespace

/** Inner templated class to wrap the poco library objects that have protected
 *  destructors and expose them as public.
 */
template <typename T> class ConfigServiceImpl::WrappedObject : public T {
public:
  /// The template type of class that is being wrapped
  using element_type = T;
  /// Simple constructor
  WrappedObject() : T() { m_pPtr = static_cast<T *>(this); }

  /** Constructor with a class to wrap
   *  @param F :: The object to wrap
   *
   * Note that this constructor can hide the copy constructor because it takes
   * precedence over the copy constructor if supplied with a non-const
   * WrappedObject argument. However, it just calls the base class copy
   * constructor and sets m_pPtr, so the behaviour is the same as the copy
   * constructor.
   */
  template <typename Field> explicit WrappedObject(Field &F) : T(F) {
    m_pPtr = static_cast<T *>(this);
  }

  /// Overloaded * operator returns the wrapped object pointer
  const T &operator*() const { return *m_pPtr; }
  /// Overloaded * operator returns the wrapped object pointer
  T &operator*() { return m_pPtr; }
  /// Overloaded -> operator returns the wrapped object pointer
  const T *operator->() const { return m_pPtr; }
  /// Overloaded -> operator returns the wrapped object pointer
  T *operator->() { return m_pPtr; }

private:
  /// Private pointer to the wrapped class
  T *m_pPtr;
};

// Back to the ConfigService class itself...

//-------------------------------
// Private member functions
//-------------------------------

/// Private constructor for singleton class
ConfigServiceImpl::ConfigServiceImpl()
    : m_pConf(nullptr), m_pSysConfig(nullptr), m_changed_keys(),
      m_ConfigPaths(), m_AbsolutePaths(), m_strBaseDir(""),
      m_PropertyString(""), m_properties_file_name("Mantid.properties"),
#ifdef MPI_BUILD
      // Use a different user properties file for an mpi-enabled build to avoid
      // confusion if both are used on the same file system
      m_user_properties_file_name("Mantid-mpi.user.properties"),
#else
      m_user_properties_file_name("Mantid.user.properties"),
#endif
      m_DataSearchDirs(), m_UserSearchDirs(), m_InstrumentDirs(), m_proxyInfo(),
      m_isProxySet(false) {
  // getting at system details
  m_pSysConfig =
      std::make_unique<WrappedObject<Poco::Util::SystemConfiguration>>();
  m_pConf = nullptr;

  // Register StdChannel with Poco
  Poco::LoggingFactory::defaultFactory().registerChannelClass(
      "StdoutChannel",
      new Poco::Instantiator<Poco::StdoutChannel, Poco::Channel>);

  setBaseDirectory();

  // Fill the list of possible relative path keys that may require conversion to
  // absolute paths
  m_ConfigPaths.emplace("mantidqt.python_interfaces_directory", true);
  m_ConfigPaths.emplace("framework.plugins.directory", true);
  m_ConfigPaths.emplace("pvplugins.directory", false);
  m_ConfigPaths.emplace("mantidqt.plugins.directory", false);
  m_ConfigPaths.emplace("instrumentDefinition.directory", true);
  m_ConfigPaths.emplace("instrumentDefinition.vtpDirectory", true);
  m_ConfigPaths.emplace("groupingFiles.directory", true);
  m_ConfigPaths.emplace("maskFiles.directory", true);
  m_ConfigPaths.emplace("colormaps.directory", true);
  m_ConfigPaths.emplace("requiredpythonscript.directories", true);
  m_ConfigPaths.emplace("pythonscripts.directory", true);
  m_ConfigPaths.emplace("pythonscripts.directories", true);
  m_ConfigPaths.emplace("python.plugins.directories", true);
  m_ConfigPaths.emplace("user.python.plugins.directories", true);
  m_ConfigPaths.emplace("datasearch.directories", true);
  m_ConfigPaths.emplace("icatDownload.directory", true);

  // attempt to load the default properties file that resides in the directory
  // of the executable
  std::string propertiesFilesList;
  updateConfig(getPropertiesDir() + m_properties_file_name, false, false);
  propertiesFilesList = getPropertiesDir() + m_properties_file_name;

  // Load the local (machine) properties file, if it exists
  Poco::File localFile(getLocalFilename());
  if (localFile.exists()) {
    updateConfig(getLocalFilename(), true, false);
    propertiesFilesList += ", " + getLocalFilename();
  }

  if (Poco::Environment::has("MANTIDPROPERTIES")) {
    // and then append the user properties
    updateConfig(getUserFilename(), true, false);
    propertiesFilesList += ", " + getUserFilename();
    // and the extra one from the environment
    updateConfig(Poco::Environment::get("MANTIDPROPERTIES"), true, true);
    propertiesFilesList += ", " + Poco::Environment::get("MANTIDPROPERTIES");
  } else {
    // Just do the user properties
    updateConfig(getUserFilename(), true, true);
    propertiesFilesList += ", " + getUserFilename();
  }

  g_log.debug() << "ConfigService created.\n";
  g_log.debug() << "Configured Mantid.properties directory of application as "
                << getPropertiesDir() << '\n';
  g_log.information() << "This is Mantid version " << MantidVersion::version()
                      << " revision " << MantidVersion::revision() << '\n';
  g_log.information() << "running on " << getComputerName() << " starting "
                      << Types::Core::DateAndTime::getCurrentTime()
                             .toFormattedString("%Y-%m-%dT%H:%MZ")
                      << "\n";
  g_log.information() << "Properties file(s) loaded: " << propertiesFilesList
                      << '\n';

  // Assert that the appdata and the instrument subdirectory exists
  std::string appDataDir = getAppDataDir();
  Poco::Path path(appDataDir);
  path.pushDirectory("instrument");
  Poco::File file(path);
  // createDirectories will fail gracefully if it is already present - but will
  // throw an error if it cannot create the directory
  try {
    file.createDirectories();
  } catch (Poco::FileException &fe) {
    g_log.error()
        << "Cannot create the local instrument cache directory ["
        << path.toString()
        << "]. Mantid will not be able to update instrument definitions.\n"
        << fe.what() << '\n';
  }
  Poco::File vtpDir(getVTPFileDirectory());
  try {
    vtpDir.createDirectories();
  } catch (Poco::FileException &fe) {
    g_log.error()
        << "Cannot create the local instrument geometry cache directory ["
        << path.toString()
        << "]. Mantid will be slower at viewing complex instruments.\n"
        << fe.what() << '\n';
  }
  // must update the cache of instrument paths
  cacheInstrumentPaths();

  // update the facilities AFTER we have ensured that all of the directories are
  // created and the paths updated
  // if we don't do that first the function below will silently fail without
  // initialising the facilities vector
  // and Mantid will crash when it tries to access them, for example when
  // creating the first time startup screen
  updateFacilities();
}

/** Private Destructor
 *  Prevents client from calling 'delete' on the pointer handed out by Instance
 */
ConfigServiceImpl::~ConfigServiceImpl() {
  Kernel::Logger::shutdown();
  clearFacilities();
}

/**
 * Set the base directory path so we can file the Mantid.properties file.
 *
 * This will search for the base directory that contains the .properties file
 * by checking the following places:
 *  - The current working directory
 *  - The executable directory
 *  - The directory defined by the MANTIDPATH enviroment var
 *  - OSX only: the directory two directories up from the executable (which
 *    is the base on the OSX package.
 *
 */
void ConfigServiceImpl::setBaseDirectory() {
  // Define the directory to search for the Mantid.properties file.
  Poco::File f;

  // First directory: the current working
  m_strBaseDir = Poco::Path::current();
  f = Poco::File(m_strBaseDir + m_properties_file_name);
  if (f.exists())
    return;

  // Check the executable directory to see if it includes a mantid.properties
  // file
  m_strBaseDir = getDirectoryOfExecutable();
  f = Poco::File(m_strBaseDir + m_properties_file_name);
  if (f.exists())
    return;

  // Check the MANTIDPATH environment var
  if (Poco::Environment::has("MANTIDPATH")) {
    // Here we have to follow the convention of the rest of this code and
    // add a trailing slash.
    // Note: adding it to the MANTIDPATH itself will make other parts of the
    // code crash.
    m_strBaseDir = Poco::Environment::get("MANTIDPATH") + "/";
    f = Poco::File(m_strBaseDir + m_properties_file_name);
    if (f.exists())
      return;
  }

#ifdef __APPLE__
  // Finally, on OSX check if we're in the package directory and the .properties
  // file just happens to be two directories up
  auto path = Poco::Path(getDirectoryOfExecutable());
  m_strBaseDir = path.parent().parent().parent().toString();
#endif
}

namespace {
// look for specific keys and throw an exception if one is found
std::string checkForBadConfigOptions(const std::string &filename,
                                     const std::string &propertiesString) {
  std::stringstream stream(propertiesString);
  std::stringstream resultPropertiesString;
  std::string line;
  int line_num = 0;
  while (std::getline(stream, line)) {
    line_num += 1; // increment early
    bool is_ok = true;

    // Check for common errors. Empty lines are ok, things that are a key
    // without a value are a critical failure. Forbidden keys are just commented
    // out.
    if (line.empty() || (Kernel::Strings::strip(line)[0] == '#')) {
      // do nothing
    } else if (line.find("FilterChannel") != std::string::npos) {
      is_ok = false;
    }

    // Print warning to error channel and comment out offending line
    if (!is_ok) {
      const auto end = line.find("=");
      g_log.warning() << "Encontered invalid key \"";
      if (end != std::string::npos) {
        g_log.warning() << Kernel::Strings::strip(line.substr(0, end));
      } else {
        g_log.warning() << Kernel::Strings::strip(line);
      }
      g_log.warning() << "\" in " << filename << " on line " << line_num
                      << std::endl;

      // comment out the property
      resultPropertiesString << '#';
    }
    // copy over the line
    resultPropertiesString << line << '\n';
  }
  return resultPropertiesString.str();
}
} // end of anonymous namespace

/** Loads the config file provided.
 *  If the file contains logging setup instructions then these will be used to
 *setup the logging framework.
 *
 *  @param filename :: The filename and optionally path of the file to load
 *  @param append :: If false (default) then any previous configuration is
 *discarded, otherwise the new keys are added, and repeated keys will override
 *existing ones.
 */
void ConfigServiceImpl::loadConfig(const std::string &filename,
                                   const bool append) {

  if (!append) {
    // remove the previous property string
    m_PropertyString = "";
    m_changed_keys.clear();
  }

  try {
    // slurp in entire file
    std::string temp;
    bool good = readFile(filename, temp);

    // check if we have failed to open the file
    if ((!good) || (temp.empty())) {
      if (filename == getUserPropertiesDir() + m_user_properties_file_name) {
        // write out a fresh file
        createUserPropertiesFile();
      } else {
        throw Exception::FileError("Cannot open file", filename);
      }
    }

    // verify the contents and comment out offending lines
    temp = checkForBadConfigOptions(filename, temp);

    // store the property string
    if ((append) && (!m_PropertyString.empty())) {
      m_PropertyString = m_PropertyString + "\n" + temp;
    } else {
      m_PropertyString = temp;
    }
  } catch (std::exception &e) {
    // there was a problem loading the file - it probably is not there
    g_log.error() << "Problem loading the configuration file " << filename
                  << " " << e.what() << '\n';
    g_log.error() << "Mantid is unable to start.\n" << std::endl;
    throw;
  }

  // use the cached property string to initialise the POCO property file
  std::istringstream istr(m_PropertyString);
  m_pConf =
      std::make_unique<WrappedObject<Poco::Util::PropertyFileConfiguration>>(
          istr);
}

/**
 * Read a file and place its contents into the given string
 * @param filename :: The filename of the file to read
 * @param contents :: The file contents will be placed here
 * @returns A boolean indicating whether opening the file was successful
 */
bool ConfigServiceImpl::readFile(const std::string &filename,
                                 std::string &contents) const {
  std::ifstream propFile(filename.c_str(), std::ios::in);
  bool good = propFile.good();
  if (!good) {
    contents = "";
    propFile.close();
    return good;
  }

  // slurp in entire file - extremely unlikely delimiter used as an alternate to
  // \n
  contents.clear();
  getline(propFile, contents, '`');
  propFile.close();
  return good;
}

/** Configures the Poco logging and starts it up
 *
 */
void ConfigServiceImpl::configureLogging() {
  try {
    // Configure the logging framework
    Poco::Util::LoggingConfigurator configurator;
    configurator.configure(m_pConf.get());
  } catch (std::exception &e) {
    std::cerr << "Trouble configuring the logging framework " << e.what()
              << '\n';
  }
}

/**
 * Searches the stored list for keys that have been loaded from the config file
 * and may contain
 * relative paths. Any it find are converted to absolute paths and stored
 * separately
 */
void ConfigServiceImpl::convertRelativeToAbsolute() {
  if (m_ConfigPaths.empty())
    return;

  m_AbsolutePaths.clear();
  std::map<std::string, bool>::const_iterator send = m_ConfigPaths.end();
  for (std::map<std::string, bool>::const_iterator sitr = m_ConfigPaths.begin();
       sitr != send; ++sitr) {
    std::string key = sitr->first;
    if (!m_pConf->hasProperty(key))
      continue;

    std::string value(m_pConf->getString(key));
    value = makeAbsolute(value, key);
    m_AbsolutePaths.emplace(key, value);
  }
}

/**
 * Make a relative path or a list of relative paths into an absolute one.
 * @param dir :: The directory to convert
 * @param key :: The key variable this relates to
 * @returns A string containing an absolute path by resolving the relative
 * directory with the executable directory
 */
std::string ConfigServiceImpl::makeAbsolute(const std::string &dir,
                                            const std::string &key) const {
  if (dir.empty()) {
    // Don't do anything for an empty value
    return dir;
  }
  std::string converted;
  // If we have a list, chop it up and convert each one
  if (dir.find_first_of(";,") != std::string::npos) {
    auto splitted = splitPath(dir);
    auto iend = splitted.cend();
    for (auto itr = splitted.begin(); itr != iend;) {
      std::string absolute = makeAbsolute(*itr, key);
      if (absolute.empty()) {
        ++itr;
      } else {
        converted += absolute;
        if (++itr != iend) {
          converted += ";";
        }
      }
    }
    return converted;
  }

  // MG 05/10/09: When the Poco::FilePropertyConfiguration object reads its
  // key/value pairs it
  // treats a backslash as the start of an escape sequence. If the next
  // character does not
  // form a valid sequence then the backslash is removed from the stream. This
  // has the effect
  // of giving malformed paths when using Windows-style directories. E.g
  // C:\Mantid ->C:Mantid
  // and Poco::Path::isRelative throws an exception on this
  bool is_relative(false);
  try {
    is_relative = Poco::Path(dir).isRelative();
  } catch (Poco::PathSyntaxException &) {
    g_log.warning() << "Malformed path detected in the \"" << key
                    << "\" variable, skipping \"" << dir << "\"\n";
    return "";
  }
  if (is_relative) {
    const std::string propFileDir(getPropertiesDir());
    converted = Poco::Path(propFileDir).resolve(dir).toString();
  } else {
    converted = dir;
  }
  converted = Poco::Path(converted).makeDirectory().toString();

  // C++ doesn't have a const version of operator[] for maps so I can't call
  // that here
  auto it = m_ConfigPaths.find(key);
  bool required = false;
  if (it != m_ConfigPaths.end()) {
    required = it->second;
  }
  try {
    if (required && !Poco::File(converted).exists()) {
      g_log.debug() << "Required properties path \"" << converted
                    << "\" in the \"" << key << "\" variable does not exist.\n";
      converted = "";
    }
  } catch (Poco::FileException &) {
    g_log.debug() << "Required properties path \"" << converted
                  << "\" in the \"" << key << "\" variable does not exist.\n";
    converted = "";
  }

  // Backward slashes cannot be allowed to go into our properties file
  // Note this is a temporary fix for ticket #2445.
  // Ticket #2460 prompts a review of our path handling in the config service.
  boost::replace_all(converted, "\\", "/");
  return converted;
}

/**
 * Create the store of data search paths from the 'datasearch.directories' key
 * within the Mantid.properties file.
 * The value of the key should be a semi-colon separated list of directories
 */
void ConfigServiceImpl::cacheDataSearchPaths() {
  std::string paths = getString("datasearch.directories");
  if (paths.empty()) {
    m_DataSearchDirs.clear();
  } else {
    m_DataSearchDirs = splitPath(paths);
  }
}

/**
 * Create the store of user search paths from the 'usersearch.directories' key
 * within the Mantid.properties file.
 * The value of the key should be a semi-colon separated list of directories
 */
void ConfigServiceImpl::cacheUserSearchPaths() {
  m_UserSearchDirs.clear();
  std::string paths = getString("usersearch.directories");
  if (paths.empty()) {
    m_UserSearchDirs.clear();
  } else {
    m_UserSearchDirs = splitPath(paths);
  }
}

/**
 *  The path that is passed should be as returned by makeAbsolute() and
 *  this function will return true if that path is in the list
 *  @param path :: the absolute path name to search for
 *  @return true if the path was found
 */
bool ConfigServiceImpl::isInDataSearchList(const std::string &path) const {
  // the path produced by poco will have \ on windows, but the searchdirs will
  // always have /
  std::string correctedPath = path;
  replace(correctedPath.begin(), correctedPath.end(), '\\', '/');

  using std::placeholders::_1;
  auto it =
      std::find_if(m_DataSearchDirs.cbegin(), m_DataSearchDirs.cend(),
                   std::bind(std::equal_to<std::string>(), _1, correctedPath));
  return (it != m_DataSearchDirs.end());
}

/**
 * writes a basic placeholder user.properties file to disk
 * any errors are caught and logged, but not propagated
 */
void ConfigServiceImpl::createUserPropertiesFile() const {
  try {
    std::fstream filestr(
        (getUserPropertiesDir() + m_user_properties_file_name).c_str(),
        std::fstream::out);

    filestr << "# This file can be used to override any properties for this "
               "installation.\n";
    filestr << "# Any properties found in this file will override any that are "
               "found in the Mantid.Properties file\n";
    filestr << "# As this file will not be replaced with further installations "
               "of Mantid it is a safe place to put \n";
    filestr << "# properties that suit your particular installation.\n";
    filestr << "#\n";
    filestr << "# See here for a list of possible options:\n";
    filestr
        << "# "
           "http://docs.mantidproject.org/nightly/concepts/PropertiesFile.html"
           "\n\n";
    filestr << "##\n";
    filestr << "## GENERAL\n";
    filestr << "##\n\n";
    filestr << "## Set the number of algorithm properties to retain\n";
    filestr << "#algorithms.retained=90\n\n";
    filestr
        << "## Set the maximum number of cores used to run algorithms over\n";
    filestr << "#MultiThreaded.MaxCores=4\n\n";
    filestr << "##\n";
    filestr << "## FACILITY AND INSTRUMENT\n";
    filestr << "##\n\n";
    filestr << "## Sets the default facility\n";
    filestr << "## e.g.: ISIS, SNS, ILL\n";
    filestr << "default.facility=\n\n";
    filestr << "## Sets the default instrument\n";
    filestr << "## e.g. IRIS, HET, NIMROD\n";
    filestr << "default.instrument=\n\n";
    filestr << '\n';
    filestr << "## Sets the Q.convention\n";
    filestr << "## Set to Crystallography for kf-ki instead of default "
               "Inelastic which is ki-kf\n";
    filestr << "#Q.convention=Crystallography\n";
    filestr << "##\n";
    filestr << "## DIRECTORIES\n";
    filestr << "##\n\n";
    filestr << "## Sets a list of directories (separated by semi colons) to "
               "search for data\n";
    filestr << "#datasearch.directories=../data;../isis/data\n\n";
    filestr << "## Set a list (separated by semi colons) of directories to "
               "look for additional Python scripts\n";
    filestr << "#pythonscripts.directories=../scripts;../docs/MyScripts\n\n";
    filestr << "## Uncomment to enable archive search - ICat and Orbiter\n";
    filestr << "#datasearch.searcharchive=On\n\n";
    filestr << "## Sets default save directory\n";
    filestr << "#defaultsave.directory=../data\n\n";
    filestr << "##\n";
    filestr << "## LOGGING\n";
    filestr << "##\n\n";
    filestr << "## Uncomment to change logging level\n";
    filestr << "## Default is information\n";
    filestr
        << "## Valid values are: error, warning, notice, information, debug\n";
    filestr << "#logging.loggers.root.level=information\n\n";
    filestr << "##\n";
    filestr << "## MantidPlot\n";
    filestr << "##\n\n";
    filestr << "## Hides categories from the algorithm list in MantidPlot\n";
    filestr << "#algorithms.catagories.hidden=Muons,Inelastic\n\n";
    filestr << "## Show invisible workspaces\n";
    filestr << "#MantidOptions.InvisibleWorkspaces=0\n";
    filestr << "## Re-use plot instances for different plot types\n";
    filestr << "#MantidOptions.ReusePlotInstances=Off\n\n";
    filestr << "## Uncomment to disable use of OpenGL to render unwrapped "
               "instrument views\n";
    filestr << "#MantidOptions.InstrumentView.UseOpenGL=Off\n";

    filestr.close();
  } catch (std::runtime_error &ex) {
    g_log.warning() << "Unable to write out user.properties file to "
                    << getUserPropertiesDir() << m_user_properties_file_name
                    << " error: " << ex.what() << '\n';
  }
}

//-------------------------------
// Public member functions
//-------------------------------

/**
 * Removes the user properties file & loads a fresh configuration
 */
void ConfigServiceImpl::reset() {
  // Remove the current user properties file and write a fresh one
  try {
    Poco::File userFile(getUserFilename());
    userFile.remove();
  } catch (Poco::Exception &) {
  }
  createUserPropertiesFile();

  // Now load the original
  const bool append = false;
  const bool updateCaches = true;
  updateConfig(getPropertiesDir() + m_properties_file_name, append,
               updateCaches);
}

/** Updates and existing configuration and restarts the logging
 *  @param filename :: The filename and optionally path of the file to load
 *  @param append ::   If false (default) then any previous configuration is
 * discarded,
 *                  otherwise the new keys are added, and repeated keys will
 * override existing ones.
 *  @param update_caches :: If true(default) then the various property caches
 * are updated
 */
void ConfigServiceImpl::updateConfig(const std::string &filename,
                                     const bool append,
                                     const bool update_caches) {
  loadConfig(filename, append);

  // Ensure that the default save directory makes sense
  /*
  if (!append)
  {
    std::string save_dir = getString("defaultsave.directory");
    if (Poco::trimInPlace(save_dir).size() == 0)
      setString("defaultsave.directory", Poco::Path::home());
  }
  */

  if (update_caches) {
    // Only configure logging once
    configureLogging();
    // Ensure that any relative paths given in the configuration file are
    // relative to the correct directory
    convertRelativeToAbsolute();
    // Configure search paths into a specially saved store as they will be used
    // frequently
    cacheDataSearchPaths();
    appendDataSearchDir(getString("defaultsave.directory"));
    cacheUserSearchPaths();
    cacheInstrumentPaths();
  }
}

/**
 * Save the configuration to the user file
 * @param filename :: The filename for the saved configuration
 * @throw std::runtime_error if the file cannot be opened
 */
void ConfigServiceImpl::saveConfig(const std::string &filename) const {
  // Open and read the user properties file
  std::string updated_file;

  std::ifstream reader(filename.c_str(), std::ios::in);
  if (reader.bad()) {
    throw std::runtime_error("Error opening user properties file. Cannot save "
                             "updated configuration.");
  }

  std::string file_line, output;
  bool line_continuing(false);
  while (std::getline(reader, file_line)) {
    if (!file_line.empty()) {
      char last = *(file_line.end() - 1);
      if (last == '\\') {
        // If we are not in line continuation mode then need
        // a fresh start line
        if (!line_continuing)
          output = "";
        line_continuing = true;
        output += file_line + "\n";
        continue;
      } else if (line_continuing) {
        output += file_line;
        line_continuing = false;
      } else {
        output = file_line;
      }
    } else {
      output = "";
      updated_file += "\n";
      continue;
    } // end if-else

    // Output is the current line in the file

    // Extract the key from the current line
    std::string key;
    std::string::size_type pos = output.find('=');
    if (pos == std::string::npos) {
      key = output; // If no equals then the entire thing is the key
    } else {
      key = output.substr(0, pos); // Strip the equals to get only the key
    }
    // Now deal with trimming (removes spaces)
    Poco::trimInPlace(key);

    // Find the comments
    std::string::size_type comment = key.find('#');

    // Check if it exists in the service using hasProperty and make sure it
    // isn't a comment
    if (comment == 0) {
      updated_file += output;
    } else if (!hasProperty(key)) {
      // Remove the key from the changed key list
      m_changed_keys.erase(key);
      continue;
    } else {
      // If it does exist make sure the value is current
      std::string value = getString(key, false);
      Poco::replaceInPlace(value, "\\", "\\\\"); // replace single \ with double
      updated_file.append(key).append("=").append(value);
      // Remove the key from the changed key list
      m_changed_keys.erase(key);
    }
    updated_file += "\n";
  } // End while-loop

  // Any remaining keys within the changed key store weren't present in the
  // current user properties so append them
  if (!m_changed_keys.empty()) {
    updated_file += "\n";
    auto key_end = m_changed_keys.end();
    for (auto key_itr = m_changed_keys.begin(); key_itr != key_end;) {
      updated_file += *key_itr + "=";
      std::string value = getString(*key_itr, false);
      Poco::replaceInPlace(value, "\\", "\\\\"); // replace single \ with double
      updated_file += value;
      if (++key_itr != key_end) {
        updated_file += "\n";
      }
    }
    m_changed_keys.clear();
  }

  // Write out the new file
  std::ofstream writer(filename.c_str(), std::ios_base::trunc);
  if (writer.bad()) {
    writer.close();
    g_log.error() << "Error writing new user properties file. Cannot save "
                     "current configuration.\n";
    throw std::runtime_error("Error writing new user properties file. Cannot "
                             "save current configuration.");
  }

  writer.write(updated_file.c_str(), updated_file.size());
  writer.close();
}

/** Searches for a string within the currently loaded configuaration values and
 *  returns the value as a string. If the key is one of those that was a
 *possible relative path
 *  then the local store is searched first.
 *
 *  @param keyName :: The case sensitive name of the property that you need the
 *value of.
 *  @param use_cache :: If true, the local cache of directory names is queried
 *first.
 *  @returns The string value of the property, or an empty string if the key
 *cannot be found
 */
std::string ConfigServiceImpl::getString(const std::string &keyName,
                                         bool use_cache) const {
  if (use_cache) {
    auto mitr = m_AbsolutePaths.find(keyName);
    if (mitr != m_AbsolutePaths.end()) {
      return (*mitr).second;
    }
  }
  if (m_pConf->hasProperty(keyName)) {
    return m_pConf->getString(keyName);
  }

  g_log.debug() << "Unable to find " << keyName << " in the properties file"
                << '\n';
  return {};
}

/** Searches for keys within the currently loaded configuaration values and
 *  returns them as strings in a vector.
 *
 *  @param keyName :: The case sensitive name of the property that you need the
 *key for.
 *  @returns The string value of each key within a vector, or an empty vector if
 *there isn't
 *  a key or it couldn't be found.
 */
std::vector<std::string>
ConfigServiceImpl::getKeys(const std::string &keyName) const {
  std::vector<std::string> rawKeys;
  m_pConf->keys(keyName, rawKeys);
  return rawKeys;
}

/**
 * Recursively gets a list of all config options from a given root node.
 *
 * @return Vector containing all config options
 */
void ConfigServiceImpl::getKeysRecursive(
    const std::string &root, std::vector<std::string> &allKeys) const {
  std::vector<std::string> rootKeys = getKeys(root);

  if (rootKeys.empty())
    allKeys.emplace_back(root);

  for (auto &rootKey : rootKeys) {
    std::string searchString;
    if (root.empty()) {
      searchString.append(rootKey);
    } else {
      searchString.append(root).append(".").append(rootKey);
    }

    getKeysRecursive(searchString, allKeys);
  }
}

/**
 * Recursively gets a list of all config options.
 *
 * This function is needed as Boost Python does not like calling function with
 * default arguments.
 *
 * @return Vector containing all config options
 */
std::vector<std::string> ConfigServiceImpl::keys() const {
  std::vector<std::string> allKeys;
  getKeysRecursive("", allKeys);
  return allKeys;
}

/** Removes a key from the memory stored properties file and inserts the key
 *into the
 *  changed key list so that when the program calls saveConfig the properties
 *file will
 *  be the same and not contain the key no more
 *
 *  @param rootName :: The key that is to be deleted
 */
void ConfigServiceImpl::remove(const std::string &rootName) const {
  m_pConf->remove(rootName);
  m_changed_keys.insert(rootName);
}

/** Checks to see whether the given key exists.
 *
 *  @param rootName :: The case sensitive key that you are looking to see if
 *exists.
 *  @returns Boolean value denoting whether the exists or not.
 */
bool ConfigServiceImpl::hasProperty(const std::string &rootName) const {
  return m_pConf->hasProperty(rootName);
}

/** Checks to see whether the given file target is an executable one and it
 *exists.
 * This method will expand environment variables found in the given file path.
 *
 *  @param target :: The path to the file you wish to see whether it's an
 *executable.
 *  @returns Boolean value denoting whether the file is an executable or not.
 */
bool ConfigServiceImpl::isExecutable(const std::string &target) const {
  try {
    std::string expTarget = Poco::Path::expand(target);
    Poco::File tempFile = Poco::File(expTarget);

    if (tempFile.exists()) {
      return tempFile.canExecute();
    } else
      return false;
  } catch (Poco::Exception &) {
    return false;
  }
}

/** Runs a command line string to open a program. The function can take program
 *arguments.
 *  i.e it can load in a file to the program on startup.
 *
 *  This method will expand environment variables found in the given file path.
 *
 *  @param programFilePath :: The directory where the program is located.
 *  @param programArguments :: The arguments that the program can take on
 *startup. For example,
 *  the file to load up.
 */

void ConfigServiceImpl::launchProcess(
    const std::string &programFilePath,
    const std::vector<std::string> &programArguments) const {
  try {
    std::string expTarget = Poco::Path::expand(programFilePath);
    Poco::Process::launch(expTarget, programArguments);
  } catch (Poco::SystemException &e) {
    throw std::runtime_error(e.what());
  }
}

/**
 * Set a configuration property. An existing key will have its value updated.
 * @param key :: The key to refer to this property
 * @param value :: The value of the property
 */
void ConfigServiceImpl::setString(const std::string &key,
                                  const std::string &value) {
  // If the value is unchanged (after any path conversions), there's nothing to
  // do.
  const std::string old = getString(key);
  if (value == old)
    return;

  // Ensure we keep a correct full path
  std::map<std::string, bool>::const_iterator itr = m_ConfigPaths.find(key);
  if (itr != m_ConfigPaths.end()) {
    m_AbsolutePaths[key] = makeAbsolute(value, key);
  }

  if (key == "datasearch.directories") {
    cacheDataSearchPaths();
  } else if (key == "usersearch.directories") {
    cacheUserSearchPaths();
  } else if (key == "instrumentDefinition.directory") {
    cacheInstrumentPaths();
  } else if (key == "defaultsave.directory") {
    appendDataSearchDir(value);
  }

  m_pConf->setString(key, value);

  m_notificationCenter.postNotification(new ValueChanged(key, value, old));
  m_changed_keys.insert(key);
}

/** Searches for a string within the currently loaded configuration values and
 *  attempts to convert the values to the template type supplied.
 *
 *  @param keyName :: The case sensitive name of the property that you need the
 *value of.
 *  @returns An optional container with the value if found
 */
template <typename T>
boost::optional<T> ConfigServiceImpl::getValue(const std::string &keyName) {
  std::string strValue = getString(keyName);
  T output;
  int result = Mantid::Kernel::Strings::convert(strValue, output);

  if (result != 1) {
    return boost::none;
  }

  return boost::optional<T>(output);
}

/** Searches for a string within the currently loaded configuration values and
 *  attempts to convert the values to a boolean value
 *
 *  @param keyName :: The case sensitive name of the property that you need the
 *value of.
 *  @returns An optional container with the value if found
 */
template <>
boost::optional<bool> ConfigServiceImpl::getValue(const std::string &keyName) {
  auto returnedValue = getValue<std::string>(keyName);
  if (!returnedValue.is_initialized()) {
    return boost::none;
  }

  auto &configVal = returnedValue.get();

  std::transform(configVal.begin(), configVal.end(), configVal.begin(),
                 ::tolower);

  boost::trim(configVal);

  bool trueString = configVal == "true";
  bool valueOne = configVal == "1";
  bool onOffString = configVal == "on";

  // A string of 1 or true both count
  return trueString || valueOne || onOffString;
}

/**
 * Return the full filename of the local properties file.
 * @returns A string containing the full path to the local file.
 */
std::string ConfigServiceImpl::getLocalFilename() const {
#ifdef _WIN32
  return "Mantid.local.properties";
#else
  return "/etc/mantid.local.properties";
#endif
}

/**
 * Return the full filename of the user properties file
 * @returns A string containing the full path to the user file
 */
std::string ConfigServiceImpl::getUserFilename() const {
  return getUserPropertiesDir() + m_user_properties_file_name;
}

/** Searches for the string within the environment variables and returns the
 *  value as a string.
 *
 *  @param keyName :: The name of the environment variable that you need the
 *value of.
 *  @returns The string value of the property
 */
std::string ConfigServiceImpl::getEnvironment(const std::string &keyName) {
  return m_pSysConfig->getString("system.env." + keyName);
}

/** Gets the name of the host operating system
 *
 *  @returns The name pf the OS version
 */
std::string ConfigServiceImpl::getOSName() {
  return m_pSysConfig->getString("system.osName");
}

/** Gets the name of the computer running Mantid
 *
 *  @returns The  name of the computer
 */
std::string ConfigServiceImpl::getOSArchitecture() {
  return m_pSysConfig->getString("system.osArchitecture");
}

/** Gets the name of the operating system Architecture
 *
 * @returns The operating system architecture
 */
std::string ConfigServiceImpl::getComputerName() {
  return m_pSysConfig->getString("system.nodeName");
}

/** Gets the name of the operating system version
 *
 * @returns The operating system version
 */
std::string ConfigServiceImpl::getOSVersion() {
  return m_pSysConfig->getString("system.osVersion");
}

/// @returns true if the file exists and can be read
bool canRead(const std::string &filename) {
  // check for existence of the file
  Poco::File pocoFile(filename);
  if (!pocoFile.exists()) {
    return false;
  }

  // just return if it is readable
  return pocoFile.canRead();
}

/// @returns the value associated with the key.
std::string getValueFromStdOut(const std::string &orig,
                               const std::string &key) {
  size_t start = orig.find(key);
  if (start == std::string::npos) {
    return std::string();
  }
  start += key.size();

  size_t stop = orig.find('\n', start);
  if (stop == std::string::npos) {
    return std::string();
  }

  return Mantid::Kernel::Strings::strip(orig.substr(start, stop - start - 1));
}

/**
 * Gets the name of the operating system version in a human readable form.
 *
 * @returns The operating system desciption
 */
std::string ConfigServiceImpl::getOSVersionReadable() {
  std::string description;

  // read os-release
  static const std::string OS_RELEASE("/etc/os-release");
  if (canRead(OS_RELEASE)) {
    static const std::string PRETTY_NAME("PRETTY_NAME=");

    // open it to see if it has the magic line
    std::ifstream handle(OS_RELEASE.c_str(), std::ios::in);

    // go through the file
    std::string line;
    while (std::getline(handle, line)) {
      if (line.find(PRETTY_NAME) != std::string::npos) {
        if (line.length() > PRETTY_NAME.length() + 1) {
          size_t length = line.length() - PRETTY_NAME.length() - 2;
          description = line.substr(PRETTY_NAME.length() + 1, length);
        }
        break;
      }
    }

    // cleanup
    handle.close();
    if (!description.empty()) {
      return description;
    }
  }

  // read redhat-release
  static const std::string REDHAT_RELEASE("/etc/redhat-release");
  if (canRead(REDHAT_RELEASE)) {
    // open it to see if it has the magic line
    std::ifstream handle(REDHAT_RELEASE.c_str(), std::ios::in);

    // go through the file
    std::string line;
    while (std::getline(handle, line)) {
      if (!line.empty()) {
        description = line;
        break;
      }
    }

    // cleanup
    handle.close();
    if (!description.empty()) {
      return description;
    }
  }

  // try system calls
  std::string cmd;
  std::vector<std::string> args;
#ifdef __APPLE__
  cmd = "sw_vers"; // mac
#elif _WIN32
  cmd = "wmic";                 // windows
  args.emplace_back("os");      // windows
  args.emplace_back("get");     // windows
  args.emplace_back("Caption"); // windows
  args.emplace_back("/value");  // windows
#endif

#if defined __APPLE__ || defined _WIN32
  try {
    Poco::Pipe outPipe, errorPipe;
    Poco::ProcessHandle ph =
        Poco::Process::launch(cmd, args, nullptr, &outPipe, &errorPipe);
    const int rc = ph.wait();
    // Only if the command returned successfully.
    if (rc == 0) {
      Poco::PipeInputStream pipeStream(outPipe);
      std::stringstream stringStream;
      Poco::StreamCopier::copyStream(pipeStream, stringStream);
      const std::string result = stringStream.str();
#ifdef __APPLE__
      const std::string product_name =
          getValueFromStdOut(result, "ProductName:");
      const std::string product_vers =
          getValueFromStdOut(result, "ProductVersion:");

      description = product_name + " " + product_vers;
#elif _WIN32
      description = getValueFromStdOut(result, "Caption=");
#else
      UNUSED_ARG(result); // only used on mac and windows
#endif
    } else {
      std::stringstream messageStream;
      messageStream << "command \"" << cmd << "\" failed with code: " << rc;
      g_log.debug(messageStream.str());
    }
  } catch (Poco::SystemException &e) {
    g_log.debug("command \"" + cmd + "\" failed");
    g_log.debug(e.what());
  }
#endif
  return description;
}

/// @returns The name of the current user as reported by the environment.
std::string ConfigServiceImpl::getUsername() {
  std::string username;

  // mac and favorite way to get username on linux
  try {
    username = m_pSysConfig->getString("system.env.USER");
    if (!username.empty()) {
      return username;
    }
  } catch (Poco::NotFoundException &e) {
    UNUSED_ARG(e); // let it drop on the floor
  }

  // windoze and alternate linux username variable
  try {
    username = m_pSysConfig->getString("system.env.USERNAME");
    if (!username.empty()) {
      return username;
    }
  } catch (Poco::NotFoundException &e) {
    UNUSED_ARG(e); // let it drop on the floor
  }

  // give up and return an empty string
  return std::string();
}

/** Gets the absolute path of the current directory containing the dll
 *
 * @returns The absolute path of the current directory containing the dll
 */
std::string ConfigServiceImpl::getCurrentDir() {
  return m_pSysConfig->getString("system.currentDir");
}

/** Gets the absolute path of the current directory containing the dll. Const
 *version.
 *
 * @returns The absolute path of the current directory containing the dll
 */
std::string ConfigServiceImpl::getCurrentDir() const {
  return m_pSysConfig->getString("system.currentDir");
}

/** Gets the absolute path of the temp directory
 *
 * @returns The absolute path of the temp directory
 */
std::string ConfigServiceImpl::getTempDir() {
  return m_pSysConfig->getString("system.tempDir");
}

/** Gets the absolute path of the appdata directory
 *
 * @returns The absolute path of the appdata directory
 */
std::string ConfigServiceImpl::getAppDataDir() {
  const std::string applicationName = "mantid";
#if POCO_OS == POCO_OS_WINDOWS_NT
  const std::string vendorName = "mantidproject";
  std::string appdata = std::getenv("APPDATA");
  Poco::Path path(appdata);
  path.makeDirectory();
  path.pushDirectory(vendorName);
  path.pushDirectory(applicationName);
  return path.toString();
#else // linux and mac
  Poco::Path path(Poco::Path::home());
  path.pushDirectory("." + applicationName);
  return path.toString();
#endif
}

/**
 * Get the directory containing the program executable
 * @returns A string containing the path of the directory
 * containing the executable, including a trailing slash
 */
std::string ConfigServiceImpl::getDirectoryOfExecutable() const {
  return Poco::Path(getPathToExecutable()).parent().toString();
}

/**
 * Get the full path to the executing program (i.e. whatever Mantid is embedded
 * in)
 * @returns A string containing the full path the the executable
 */
std::string ConfigServiceImpl::getPathToExecutable() const {
  std::string execpath;
  const size_t LEN(1024);
  // cppcheck-suppress variableScope
  char pBuf[LEN];

#ifdef _WIN32
  unsigned int bytes = GetModuleFileName(NULL, pBuf, LEN);
#elif defined __linux__
  char szTmp[32];
  sprintf(szTmp, "/proc/%d/exe", getpid());
  ssize_t bytes = readlink(szTmp, pBuf, LEN);
#elif defined __APPLE__
  // Two calls to _NSGetExecutablePath required - first to get size of buffer
  uint32_t bytes(0);
  _NSGetExecutablePath(pBuf, &bytes);
  const int success = _NSGetExecutablePath(pBuf, &bytes);
  if (success < 0)
    bytes = 1025;
#endif

  if (bytes > 0 && bytes < 1024) {
    pBuf[bytes] = '\0';
    execpath = std::string(pBuf);
  }
  return execpath;
}

/**
 * Check if the path is on a network drive
 * @param path :: The path to be checked
 * @return True if the path is on a network drive.
 */
bool ConfigServiceImpl::isNetworkDrive(const std::string &path) {
#ifdef _WIN32
  // if path is relative get the full one
  char buff[MAX_PATH];
  GetFullPathName(path.c_str(), MAX_PATH, buff, NULL);
  std::string fullName(buff);
  size_t i = fullName.find(':');

  // if the full path doesn't contain a drive letter assume it's on the network
  if (i == std::string::npos)
    return true;

  fullName.erase(i + 1);
  fullName += '\\'; // make sure the name has the trailing backslash
  UINT type = GetDriveType(fullName.c_str());
  return DRIVE_REMOTE == type;
#elif defined __linux__
  // This information is only present in the /proc/mounts file on linux. There
  // are no drives on
  // linux only mount locations therefore the test will have to check the path
  // against
  // entries in /proc/mounts to see if the filesystem type is NFS or SMB (any
  // others ????)
  // Each line corresponds to a particular mounted location
  // 1st column - device name
  // 2nd column - mounted location
  // 3rd column - filesystem type commonly ext2, ext3 for hard drives and NFS or
  // SMB for
  //              network locations

  std::ifstream mntfile("/proc/mounts");
  std::string txtread("");
  while (getline(mntfile, txtread)) {
    std::istringstream strm(txtread);
    std::string devname(""), mntpoint(""), fstype("");
    strm >> devname >> mntpoint >> fstype;
    if (!strm)
      continue;
    // I can't be sure that the file system type is always lower case
    std::transform(fstype.begin(), fstype.end(), fstype.begin(), toupper);
    // Skip the current line if the file system isn't a network one
    if (fstype != "NFS" && fstype != "SMB")
      continue;
    // Now we have a line containing a network filesystem and just need to check
    // if the path
    // supplied contains the mount location. There is a small complication in
    // that the mount
    // points within the file have certain characters transformed into their
    // octal
    // representations, for example spaces->040.
    std::string::size_type idx = mntpoint.find("\\0");
    if (idx != std::string::npos) {
      std::string oct = mntpoint.substr(idx + 1, 3);
      strm.str(oct);
      int printch(-1);
      strm.setf(std::ios::oct, std::ios::basefield);
      strm >> printch;
      if (printch != -1) {
        mntpoint = mntpoint.substr(0, idx) + static_cast<char>(printch) +
                   mntpoint.substr(idx + 4);
      }
      // Search for this at the start of the path
      if (path.find(mntpoint) == 0)
        return true;
    }
  }
  return false;
#else
  UNUSED_ARG(path);
  // Not yet implemented for the mac
  return false;
#endif
}

/**
 * Gets the directory that we consider to be the directory containing the
 * Mantid.properties file.
 * Basically, this is the either the directory pointed to by MANTIDPATH or the
 * directory of the current
 * executable if this is not set.
 * @returns The directory to consider as the base directory, including a
 * trailing slash
 */
std::string ConfigServiceImpl::getPropertiesDir() const { return m_strBaseDir; }

/**
 * Return the directory that Mantid should use for writing any files it needs so
 * that
 * this is kept separated to user saved files. A trailing slash is appended
 * so that filenames can more easily be concatenated with this
 * @return the directory that Mantid should use for writing files
 */
std::string ConfigServiceImpl::getUserPropertiesDir() const {
#ifdef _WIN32
  return m_strBaseDir;
#else
  Poco::Path datadir(m_pSysConfig->getString("system.homeDir"));
  datadir.append(".mantid");
  // Create the directory if it doesn't already exist
  Poco::File(datadir).createDirectory();
  return datadir.toString() + "/";
#endif
}

/**
 * Return the list of search paths
 * @returns A vector of strings containing the defined search directories
 */
const std::vector<std::string> &ConfigServiceImpl::getDataSearchDirs() const {
  return m_DataSearchDirs;
}

/**
 * Set a list of search paths via a vector
 * @param searchDirs :: A list of search directories
 */
void ConfigServiceImpl::setDataSearchDirs(
    const std::vector<std::string> &searchDirs) {
  std::string searchPaths = boost::join(searchDirs, ";");
  setDataSearchDirs(searchPaths);
}

/**
 * Set a list of search paths via a string
 * @param searchDirs :: A string containing a list of search directories
 * separated by a semi colon (;).
 */
void ConfigServiceImpl::setDataSearchDirs(const std::string &searchDirs) {
  setString("datasearch.directories", searchDirs);
}

/**
 *  Appends the passed subdirectory path to the end of each of data
 *  search dirs and adds these new dirs to data search directories
 *  @param subdir :: the subdirectory path to add (relative)
 */
void ConfigServiceImpl::appendDataSearchSubDir(const std::string &subdir) {
  if (subdir.empty())
    return;

  Poco::Path subDirPath;
  try {
    subDirPath = Poco::Path(subdir);
  } catch (Poco::PathSyntaxException &) {
    return;
  }

  if (!subDirPath.isDirectory() || !subDirPath.isRelative()) {
    return;
  }

  auto newDataDirs = m_DataSearchDirs;
  for (const auto &path : m_DataSearchDirs) {
    Poco::Path newDirPath;
    try {
      newDirPath = Poco::Path(path);
      newDirPath.append(subDirPath);
      // only add new path if it isn't already there
      if (std::find(newDataDirs.begin(), newDataDirs.end(),
                    newDirPath.toString()) == newDataDirs.end())
        newDataDirs.emplace_back(newDirPath.toString());
    } catch (Poco::PathSyntaxException &) {
      continue;
    }
  }

  setDataSearchDirs(newDataDirs);
}

/**
 *  Adds the passed path to the end of the list of data search paths
 *  the path name must be absolute
 *  @param path :: the absolute path to add
 */
void ConfigServiceImpl::appendDataSearchDir(const std::string &path) {
  if (path.empty())
    return;

  Poco::Path dirPath;
  try {
    dirPath = Poco::Path(path);
    dirPath.makeDirectory();
  } catch (Poco::PathSyntaxException &) {
    return;
  }
  if (!isInDataSearchList(dirPath.toString())) {
    std::string newSearchString;
    std::vector<std::string>::const_iterator it = m_DataSearchDirs.begin();
    for (; it != m_DataSearchDirs.end(); ++it) {
      newSearchString.append(*it);
      newSearchString.append(";");
    }
    newSearchString.append(path);
    setString("datasearch.directories", newSearchString);
  }
}

/**
 * Return the list of user search paths
 * @returns A vector of strings containing the defined search directories
 */
const std::vector<std::string> &ConfigServiceImpl::getUserSearchDirs() const {
  return m_UserSearchDirs;
}

/**
 * Sets the search directories for XML instrument definition files (IDFs)
 * @param directories An ordered list of paths for instrument searching
 */
void ConfigServiceImpl::setInstrumentDirectories(
    const std::vector<std::string> &directories) {
  m_InstrumentDirs = directories;
}

/**
 * Return the search directories for XML instrument definition files (IDFs)
 * @returns An ordered list of paths for instrument searching
 */
const std::vector<std::string> &
ConfigServiceImpl::getInstrumentDirectories() const {
  return m_InstrumentDirs;
}

/**
 * Return the base search directories for XML instrument definition files (IDFs)
 * @returns a last entry of getInstrumentDirectories
 */
const std::string ConfigServiceImpl::getInstrumentDirectory() const {
  return m_InstrumentDirs.back();
}
/**
 * Return the search directory for vtp files
 * @returns a path
 */
const std::string ConfigServiceImpl::getVTPFileDirectory() {
  // Determine the search directory for XML instrument definition files (IDFs)
  std::string directoryName = getString("instrumentDefinition.vtpDirectory");

  if (directoryName.empty()) {
    Poco::Path path(getAppDataDir());
    path.makeDirectory();
    path.pushDirectory("instrument");
    path.pushDirectory("geometryCache");
    directoryName = path.toString();
  }
  return directoryName;
}
/**
 * Fills the internal cache of instrument definition directories and creates
 * The %appdata%/mantidproject/mantid or $home/.mantid directory.
 *
 * This will normally contain from Index 0
 * - The download directory (win %appdata%/mantidproject/mantid/instrument)
 *   (linux $home/.mantid/instrument )
 * - The user instrument area /etc/mantid/instrument (not on windows)
 * - The install directory/instrument
 */
void ConfigServiceImpl::cacheInstrumentPaths() {
  m_InstrumentDirs.clear();

  Poco::Path path(getAppDataDir());
  path.makeDirectory();
  path.pushDirectory("instrument");
  const std::string appdatadir = path.toString();
  addDirectoryifExists(appdatadir, m_InstrumentDirs);

#ifndef _WIN32
  addDirectoryifExists("/etc/mantid/instrument", m_InstrumentDirs);
#endif

  // Determine the search directory for XML instrument definition files (IDFs)
  std::string directoryName = getString("instrumentDefinition.directory");
  if (directoryName.empty()) {
    // This is the assumed deployment directory for IDFs, where we need to be
    // relative to the
    // directory of the executable, not the current working directory.
    directoryName =
        Poco::Path(getPropertiesDir()).resolve("../instrument").toString();
  }
  addDirectoryifExists(directoryName, m_InstrumentDirs);
}

/**
 * Verifies the directory exists and add it to the back of the directory list if
 * valid
 * @param directoryName the directory name to add
 * @param directoryList the list to add the directory to
 * @returns true if the directory was valid and added to the list
 */
bool ConfigServiceImpl::addDirectoryifExists(
    const std::string &directoryName, std::vector<std::string> &directoryList) {
  try {
    if (Poco::File(directoryName).isDirectory()) {
      directoryList.emplace_back(directoryName);
      return true;
    } else {
      g_log.information("Unable to locate directory at: " + directoryName);
      return false;
    }
  } catch (Poco::PathNotFoundException &) {
    g_log.information("Unable to locate directory at: " + directoryName);
    return false;
  } catch (Poco::FileNotFoundException &) {
    g_log.information("Unable to locate directory at: " + directoryName);
    return false;
  }
}

const std::vector<std::string>
ConfigServiceImpl::getFacilityFilenames(const std::string &fName) {
  std::vector<std::string> returnPaths;

  // first try the supplied file
  if (!fName.empty()) {
    const Poco::File fileObj(fName);
    if (fileObj.exists()) {
      returnPaths.emplace_back(fName);
      return returnPaths;
    }
  }

  // search all of the instrument directories
  const std::vector<std::string> directoryNames = getInstrumentDirectories();

  // only use downloaded instruments if configured to download
  const std::string updateInstrStr =
      this->getString("UpdateInstrumentDefinitions.OnStartup");

  auto instrDir = directoryNames.begin();

  // If we are not updating the instrument definitions
  // update the iterator, this means we will skip the folder in HOME and
  // look in the instrument folder in mantid install directory or mantid source
  // code directory
  if (!(updateInstrStr == "1" || updateInstrStr == "on" ||
        updateInstrStr == "On")) {
    instrDir++;
  }

  // look through all the possible files
  for (; instrDir != directoryNames.end(); ++instrDir) {
    Poco::Path p(*instrDir);
    p.append("Facilities.xml");
    std::string filename = p.toString();
    Poco::File fileObj(filename);

    if (fileObj.exists())
      returnPaths.emplace_back(filename);
  }

  if (returnPaths.size() > 0) {
    return returnPaths;
  }

  // getting this far means the file was not found
  std::string directoryNamesList = boost::algorithm::join(directoryNames, ", ");
  throw std::runtime_error("Failed to find \"Facilities.xml\". Searched in " +
                           directoryNamesList);
}

/**
 * Load facility information from instrumentDir/Facilities.xml file if fName
 * parameter is not set.
 *
 * If any of the steps fail, we cannot sensibly recover, because the
 * Facilities.xml file is missing or corrupted.
 *
 * @param fName :: An alternative file name for loading facilities information.
 * @throws std::runtime_error :: If the file is not found or fails to parse
 */
void ConfigServiceImpl::updateFacilities(const std::string &fName) {
  clearFacilities();

  // Try to find the file. If it does not exist we will crash, and cannot read
  // the Facilities file
  const auto fileNames = getFacilityFilenames(fName);
  size_t attemptIndex = 0;
  bool success = false;
  while ((!success) && (attemptIndex < fileNames.size())) {
    const auto &fileName = fileNames[attemptIndex];
    try {
      // Set up the DOM parser and parse xml file
      Poco::AutoPtr<Poco::XML::Document> pDoc;
      try {
        Poco::XML::DOMParser pParser;
        pDoc = pParser.parse(fileName);
      } catch (...) {
        throw Kernel::Exception::FileError("Unable to parse file:", fileName);
      }

      // Get pointer to root element
      Poco::XML::Element *pRootElem = pDoc->documentElement();
      if (!pRootElem->hasChildNodes()) {
        throw std::runtime_error("No root element in Facilities.xml file");
      }

      const Poco::AutoPtr<Poco::XML::NodeList> pNL_facility =
          pRootElem->getElementsByTagName("facility");
      const size_t n = pNL_facility->length();

      for (unsigned long i = 0; i < n; ++i) {
        const auto *elem =
            dynamic_cast<Poco::XML::Element *>(pNL_facility->item(i));
        if (elem) {
          m_facilities.emplace_back(new FacilityInfo(elem));
        }
      }

<<<<<<< HEAD
  for (unsigned long i = 0; i < n; ++i) {
    auto *elem = dynamic_cast<Poco::XML::Element *>(pNL_facility->item(i));
    if (elem) {
      m_facilities.emplace_back(new FacilityInfo(elem));
    }
  }
=======
      if (m_facilities.empty()) {
        throw std::runtime_error("The facility definition file " + fileName +
                                 " defines no facilities");
      }
>>>>>>> 2382f267

      // if we got here we have suceeded and can exit the loop
      success = true;
    } catch (std::runtime_error &ex) {
      // log this failure to load a file
      g_log.error() << "Failed to load the facilities.xml file at " << fileName
                    << "\nIt might be corrupt.  " << ex.what()
                    << "\nWill try to load another version.\n";
      attemptIndex++;
      // move on to the next file index if available
      if (attemptIndex == fileNames.size()) {
        const std::string errorMessage =
            "No more Facilities.xml files can be found, Mantid will not be "
            "able to start, Sorry.  Try reinstalling Mantid.";
        // This is one of the few times that both logging a messge and throwing
        // might make sense
        // as the error reporter tends to swallow the thrown message.
        g_log.error() << errorMessage << "\n";
        // Throw an exception as we have run out of files to try
        throw std::runtime_error(errorMessage);
      }
    }
  }
}

/// Empty the list of facilities, deleting the FacilityInfo objects in the
/// process
void ConfigServiceImpl::clearFacilities() {
  for (auto &facility : m_facilities) {
    delete facility;
  }
  m_facilities.clear();
}

/**
 * Returns instruments with given name
 * @param  instrumentName Instrument name
 * @return the instrument information object
 * @throw NotFoundError if iName was not found
 */
const InstrumentInfo &
ConfigServiceImpl::getInstrument(const std::string &instrumentName) const {

  // Let's first search for the instrument in our default facility
  std::string defaultFacility = ConfigService::Instance().getFacility().name();

  if (!defaultFacility.empty()) {
    try {
      g_log.debug() << "Looking for " << instrumentName << " at "
                    << defaultFacility << ".\n";
      return getFacility(defaultFacility).instrument(instrumentName);
    } catch (Exception::NotFoundError &) {
      // Well the instName doesn't exist for this facility
      // Move along, there's nothing to see here...
    }
  }

  // Now let's look through the other facilities
  for (auto facility : m_facilities) {
    try {
      g_log.debug() << "Looking for " << instrumentName << " at "
                    << (*facility).name() << ".\n";
      return (*facility).instrument(instrumentName);
    } catch (Exception::NotFoundError &) {
      // Well the instName doesn't exist for this facility...
      // Move along, there's nothing to see here...
    }
  }

  const std::string errMsg =
      "Failed to find an instrument with this name in any facility: '" +
      instrumentName + "' -";
  g_log.debug("Instrument " + instrumentName + " not found");
  throw Exception::NotFoundError(errMsg, instrumentName);
}

/** Gets a vector of the facility Information objects
 * @return A vector of FacilityInfo objects
 */
const std::vector<FacilityInfo *> ConfigServiceImpl::getFacilities() const {
  return m_facilities;
}

/** Gets a vector of the facility names
 * @return A vector of the facility Names
 */
const std::vector<std::string> ConfigServiceImpl::getFacilityNames() const {
  auto names = std::vector<std::string>(m_facilities.size());
  auto itFacilities = m_facilities.begin();
  auto itNames = names.begin();
  for (; itFacilities != m_facilities.end(); ++itFacilities, ++itNames) {
    *itNames = (**itFacilities).name();
  }
  return names;
}

/** Get the default facility
 * @return the facility information object
 */
const FacilityInfo &ConfigServiceImpl::getFacility() const {
  std::string defFacility = getString("default.facility");
  if (defFacility.empty()) {
    defFacility = "ISIS";
  }
  return this->getFacility(defFacility);
}

/**
 * Get a facility
 * @param facilityName :: Facility name
 * @return the facility information object
 * @throw NotFoundException if the facility is not found
 */
const FacilityInfo &
ConfigServiceImpl::getFacility(const std::string &facilityName) const {
  if (facilityName.empty())
    return this->getFacility();

  auto facility = std::find_if(
      m_facilities.cbegin(), m_facilities.cend(),
      [&facilityName](const auto f) { return f->name() == facilityName; });

  if (facility != m_facilities.cend()) {
    return **facility;
  }

  throw Exception::NotFoundError("Facilities", facilityName);
}

/**
 * Set the default facility
 * @param facilityName the facility name
 * @throw NotFoundException if the facility is not found
 */
void ConfigServiceImpl::setFacility(const std::string &facilityName) {
  bool found = false;
  // Look through the facilities for a matching one.
  std::vector<FacilityInfo *>::const_iterator it = m_facilities.begin();
  for (; it != m_facilities.end(); ++it) {
    if ((**it).name() == facilityName) {
      // Found the facility
      found = true;
      // So it's safe to set it as our default
      setString("default.facility", facilityName);
    }
  }
  if (!found) {
    g_log.error("Failed to set default facility to be " + facilityName +
                ". Facility not found");
    throw Exception::NotFoundError("Facilities", facilityName);
  }
}

/**  Add an observer to a notification
 @param observer :: Reference to the observer to add
 */
void ConfigServiceImpl::addObserver(
    const Poco::AbstractObserver &observer) const {
  m_notificationCenter.addObserver(observer);
}

/**  Remove an observer
 @param observer :: Reference to the observer to remove
 */
void ConfigServiceImpl::removeObserver(
    const Poco::AbstractObserver &observer) const {
  m_notificationCenter.removeObserver(observer);
}

/*
Gets the system proxy information
@url A url to match the proxy to
@return the proxy information.
*/
Kernel::ProxyInfo &ConfigServiceImpl::getProxy(const std::string &url) {
  if (!m_isProxySet) {
    // set the proxy
    // first check if the proxy is defined in the properties file
    auto proxyHost = getValue<std::string>("proxy.host");
    auto proxyPort = getValue<int>("proxy.port");

    if (proxyHost.is_initialized() && proxyPort.is_initialized()) {
      // set it from the config values
      m_proxyInfo = ProxyInfo(proxyHost.get(), proxyPort.get(), true);
    } else {
      // get the system proxy
      Poco::URI uri(url);
      Mantid::Kernel::NetworkProxy proxyHelper;
      m_proxyInfo = proxyHelper.getHttpProxy(uri.toString());
    }
    m_isProxySet = true;
  }
  return m_proxyInfo;
}

std::string ConfigServiceImpl::getFullPath(const std::string &filename,
                                           const bool ignoreDirs,
                                           const int options) const {
  std::string fName = Kernel::Strings::strip(filename);
  g_log.debug() << "getFullPath(" << fName << ")\n";
  // If this is already a full path, nothing to do
  if (Poco::Path(fName).isAbsolute())
    return fName;
  // First try the path relative to the current directory. Can throw in some
  // circumstances with extensions that have wild cards
  try {
    Poco::File fullPath(Poco::Path().resolve(fName));
    if (fullPath.exists() && (!ignoreDirs || !fullPath.isDirectory()))
      return fullPath.path();
  } catch (std::exception &) {
  }
  Kernel::ConfigServiceImpl &configService = Kernel::ConfigService::Instance();
  std::vector<std::string> directoryNames = configService.getDataSearchDirs();
  std::vector<std::string> instrDirectories =
      configService.getInstrumentDirectories();
  directoryNames.insert(directoryNames.end(), instrDirectories.begin(),
                        instrDirectories.end());
  for (const auto &searchPath : directoryNames) {
    g_log.debug() << "Searching for " << fName << " in " << searchPath << "\n";
// On windows globbing is not working properly with network drives
// for example a network drive containing a $
// For this reason, and since windows is case insensitive anyway
// a special case is made for windows
#ifdef _WIN32
    if (fName.find("*") != std::string::npos) {
#endif
      Poco::Path path(searchPath, fName);
      std::set<std::string> files;
      Kernel::Glob::glob(path, files, options);
      if (!files.empty()) {
        Poco::File matchPath(*files.begin());
        if (ignoreDirs && matchPath.isDirectory()) {
          continue;
        }
        return *files.begin();
      }
#ifdef _WIN32
    } else {
      Poco::Path path(searchPath, fName);
      Poco::File file(path);
      if (file.exists() && !(ignoreDirs && file.isDirectory())) {
        return path.toString();
      }
    }
#endif
  }
  return "";
}

/** Sets the log level priority for all logging channels
 * @param logLevel the integer value of the log level to set, 1=Critical,
 * 7=Debug
 * @param quiet If true then no message regarding the level change is emitted
 */
void ConfigServiceImpl::setLogLevel(int logLevel, bool quiet) {
  Mantid::Kernel::Logger::setLevelForAll(logLevel);
  if (!quiet) {
    g_log.log("logging set to " + Logger::PriorityNames[logLevel] + " priority",
              static_cast<Logger::Priority>(logLevel));
  }
}

/// \cond TEMPLATE
template DLLExport boost::optional<double>
ConfigServiceImpl::getValue(const std::string &);
template DLLExport boost::optional<std::string>
ConfigServiceImpl::getValue(const std::string &);
template DLLExport boost::optional<int>
ConfigServiceImpl::getValue(const std::string &);
template DLLExport boost::optional<size_t>
ConfigServiceImpl::getValue(const std::string &);
#ifdef _MSC_VER
template DLLExport boost::optional<bool>
ConfigServiceImpl::getValue(const std::string &);
#endif

/// \endcond TEMPLATE

} // namespace Kernel
} // namespace Mantid<|MERGE_RESOLUTION|>--- conflicted
+++ resolved
@@ -1843,19 +1843,10 @@
         }
       }
 
-<<<<<<< HEAD
-  for (unsigned long i = 0; i < n; ++i) {
-    auto *elem = dynamic_cast<Poco::XML::Element *>(pNL_facility->item(i));
-    if (elem) {
-      m_facilities.emplace_back(new FacilityInfo(elem));
-    }
-  }
-=======
       if (m_facilities.empty()) {
         throw std::runtime_error("The facility definition file " + fileName +
                                  " defines no facilities");
       }
->>>>>>> 2382f267
 
       // if we got here we have suceeded and can exit the loop
       success = true;
