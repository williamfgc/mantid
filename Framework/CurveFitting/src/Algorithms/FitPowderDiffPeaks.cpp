#include "MantidCurveFitting/Algorithms/FitPowderDiffPeaks.h"

#include "MantidKernel/ListValidator.h"
#include "MantidKernel/ArrayProperty.h"
#include "MantidKernel/Statistics.h"
#include "MantidKernel/Statistics.h"

#include "MantidAPI/TableRow.h"
#include "MantidAPI/Column.h"
#include "MantidAPI/FunctionDomain1D.h"
#include "MantidAPI/FunctionValues.h"
#include "MantidAPI/IFunction.h"
#include "MantidAPI/IPeakFunction.h"
#include "MantidAPI/ParameterTie.h"
#include "MantidAPI/ConstraintFactory.h"
#include "MantidAPI/FunctionFactory.h"
#include "MantidAPI/TextAxis.h"
#include "MantidAPI/WorkspaceFactory.h"

#include "MantidCurveFitting/Algorithms/Fit.h"
#include "MantidCurveFitting/Constraints/BoundaryConstraint.h"
#include "MantidCurveFitting/Functions/BackgroundFunction.h"
#include "MantidCurveFitting/Functions/ThermalNeutronDtoTOFFunction.h"
#include "MantidCurveFitting/Functions/Polynomial.h"
#include "MantidCurveFitting/Functions/Gaussian.h"
#include "MantidCurveFitting/Functions/BackToBackExponential.h"
#include "MantidCurveFitting/Functions/ThermalNeutronBk2BkExpConvPVoigt.h"
#include "MantidCurveFitting/FuncMinimizers/DampingMinimizer.h"
#include "MantidCurveFitting/CostFunctions/CostFuncFitting.h"

#include <boost/algorithm/string.hpp>
#include <boost/algorithm/string/split.hpp>

#include <fstream>

#include <gsl/gsl_sf_erf.h>
#include <cmath>

/// Factor on FWHM for fitting a peak
#define PEAKFITRANGEFACTOR 5.0

/// Factor on FWHM for defining a peak's range
#define PEAKBOUNDARYFACTOR 2.5

/// Factor on FWHM for excluding peak to fit background
#define EXCLUDEPEAKRANGEFACTOR 8.0
/// Factor on FWHM to fit a peak
#define WINDOWSIZE 3.0

using namespace Mantid;
using namespace Mantid::API;
using namespace Mantid::Kernel;
using namespace Mantid::DataObjects;
using namespace Mantid::CurveFitting::Functions;
using namespace Mantid::CurveFitting::Constraints;

using namespace std;

namespace Mantid {
namespace CurveFitting {
namespace Algorithms {

DECLARE_ALGORITHM(FitPowderDiffPeaks)

//----------------------------------------------------------------------------------------------
/** Constructor
 */
FitPowderDiffPeaks::FitPowderDiffPeaks()
    : m_wsIndex(-1), m_tofMin(0.), m_tofMax(0.), m_useGivenTOFh(false),
      m_confidentInInstrumentParameters(false), m_minimumHKL(),
      m_numPeaksLowerToMin(-1), m_indexGoodFitPeaks(), m_chi2GoodFitPeaks(),
      m_fitMode(ROBUSTFIT), m_genPeakStartingValue(HKLCALCULATION),
      m_rightmostPeakHKL(), m_rightmostPeakLeftBound(0.),
      m_rightmostPeakRightBound(0.), m_minPeakHeight(0.), m_unitCell(),
      m_fitPeakBackgroundComposite(false) {}

//----------------------------------------------------------------------------------------------
/** Destructor
 */
FitPowderDiffPeaks::~FitPowderDiffPeaks() {}

//----------------------------------------------------------------------------------------------
/** Parameter declaration
 */
void FitPowderDiffPeaks::init() {
  // Input data workspace
  declareProperty(new WorkspaceProperty<MatrixWorkspace>(
                      "InputWorkspace", "Anonymous", Direction::Input),
                  "Input workspace for data (diffraction pattern). ");

  // Output workspace
  declareProperty(new WorkspaceProperty<Workspace2D>(
                      "OutputWorkspace", "Anonymous2", Direction::Output),
                  "Output Workspace2D for the fitted peaks. ");

  // Input/output peaks table workspace
  declareProperty(
      new WorkspaceProperty<TableWorkspace>("BraggPeakParameterWorkspace",
                                            "AnonymousPeak", Direction::Input),
      "TableWorkspace containg all peaks' parameters.");

  // Input and output instrument parameters table workspace
  declareProperty(new WorkspaceProperty<TableWorkspace>(
                      "InstrumentParameterWorkspace", "AnonymousInstrument",
                      Direction::InOut),
                  "TableWorkspace containg instrument's parameters.");

  // Workspace to output fitted peak parameters
  declareProperty(
      new WorkspaceProperty<TableWorkspace>("OutputBraggPeakParameterWorkspace",
                                            "AnonymousOut2", Direction::Output),
      "Output TableWorkspace containing the fitted peak parameters for each "
      "peak.");

  // Data workspace containing fitted peak parameters
  declareProperty(new WorkspaceProperty<Workspace2D>(
                      "OutputBraggPeakParameterDataWorkspace", "ParameterData",
                      Direction::Output),
                  "Output Workspace2D containing fitted peak parameters for "
                  "further refinement.");

  // Zscore table workspace
  declareProperty(new WorkspaceProperty<TableWorkspace>("OutputZscoreWorkspace",
                                                        "ZscoreTable",
                                                        Direction::Output),
                  "Output TableWorkspace containing the Zscore of the fitted "
                  "peak parameters. ");

  // Workspace index of the
  declareProperty("WorkspaceIndex", 0,
                  "Worskpace index for the data to refine against.");

  // Range of the peaks to fit
  declareProperty("MinTOF", EMPTY_DBL(), "Minimum TOF to fit peaks.  ");
  declareProperty("MaxTOF", EMPTY_DBL(), "Maximum TOF to fit peaks.  ");

  vector<string> fitmodes(2);
  fitmodes[0] = "Robust";
  fitmodes[1] = "Confident";
  auto fitvalidator = boost::make_shared<StringListValidator>(fitmodes);
  declareProperty("FittingMode", "Robust", fitvalidator,
                  "Fitting mode such that user can determine"
                  "whether the input parameters are trustful or not.");

  // Option to calculate peak position from (HKL) and d-spacing data
  declareProperty("UseGivenPeakCentreTOF", true,
                  "Use each Bragg peak's centre in TOF given in "
                  "BraggPeakParameterWorkspace."
                  "Otherwise, calculate each peak's centre from d-spacing.");

  vector<string> genpeakoptions{"(HKL) & Calculation", "From Bragg Peak Table"};
  auto propvalidator = boost::make_shared<StringListValidator>(genpeakoptions);
  declareProperty("PeakParametersStartingValueFrom", "(HKL) & Calculation",
                  propvalidator, "Choice of how to generate starting values of "
                                 "Bragg peak profile parmeters.");

  declareProperty("MinimumPeakHeight", 0.20,
                  "Minimum peak height (with background removed) "
                  "Any peak whose maximum height under this value will be "
                  "treated as zero intensity. ");

  // Flag to calculate and trust peak parameters from instrument
  // declareProperty("ConfidentInInstrumentParameters", false, "Option to
  // calculate peak parameters from "
  //     "instrument parameters.");

  // Option to denote that peaks are related
  declareProperty(
      "PeaksCorrelated", false,
      "Flag for fact that all peaks' corresponding profile parameters "
      "are correlated by an analytical function");

  // Option for peak's HKL for minimum d-spacing
  auto arrayprop = new ArrayProperty<int>("MinimumHKL", "");
  declareProperty(arrayprop, "Miller index of the left most peak (peak with "
                             "minimum d-spacing) to be fitted. ");

  // Number of the peaks to fit left to peak with minimum HKL
  declareProperty("NumberPeaksToFitBelowLowLimit", 0,
                  "Number of peaks to fit with d-spacing value "
                  "less than specified minimum. ");

  // Right most peak property
  auto righthklprop = new ArrayProperty<int>("RightMostPeakHKL", "");
  declareProperty(righthklprop,
                  "Miller index of the right most peak. "
                  "It is only required and used in RobustFit mode.");

  declareProperty("RightMostPeakLeftBound", EMPTY_DBL(),
                  "Left bound of the right most peak. "
                  "Used in RobustFit mode.");

  declareProperty("RightMostPeakRightBound", EMPTY_DBL(),
                  "Right bound of the right most peak. "
                  "Used in RobustFit mode.");

  // Fit option
  declareProperty("FitCompositePeakBackground", true,
                  "Flag to do fit to both peak and background in a composite "
                  "function as last fit step.");

  return;
}

//----------------------------------------------------------------------------------------------
/** Main execution
 */
void FitPowderDiffPeaks::exec() {
  // 1. Get input
  processInputProperties();

  // 2. Crop input workspace
  cropWorkspace(m_tofMin, m_tofMax);

  // 3. Parse input table workspace
  importInstrumentParameterFromTable(m_profileTable);

  // 4. Unit cell
  double latticesize = getParameter("LatticeConstant");
  if (latticesize == EMPTY_DBL())
    throw runtime_error(
        "Input instrument table workspace lacks LatticeConstant. "
        "Unable to complete processing.");
  m_unitCell.set(latticesize, latticesize, latticesize, 90.0, 90.0, 90.0);

  // 5. Generate peaks
  genPeaksFromTable(m_peakParamTable);

  // 6. Fit peaks & get peak centers
  m_indexGoodFitPeaks.clear();
  m_chi2GoodFitPeaks.clear();
  size_t numpts = m_dataWS->readX(m_wsIndex).size();
  m_peakData.reserve(numpts);
  for (size_t i = 0; i < numpts; ++i)
    m_peakData.push_back(0.0);

  g_log.information() << "[FitPeaks] Total Number of Peak = "
                      << m_vecPeakFunctions.size() << std::endl;
  m_peakFitChi2.resize(m_vecPeakFunctions.size(), -1.0 * DBL_MIN);
  m_goodFit.resize(m_vecPeakFunctions.size(), false);

  if (m_fitMode == ROBUSTFIT) {
    g_log.information() << "Fit (Single) Peaks In Robust Mode." << endl;
    fitPeaksRobust();
  } else if (m_fitMode == TRUSTINPUTFIT) {
    g_log.information()
        << "Fit Peaks In Trust Mode.  Possible to fit overlapped peaks."
        << endl;
    fitPeaksWithGoodStartingValues();
  } else {
    g_log.error("Unsupported fit mode!");
    throw runtime_error("Unsupported fit mode.");
  }

  // 5. Create Output
  // a) Create a Table workspace for peak profile
  pair<TableWorkspace_sptr, TableWorkspace_sptr> tables =
      genPeakParametersWorkspace();
  TableWorkspace_sptr outputpeaksws = tables.first;
  TableWorkspace_sptr ztablews = tables.second;
  setProperty("OutputBraggPeakParameterWorkspace", outputpeaksws);
  setProperty("OutputZscoreWorkspace", ztablews);

  // b) Create output data workspace (as a middle stage product)
  Workspace2D_sptr outdataws =
      genOutputFittedPatternWorkspace(m_peakData, m_wsIndex);
  setProperty("OutputWorkspace", outdataws);

  // c) Create data workspace for X0, A, B and S of peak with good fit
  Workspace2D_sptr peakparamvaluews = genPeakParameterDataWorkspace();
  setProperty("OutputBraggPeakParameterDataWorkspace", peakparamvaluews);

  return;
}

//----------------------------------------------------------------------------------------------
/** Process input parameters
  */
void FitPowderDiffPeaks::processInputProperties() {
  // data workspace
  m_dataWS = this->getProperty("InputWorkspace");
  m_wsIndex = this->getProperty("WorkspaceIndex");
  if (m_wsIndex < 0 ||
      m_wsIndex > static_cast<int>(m_dataWS->getNumberHistograms())) {
    stringstream errss;
    errss << "Input workspace = " << m_wsIndex << " is out of range [0, "
          << m_dataWS->getNumberHistograms();
    g_log.error(errss.str());
    throw std::invalid_argument(errss.str());
  }

  // table workspaces for parameters
  m_peakParamTable = this->getProperty("BraggPeakParameterWorkspace");
  m_profileTable = this->getProperty("InstrumentParameterWorkspace");

  // fitting range
  m_tofMin = getProperty("MinTOF");
  m_tofMax = getProperty("MaxTOF");
  if (m_tofMin == EMPTY_DBL())
    m_tofMin = m_dataWS->readX(m_wsIndex)[0];
  if (m_tofMax == EMPTY_DBL())
    m_tofMax = m_dataWS->readX(m_wsIndex).back();

  m_minimumHKL = getProperty("MinimumHKL");
  m_numPeaksLowerToMin = getProperty("NumberPeaksToFitBelowLowLimit");

  // fitting algorithm option
  string fitmode = getProperty("FittingMode");
  if (fitmode.compare("Robust") == 0) {
    m_fitMode = ROBUSTFIT;
  } else if (fitmode.compare("Confident") == 0) {
    m_fitMode = TRUSTINPUTFIT;
  } else {
    throw runtime_error(
        "Input fit mode can only accept either Robust or Confident. ");
  }

  m_useGivenTOFh = getProperty("UseGivenPeakCentreTOF");
  // m_confidentInInstrumentParameters =
  // getProperty("ConfidentInInstrumentParameters");

  // peak parameter generation option
  string genpeakparamalg = getProperty("PeakParametersStartingValueFrom");
  if (genpeakparamalg.compare("(HKL) & Calculation") == 0) {
    m_genPeakStartingValue = HKLCALCULATION;
  } else if (genpeakparamalg.compare("From Bragg Peak Table") == 0) {
    m_genPeakStartingValue = FROMBRAGGTABLE;
  } else {
    throw runtime_error(
        "Input option from PeakParametersStaringValueFrom is not supported.");
  }

  // Right most peak information
  m_rightmostPeakHKL = getProperty("RightMostPeakHKL");
  m_rightmostPeakLeftBound = getProperty("RightMostPeakLeftBound");
  m_rightmostPeakRightBound = getProperty("RightMostPeakRightBound");

  if (m_fitMode == ROBUSTFIT) {
    if (m_rightmostPeakHKL.size() == 0 ||
        m_rightmostPeakLeftBound == EMPTY_DBL() ||
        m_rightmostPeakRightBound == EMPTY_DBL()) {
      stringstream errss;
      errss << "If fit mode is 'RobustFit', then user must specify all 3 "
               "properties of right most peak "
            << "(1) Miller Index   (given size  = " << m_rightmostPeakHKL.size()
            << "), "
            << "(2) Left boundary  (given value = " << m_rightmostPeakLeftBound
            << "), "
            << "(3) Right boundary (given value = " << m_rightmostPeakRightBound
            << "). ";
      g_log.error(errss.str());
      throw runtime_error(errss.str());
    }
  }

  m_minPeakHeight = getProperty("MinimumPeakHeight");

  m_fitPeakBackgroundComposite = getProperty("FitCompositePeakBackground");

  return;
}

//=================================  Fit Peaks In Robust Mode
//==================================

//----------------------------------------------------------------------------------------------
/** Fit peaks in Robust mode.
  * Prerequisite:
  * 1. There are not any peaks that overlap to others;
  * Algorithm: All peaks are fit individually
  * Challenge:
  *   1. Starting geometry parameters can be off
  *   2. Peak profile parameters cannot be trusted at all.
  */
void FitPowderDiffPeaks::fitPeaksRobust() {
  // I. Prepare
  BackToBackExponential_sptr rightpeak;
  bool isrightmost = true;
  size_t numpeaks = m_vecPeakFunctions.size();
  if (numpeaks == 0)
    throw runtime_error("There is no peak to fit!");

  vector<string> peakparnames =
      m_vecPeakFunctions[0].second.second->getParameterNames();

  // II. Create local background function.
  Polynomial_sptr backgroundfunction =
      boost::make_shared<Polynomial>(Polynomial());
  backgroundfunction->setAttributeValue("n", 1);
  backgroundfunction->initialize();

  // III. Fit peaks
  double chi2;
  double refpeakshift = 0.0;

  for (int peakindex = static_cast<int>(numpeaks) - 1; peakindex >= 0;
       --peakindex) {
    vector<int> peakhkl = m_vecPeakFunctions[peakindex].second.first;
    BackToBackExponential_sptr thispeak =
        m_vecPeakFunctions[peakindex].second.second;

    stringstream infoss;

    bool goodfit = false;

    if (isrightmost && peakhkl == m_rightmostPeakHKL) {
      // It is the specified right most peak.  Estimate background, peak height,
      // fwhm, ...
      // 1. Determine the starting value of the peak
      double peakleftbound, peakrightbound;
      peakleftbound = m_rightmostPeakLeftBound;
      peakrightbound = m_rightmostPeakRightBound;

      double predictpeakcentre = thispeak->centre();

      infoss << "[DBx102] The " << numpeaks - 1 - peakindex
             << "-th rightmost peak's miller index = " << peakhkl[0] << ", "
             << peakhkl[1] << ", " << peakhkl[2]
             << ", predicted at TOF = " << thispeak->centre()
             << ";  User specify boundary = [" << peakleftbound << ", "
             << peakrightbound << "].";
      g_log.information() << infoss.str() << endl;

      map<string, double> rightpeakparameters;
      goodfit = fitSinglePeakRobust(
          thispeak,
          boost::dynamic_pointer_cast<BackgroundFunction>(backgroundfunction),
          peakleftbound, peakrightbound, rightpeakparameters, chi2);

      m_peakFitChi2[peakindex] = chi2;

      if (!goodfit)
        throw runtime_error(
            "Failed to fit the right most peak.  Unable to process. ");

      stringstream robmsgss;
      for (auto &parname : peakparnames) {
        robmsgss << parname << " = " << thispeak->getParameter(parname) << endl;
      }
      g_log.information() << "[DB1151] Robust Fit Result:   Chi^2 = " << chi2
                          << endl
                          << robmsgss.str();

      rightpeak = thispeak;
      isrightmost = false;

      // iii. Reference peak shift
      refpeakshift = thispeak->centre() - predictpeakcentre;

      g_log.notice() << "[DBx332] Peak -"
                     << static_cast<int>(numpeaks) - peakindex - 1
                     << ": shifted = " << refpeakshift << endl;
    } else if (!isrightmost) {
      // All peaks but not the right most peak
      // 1. Validate inputs
      if (peakindex == static_cast<int>(numpeaks) - 1)
        throw runtime_error(
            "Impossible to have peak index as the right most peak here!");

      double predictcentre = thispeak->centre();

      // 2. Determine the peak range by observation
      double peakleftbound, peakrightbound;
      observePeakRange(thispeak, rightpeak, refpeakshift, peakleftbound,
                       peakrightbound);

      stringstream dbxss;
      dbxss << endl;
      for (int i = 0; i < 10; ++i)
        dbxss << "==";
      dbxss << endl
            << "[DBx323] Peak (" << peakhkl[0] << ", " << peakhkl[1] << ","
            << peakhkl[2] << ").  Centre predicted @ TOF = " << predictcentre
            << ".  Observed range = " << peakleftbound << ", "
            << peakrightbound;
      g_log.notice(dbxss.str());

      // 3. Fit peak
      /* Disabled and replaced by fit1PeakRobust
      goodfit = fitSinglePeakRefRight(thispeak, backgroundfunction, rightpeak,
      peakleftbound,
                                      peakrightbound, chi2);
                                      */

      map<string, double> rightpeakparameters;
      storeFunctionParameters(rightpeak, rightpeakparameters);
      goodfit = fitSinglePeakRobust(
          thispeak,
          boost::dynamic_pointer_cast<BackgroundFunction>(backgroundfunction),
          peakleftbound, peakrightbound, rightpeakparameters, chi2);

      if (goodfit) {
        // Fit successful
        m_peakFitChi2[peakindex] = chi2;
        // Update right peak and reference peak shift if peak is not trivial
        if (thispeak->height() >= m_minPeakHeight) {
          rightpeak = thispeak;
          refpeakshift = thispeak->centre() - predictcentre;
        }

      } else {
        // Bad fit
        m_peakFitChi2[peakindex] = -1.0;
        g_log.warning() << "Fitting peak @ " << thispeak->centre()
                        << " failed. " << endl;
      }

    } else {
      // It is right to the specified right most peak.  Skip to next peak
      double peakleftbound, peakrightbound;
      peakleftbound = m_rightmostPeakLeftBound;
      peakrightbound = m_rightmostPeakRightBound;

      infoss << "[DBx102] The " << numpeaks - 1 - peakindex
             << "-th rightmost peak's miller index = " << peakhkl[0] << ", "
             << peakhkl[1] << ", " << peakhkl[2]
             << ", predicted at TOF = " << thispeak->centre() << "; "
             << "User specify right most peak's miller index = "
             << m_rightmostPeakHKL[0] << ", " << m_rightmostPeakHKL[1] << ", "
             << m_rightmostPeakHKL[2] << " User specify boundary = ["
             << peakleftbound << ", " << peakrightbound << "].";
      g_log.information() << infoss.str() << endl;
      continue;
    }

  } // ENDFOR Peaks

  return;
}

//----------------------------------------------------------------------------------------------
/** Observe peak range with hint from right peak's properties
  * Assumption: the background is reasonably flat within peak range
  */
void FitPowderDiffPeaks::observePeakRange(BackToBackExponential_sptr thispeak,
                                          BackToBackExponential_sptr rightpeak,
                                          double refpeakshift,
                                          double &peakleftbound,
                                          double &peakrightbound) {
  double predictcentre = thispeak->centre();
  double rightfwhm = rightpeak->fwhm();

  // 1. Roughly determine the peak range from this peak's starting values and
  // right peak' fitted
  //    parameters values
  if (refpeakshift > 0) {
    // tend to shift to right
    peakleftbound = predictcentre - rightfwhm;
    peakrightbound = predictcentre + rightfwhm + refpeakshift;
  } else {
    // tendency to shift to left
    peakleftbound = predictcentre - rightfwhm + refpeakshift;
    peakrightbound = predictcentre + rightfwhm;
  }
  if (peakrightbound > rightpeak->centre() - 3 * rightpeak->fwhm()) {
    // the search of peak's right end shouldn't exceed the left tail of its real
    // right peak!
    // Remember this is robust mode.  Any 2 adjacent peaks should be faw enough.
    peakrightbound = rightpeak->centre() - 3 * rightpeak->fwhm();
  }

  // 2. Search for maximum
  const MantidVec &vecX = m_dataWS->readX(m_wsIndex);

  size_t icentre =
      findMaxValue(m_dataWS, m_wsIndex, peakleftbound, peakrightbound);
  double peakcentre = vecX[icentre];

  // 3. Narrow now the peak range
  peakleftbound = vecX[icentre] - 4.0 * rightfwhm;
  peakrightbound = vecX[icentre] + 4.0 * rightfwhm;

  double rightpeakleftbound = rightpeak->centre() - 3 * rightfwhm;
  if (peakrightbound > rightpeakleftbound) {
    peakrightbound = rightpeakleftbound;
    if (peakrightbound < 2.0 * rightfwhm + peakcentre)
      g_log.warning() << "Peak @ " << peakcentre
                      << "'s right boundary is too close to its right peak!"
                      << endl;
  }

  return;
}

//----------------------------------------------------------------------------------------------
/** Fit a single peak including its background by a robust algorithm
  * Algorithm will
  *  1. Locate Maximum
  *  2.
  *
  * Assumption:
  * 1. peak must be in the range of [input peak center - leftdev, + rightdev]
  *
  * Prerequisites:
  * ---- NONE!
  *
  * Algorithms:
  *  1. Build partial workspace for peak
  *  2. Estimate background
  *  3. Estimate peak position and height (by observing)
  *  4. Fit peak by Gaussian for more accurate peak position, height and sigma
  *
  * Peak Fit Algorithms: 4 different approaches are used.  3 of them use normal
  *minimzers such that
  * 1. Use X0 and I calculated by Gaussian, then use A, B, S from input;
  * 2. Use X0, I and S calculated by Gaussian, then use A and B from input;
  * 3. Use X0, I and S calculated by Gaussian, then use A and B from right peak;
  * 4. Use X0, I and S calculated by Gaussian, then use simulated annealing on A
  *and B;
  *
  * Arguments
  * @param peak :: A peak function.
  * @param backgroundfunction :: A background function
  * @param peakleftbound :: peak left bound
  * @param peakrightbound :: peak right bound
  * @param rightpeakparammap :: peakrightbound
  * @param finalchi2   ::  (output) chi square of the fit result
  *
  * Arguments:
  * 1. leftdev, rightdev:  search range for the peak from the estimatio
  *(theoretical)
  * Return: chi2 ... all the other parameter should be just in peak
  */
bool FitPowderDiffPeaks::fitSinglePeakRobust(
    BackToBackExponential_sptr peak, BackgroundFunction_sptr backgroundfunction,
    double peakleftbound, double peakrightbound,
    map<string, double> rightpeakparammap, double &finalchi2) {
  // 1. Build partial workspace
  Workspace2D_sptr peakws =
      buildPartialWorkspace(m_dataWS, m_wsIndex, peakleftbound, peakrightbound);
  g_log.debug() << "[DB1208] Build partial workspace for peak @ "
                << peak->centre() << " (predicted)." << endl;

  // 2. Estimate and remove background
  size_t rawdata_wsindex = 0;
  size_t estbkgd_wsindex = 2;
  size_t peak_wsindex = 1;
  estimateBackgroundCoarse(peakws, backgroundfunction, rawdata_wsindex,
                           estbkgd_wsindex, peak_wsindex);

  stringstream dbss;
  dbss << "[DBx203] Removed background peak data: " << endl;
  for (size_t i = 0; i < peakws->readX(peak_wsindex).size(); ++i)
    dbss << peakws->readX(peak_wsindex)[i] << "\t\t"
         << peakws->readY(peak_wsindex)[i] << "\t\t"
         << peakws->readE(peak_wsindex)[i] << endl;
  g_log.debug(dbss.str());

  // 3. Estimate FWHM, peak centre, and height
  double centre, fwhm, height;
  string errmsg;
  bool pass = observePeakParameters(peakws, 1, centre, height, fwhm, errmsg);
  if (!pass) {
// If estiamtion fails, quit b/c first/rightmost peak must be fitted.
#if 0
      g_log.error(errmsg);
      throw runtime_error(errmsg);
#else
    g_log.notice("Unable to observe peak parameters.  Proceed to next peak.");
    return false;
#endif
  } else if (height < m_minPeakHeight) {
    g_log.notice() << "[FLAGx409] Peak proposed @ TOF = " << peak->centre()
                   << " has a trivial "
                   << "peak height = " << height << " by observation.  Skipped."
                   << endl;
    return false;
  } else {
    g_log.information() << "[DBx201] Peak Predicted @ TOF = " << peak->centre()
                        << ", Estimated (observation) Centre = " << centre
                        << ", FWHM = " << fwhm << " Height = " << height
                        << endl;
  }

  // 4. Fit by Gaussian to get some starting value
  double tof_h, sigma;
  doFitGaussianPeak(peakws, peak_wsindex, centre, fwhm, fwhm, tof_h, sigma,
                    height);

  // 5. Fit by various methods
  //    Set all parameters for fit
  vector<string> peakparnames = peak->getParameterNames();
  for (size_t i = 0; i < peakparnames.size(); ++i)
    peak->unfix(i);

  //    Set up the universal starting parameter
  peak->setParameter("I", height * fwhm);
  peak->setParameter("X0", tof_h);

  size_t numsteps = 2;
  vector<string> minimizers(numsteps);
  minimizers[0] = "Simplex";
  minimizers[1] = "Levenberg-Marquardt";
  vector<size_t> maxiterations(numsteps, 10000);
  vector<double> dampfactors(numsteps, 0.0);

  //    Record the start value
  map<string, double> origparammap;
  storeFunctionParameters(peak, origparammap);

  vector<double> chi2s;
  vector<bool> goodfits;
  vector<map<string, double>> solutions;

  // a) Fit by using input peak parameters
  string peakinfoa0 =
      getFunctionInfo(boost::dynamic_pointer_cast<IFunction>(peak));
  g_log.notice() << "[DBx533A] Approach A: Starting Peak Function Information: "
                 << endl
                 << peakinfoa0 << endl;

  double chi2a;
  bool fitgooda = doFit1PeakSequential(peakws, peak_wsindex, peak, minimizers,
                                       maxiterations, dampfactors, chi2a);
  map<string, double> solutiona;
  storeFunctionParameters(peak, solutiona);

  chi2s.push_back(chi2a);
  goodfits.push_back(fitgooda);
  solutions.push_back(solutiona);

  string peakinfoa1 =
      getFunctionInfo(boost::dynamic_pointer_cast<IFunction>(peak));
  g_log.notice() << "[DBx533A] Approach A:  Fit Successful = " << fitgooda
                 << ", Chi2 = " << chi2a
                 << ", Peak Function Information: " << endl
                 << peakinfoa1 << endl;

  // b) Fit by using Gaussian result (Sigma)
  restoreFunctionParameters(peak, origparammap);
  peak->setParameter("S", sigma);

  string peakinfob0 =
      getFunctionInfo(boost::dynamic_pointer_cast<IFunction>(peak));
  g_log.notice() << "[DBx533B] Approach B: Starting Peak Function Information: "
                 << endl
                 << peakinfob0 << endl;

  double chi2b;
  bool fitgoodb = doFit1PeakSequential(peakws, peak_wsindex, peak, minimizers,
                                       maxiterations, dampfactors, chi2b);

  map<string, double> solutionb;
  storeFunctionParameters(peak, solutionb);

  chi2s.push_back(chi2b);
  goodfits.push_back(fitgoodb);
  solutions.push_back(solutionb);

  string peakinfob1 =
      getFunctionInfo(boost::dynamic_pointer_cast<IFunction>(peak));
  g_log.notice() << "[DBx533B] Approach 2: Fit Successful = " << fitgoodb
                 << ", Chi2 = " << chi2b
                 << ", Peak Function Information: " << endl
                 << peakinfob1 << endl;

  // c) Fit peak parameters by the value from right peak
  if (rightpeakparammap.size() > 0) {
    restoreFunctionParameters(peak, rightpeakparammap);
    peak->setParameter("X0", tof_h);
    peak->setParameter("I", height * fwhm);

    string peakinfoc0 =
        getFunctionInfo(boost::dynamic_pointer_cast<IFunction>(peak));
    g_log.notice()
        << "[DBx533C] Approach C: Starting Peak Function Information: " << endl
        << peakinfoc0 << endl;

    double chi2c;
    bool fitgoodc = doFit1PeakSequential(peakws, peak_wsindex, peak, minimizers,
                                         maxiterations, dampfactors, chi2c);
    map<string, double> solutionc;
    storeFunctionParameters(peak, solutionc);

    chi2s.push_back(chi2c);
    goodfits.push_back(fitgoodc);
    solutions.push_back(solutionc);

    string peakinfoc1 =
        getFunctionInfo(boost::dynamic_pointer_cast<IFunction>(peak));
    g_log.notice() << "[DBx533C] Approach C:  Fit Successful = " << fitgoodc
                   << ", Chi2 = " << chi2c
                   << ", Peak Function Information: " << endl
                   << peakinfoc1 << endl;
  } else {
    // No right peak information: set a error entry
    chi2s.push_back(DBL_MAX);
    goodfits.push_back(false);
    solutions.push_back(rightpeakparammap);
  }

  // 6. Summarize the above 3 approach
  size_t bestapproach = goodfits.size() + 1;
  double bestchi2 = DBL_MAX;
  for (size_t i = 0; i < goodfits.size(); ++i) {
    if (goodfits[i] && chi2s[i] < bestchi2) {
      bestapproach = i;
      bestchi2 = chi2s[i];
    }
  }

  stringstream fitsumss;
  fitsumss << "Best fit result is obtained by approach " << bestapproach
           << " of total " << goodfits.size()
           << " approaches.  Best Chi^2 = " << bestchi2
           << ", Peak Height = " << peak->height();
  g_log.notice() << "[DB1127] " << fitsumss.str() << endl;

  bool fitgood = true;
  if (bestapproach < goodfits.size()) {
    restoreFunctionParameters(peak, solutions[bestapproach]);
  } else {
    fitgood = false;
  }

  // 7. Fit by Monte Carlo if previous failed
  if (!fitgood) {
    peak->setParameter("S", sigma);
    peak->setParameter("I", height * fwhm);
    peak->setParameter("X0", tof_h);

    vector<string> paramsinmc{"A", "B"};

    fitSinglePeakSimulatedAnnealing(peak, paramsinmc);
  }

  // 8. Fit with background
  if (m_fitPeakBackgroundComposite) {
    // Fit peak + background
    double chi2compf;
    bool fitcompfunsuccess = doFit1PeakBackground(
        peakws, rawdata_wsindex, peak, backgroundfunction, chi2compf);
    if (fitcompfunsuccess) {
      finalchi2 = chi2compf;
    } else {
      finalchi2 = bestchi2;
      stringstream dbss;
      dbss << "Fit peak-background composite function failed! "
           << "Need to find out how this case peak value is changed from best "
              "fit.";
      g_log.warning(dbss.str());
    }
  } else {
    // Flag is turned off
    finalchi2 = bestchi2;
  }

  // 9. Plot function
  FunctionDomain1DVector domain(peakws->readX(0));
  plotFunction(peak, backgroundfunction, domain);

  return fitgood;
}

//----------------------------------------------------------------------------------------------
/** Fit single peak with background to raw data
  * Note 1: in a limited range (4*FWHM)
  */
bool FitPowderDiffPeaks::doFit1PeakBackground(
    Workspace2D_sptr dataws, size_t wsindex, BackToBackExponential_sptr peak,
    BackgroundFunction_sptr backgroundfunction, double &chi2) {
  // 0. Set fit parameters
  string minimzername("Levenberg-MarquardtMD");
  double startx = peak->centre() - 3.0 * peak->fwhm();
  double endx = peak->centre() + 3.0 * peak->fwhm();

  // 1. Create composite function
  CompositeFunction_sptr compfunc(new CompositeFunction);
  compfunc->addFunction(peak);
  compfunc->addFunction(backgroundfunction);

  // 2. Unfix all parameters
  vector<string> comparnames = compfunc->getParameterNames();
  for (size_t ipar = 0; ipar < comparnames.size(); ++ipar)
    compfunc->unfix(ipar);

  // 3. Fit
  string cominfoa = getFunctionInfo(compfunc);
  g_log.notice() << "[DBx533X-0] Fit All: Starting Peak Function Information: "
                 << endl
                 << cominfoa << "Fit range = " << startx << ", " << endx
                 << endl;

  // 3. Set
  IAlgorithm_sptr fitalg = createChildAlgorithm("Fit", -1, -1, true);
  fitalg->initialize();

  fitalg->setProperty("Function",
                      boost::dynamic_pointer_cast<API::IFunction>(compfunc));
  fitalg->setProperty("InputWorkspace", dataws);
  fitalg->setProperty("WorkspaceIndex", static_cast<int>(wsindex));
  fitalg->setProperty("Minimizer", minimzername);
  fitalg->setProperty("CostFunction", "Least squares");
  fitalg->setProperty("MaxIterations", 1000);
  fitalg->setProperty("Output", "FitPeakBackground");
  fitalg->setProperty("StartX", startx);
  fitalg->setProperty("EndX", endx);

  // 3. Execute and parse the result
  bool isexecute = fitalg->execute();
  bool fitsuccess;
  chi2 = DBL_MAX;

  if (isexecute) {
    std::string fitresult = parseFitResult(fitalg, chi2, fitsuccess);

    // Figure out result
    stringstream cominfob;
    cominfob << "[DBx533X] Fit All: Fit Successful = " << fitsuccess
             << ", Chi^2 = " << chi2 << endl;
    cominfob << "Detailed info = " << fitresult << endl;
    string fitinfo = getFunctionInfo(compfunc);
    cominfob << fitinfo;

    g_log.notice(cominfob.str());
  } else {
    g_log.notice() << "[DB1203B] Failed To Fit Peak+Background @ "
                   << peak->centre() << endl;
    fitsuccess = false;
  }

  return fitsuccess;
}

//----------------------------------------------------------------------------------------------
/** Fit signle peak by Monte Carlo/simulated annealing
  */
bool FitPowderDiffPeaks::fitSinglePeakSimulatedAnnealing(
    BackToBackExponential_sptr peak, vector<string> paramtodomc) {
  UNUSED_ARG(peak);
  UNUSED_ARG(paramtodomc);
  throw runtime_error("To Be Implemented Soon!");

  /*
  // 6. Fit peak by the result from Gaussian
  pair<bool, double> fitresult;

  double varA = 1.0;
  double varB = 1.0;


  // a) Get initial chi2
  double startchi2 = DBL_MAX;
  doFit1PeakSimple(peakws, 1, peak, "Levenberg-MarquardtMD", 0, newchi2);
  g_log.debug() << "[DBx401] Peak @ TOF = " << peak->centre() << ", Starting
  Chi^2 = "
                << newchi2 << endl;

  bool continuetofit = true;
  bool goodfit;

  int count = 0;
  size_t numfittohave = 5;
  int maxnumloops = 100;
  vector<pair<double, map<string, double> > > fitparammaps;  // <chi2,
  <parameter, value> >

  map<string, double> curparammap;
  double curchi2 = startchi2;

  srand(0);
  size_t reject = 0;
  size_t count10 = 0;
  double stepratio = 1.0;
  while(continuetofit)
  {
    // a) Store
    storeFunctionParameters(peak, curparammap);

    // b) Monte Carlo
    double aorb = static_cast<double>(rand())/static_cast<double>(RAND_MAX)-0.5;
    double change =
  static_cast<double>(rand())/static_cast<double>(RAND_MAX)-0.5;
    if (aorb > 0)
    {
      // A
      varA = varA*(1+stepratio*change);
      if (varA <= DBL_MIN)
        varA = fabs(varA) + DBL_MIN;
    }
    else
    {
      // B
      varB = varB*(1+stepratio*change);
      if (varB <= DBL_MIN)
        varB = fabs(varB) + DBL_MIN;
    }

    // b) Set A and B
    peak->setParameter("A", varA);
    peak->setParameter("B", varB);

    // b) Fit
    g_log.debug() << "DBx329:  Proposed A = " << varA << ", B = " << varB <<
  endl;
    fitresult = doFitPeak(peakws, peak, fwhm);

    // c) Get fit result
    goodfit = fitresult.first;
    newchi2 = fitresult.second;

    // d) Take it or not!
    ++ count10;
    if (!goodfit)
    {
      // Bad fit, reverse
      restoreFunctionParameters(peak, curparammap);
      ++ reject;
    }
    else if (newchi2 < curchi2)
    {
      // Good.  Take it
      curchi2 = newchi2;
    }
    else
    {
      // Toss the dice again
      double bar = exp(-(newchi2-curchi2)/curchi2);
      double dice = static_cast<double>(rand())/static_cast<double>(RAND_MAX);
      if (dice < bar)
      {
        // Take it
        curchi2 = newchi2;
      }
      else
      {
        // Reject it
        restoreFunctionParameters(peak, curparammap);
        ++ reject;
      }
    }

    // Adjust step size
    if (count10 >=10 && reject >= 8)
    {
      reject = 10;
      count10 = 0;
      stepratio *= 5;
    }

    // e) Record
    if (goodfit && newchi2 < startchi2)
    {
      // i. Store parameters;
      map<string,double> parammap;
      for (size_t i = 0; i < peakparnames.size(); ++i)
        parammap.emplace(peakparnames[i],
  peak->getParameter(peakparnames[i]));
      fitparammaps.emplace_back(newchi2, parammap);

      // ii. sort
      sort(fitparammaps.begin(), fitparammaps.end());

      // iii. keep size
      if (fitparammaps.size() > numfittohave)
        fitparammaps.pop_back();
    }

    // f) Loop control & MC
    count += 1;
    if (count >= maxnumloops)
    {
      continuetofit = false;
    }
  } // ENDWHILE For Fit

  // 7. Process MC fit results
  if (fitparammaps.size() > 0)
  {
    // Good results
    goodfit = true;
    sort(fitparammaps.begin(), fitparammaps.end());
    newchi2 = fitparammaps[0].first;

    // Set the best result to peak
    for (size_t i = 0; i < peakparnames.size(); ++i)
    {
      string& parname = peakparnames[i];
      map<string, double>& thisparams = fitparammaps[0].second;
      map<string, double>::iterator liter = thisparams.find(parname);
      if (liter == thisparams.end())
      {
        stringstream errmsg;
        errmsg << "In parameter value map, there is no key named " << parname <<
  endl;
        throw runtime_error(errmsg.str());
      }
      peak->setParameter(parname, liter->second);
    }

    // Plot the peak
    FunctionDomain1DVector domain(peakws->readX(1));
    plotFunction(peak, backgroundfunction, domain);

    // Debug print the best solutions
    for (size_t i = 0; i < fitparammaps.size(); ++i)
    {
      double thischi2 = fitparammaps[i].first;
      map<string, double>& thisparams = fitparammaps[i].second;

      g_log.information() << "[DB1055] Chi2 = " << thischi2 << ", A = " <<
  thisparams["A"]
                          << ", B = " << thisparams["B"] << endl;
    }
  }
  else
  {
    // Bad result
    goodfit = false;
    stringstream errmsg;
    errmsg << "Failed to fit peak @ " << tof_h << " in robust mode!" << endl;
    g_log.error(errmsg.str());
  }

  return goodfit;
  */

  return false;
}

//==============================  Fit Peaks With Good Starting Values
//==========================

//----------------------------------------------------------------------------------------------
/** Fit individual peak or group of overlapped peaks with good starting values
  *
  * Strategy:
  * 1. From high d-spacing, search for peak or overlapped peaks
  *
  * Output: (1) goodfitpeaks, (2) goodfitchi2
 */
void FitPowderDiffPeaks::fitPeaksWithGoodStartingValues() {
  // 1. Initialize (local) background function
  Polynomial_sptr backgroundfunction =
      boost::make_shared<Polynomial>(Polynomial());
  backgroundfunction->setAttributeValue("n", 1);
  backgroundfunction->initialize();

  // 2. Fit peak / peaks group
  int ipeak = static_cast<int>(m_vecPeakFunctions.size()) - 1;
  double chi2;

  // BackToBackExponential_sptr rightpeak = m_peaks[ipeak].second.second;

  while (ipeak >= 0) {
    // 1. Make a peak group
    vector<size_t> indexpeakgroup;

    bool makegroup = true;
    // Loop over 2nd level: peak groups: 1 peak or overlapped peaks
    while (makegroup) {
      // There is no need to worry about its right neighbor, b/c
      // this situation is already considered as its right neighbor is
      // treated;

      // a) Add this peak,
      BackToBackExponential_sptr thispeak =
          m_vecPeakFunctions[ipeak].second.second;
      indexpeakgroup.push_back(ipeak);

      // b) update the peak index
      --ipeak;

      if (ipeak < 0) {
        // this is last peak.  next peak does not exist
        makegroup = false;
      } else {
        // this is not the last peak.  search the left one.
        double thispeakleftbound = thispeak->centre() - thispeak->fwhm() * 2.5;
        BackToBackExponential_sptr leftpeak =
            m_vecPeakFunctions[ipeak].second.second;
        double leftpeakrightbound = leftpeak->centre() + leftpeak->fwhm() * 2.5;
        if (thispeakleftbound > leftpeakrightbound) {
          // This peak and next peak is faw enough!
          makegroup = false;
        }
      }
    } // while

    if (indexpeakgroup.size() == 1) {
      // Fit a single peak
      size_t &ipeak = indexpeakgroup[0];
      double peakfitleftbound, peakfitrightbound;
      calculatePeakFitBoundary(ipeak, ipeak, peakfitleftbound,
                               peakfitrightbound);

      g_log.information() << endl
                          << "[T] Fit Peak Indexed " << ipeak << " ("
                          << m_vecPeakFunctions.size() - 1 - ipeak
                          << ")\t----------------------------------" << endl;

      BackToBackExponential_sptr thispeak =
          m_vecPeakFunctions[ipeak].second.second;
      bool annihilatedpeak;
      m_goodFit[ipeak] =
          fitSinglePeakConfident(thispeak, backgroundfunction, peakfitleftbound,
                                 peakfitrightbound, chi2, annihilatedpeak);
      m_peakFitChi2[ipeak] = chi2;
      if (annihilatedpeak)
        thispeak->setHeight(0.0);

      // Debug output
      vector<int> &hkl = m_vecPeakFunctions[ipeak].second.first;
      stringstream dbss;
      dbss << "Peak [" << hkl[0] << ", " << hkl[1] << ", " << hkl[2]
           << "] expected @ TOF = " << thispeak->centre() << ": \t";
      if (annihilatedpeak)
        dbss << "Annihilated!";
      else
        dbss << "Fit Status = " << m_goodFit[ipeak] << ",   Chi2 = " << chi2;
      g_log.information() << "[DB531] " << dbss.str() << endl;
    } else {
      // Fit overlapped peaks
      vector<BackToBackExponential_sptr> peaksgroup;
      for (auto ipk : indexpeakgroup) {
        BackToBackExponential_sptr temppeak =
            m_vecPeakFunctions[ipk].second.second;
        peaksgroup.push_back(temppeak);
      }

      fitOverlappedPeaks(peaksgroup, backgroundfunction, -1.0);
      // rightpeak = indexpeaksgroup[0];
    }
  } // ENDWHILE

  // 2. Output

  g_log.information() << "DBx415: Number of good fit peaks = "
                      << m_indexGoodFitPeaks.size() << endl;

  // 3. Clean up
  g_log.information() << "[FitPeaks] Number of peak of good chi2 = "
                      << m_chi2GoodFitPeaks.size() << endl;

  return;
}

//----------------------------------------------------------------------------------------------
/** Fit peak with trustful peak parameters
  * @param peak :: A peak BackToBackExponential function
  * @param backgroundfunction :: A background function
  * @param leftbound ::  left boundary of the peak for fitting
  * @param rightbound :: right boundary of the peak for fitting
  * @param chi2 :: The output chi squared
  * @param annhilatedpeak :: (output) annhilatedpeak
  */
bool FitPowderDiffPeaks::fitSinglePeakConfident(
    BackToBackExponential_sptr peak, BackgroundFunction_sptr backgroundfunction,
    double leftbound, double rightbound, double &chi2, bool &annhilatedpeak) {
  // 1. Build the partial workspace
  // a) Determine boundary if necessary
  if (leftbound < 0 || leftbound >= peak->centre())
    leftbound = peak->centre() - 5 * peak->fwhm();
  if (rightbound < 0 || rightbound <= peak->centre())
    rightbound = peak->centre() + 5 * peak->fwhm();

  // b) Build partial
  Workspace2D_sptr peakdataws =
      buildPartialWorkspace(m_dataWS, m_wsIndex, leftbound, rightbound);

  // 2. Remove background
  estimateBackgroundCoarse(peakdataws, backgroundfunction, 0, 2, 1);

  stringstream dbss2;
  dbss2 << "[T] Partial workspace No Background: " << endl;
  for (size_t i = 0; i < peakdataws->readX(1).size(); ++i)
    dbss2 << peakdataws->readX(1)[i] << "\t\t" << peakdataws->readY(1)[i]
          << "\t\t" << peakdataws->readE(1)[i] << "\t\t"
          << peakdataws->readY(0)[i] << endl;
  g_log.notice(dbss2.str());

  // 3. Estimate peak heights
  size_t imaxheight = findMaxValue(peakdataws->readY(1));
  double maxheight = peakdataws->readY(1)[imaxheight];
  if (maxheight <= m_minPeakHeight) {
    // Max height / peak height is smaller than user defined minimum height.  No
    // fit, Zero
    annhilatedpeak = true;
    return false;
  } else {
    // Max hieght is larger than user defined minimum.  Fit it
    annhilatedpeak = false;
  }

  // 4. Set the constraint and height
  // a) Peak centre
  double peakcentreleftbound = peak->centre() - peak->fwhm();
  double peakcentrerightbound = peak->centre() + peak->fwhm();
  BoundaryConstraint *x0bc = new BoundaryConstraint(
      peak.get(), "X0", peakcentreleftbound, peakcentrerightbound);
  peak->addConstraint(x0bc);

  // b) A
  BoundaryConstraint *abc =
      new BoundaryConstraint(peak.get(), "A", 1.0E-10, false);
  peak->addConstraint(abc);

  // c) B
  BoundaryConstraint *bbc =
      new BoundaryConstraint(peak.get(), "B", 1.0E-10, false);
  peak->addConstraint(bbc);

  // d) Guessed height
  peak->setHeight(maxheight);

  /*  Debug information */
  stringstream dbss0;
  dbss0 << "[DBx100] Peak @" << peak->centre() << ", FWHM = " << peak->fwhm()
        << endl;
  vector<string> peakparams = peak->getParameterNames();
  for (size_t i = 0; i < peakparams.size(); ++i)
    dbss0 << peakparams[i] << " = " << peak->getParameter(i) << endl;
  g_log.notice(dbss0.str());

  // 5. Fit peak with simple scheme
  vector<string> peakparamnames = peak->getParameterNames();
  vector<map<string, double>> fitparamvaluemaps;
  vector<pair<double, size_t>> chi2indexvec;

  // a) Fit peak height
  for (size_t iparam = 0; iparam < peakparamnames.size(); ++iparam) {
    string &parname = peakparams[iparam];
    if (parname.compare("I") == 0)
      peak->unfix(iparam);
    else
      peak->fix(iparam);
  }
  double chi2height;
  bool goodfit1 = doFit1PeakSimple(peakdataws, 1, peak, "Levenberg-MarquardtMD",
                                   10000, chi2height);

  // Store parameters
  map<string, double> step1params;
  storeFunctionParameters(peak, step1params);
  fitparamvaluemaps.push_back(step1params);
  if (!goodfit1)
    chi2height = 1.0E20;
  chi2indexvec.emplace_back(chi2height, 0);

  // Fix background
  vector<string> bkgdparnames = backgroundfunction->getParameterNames();
  for (size_t iname = 0; iname < bkgdparnames.size(); ++iname)
    backgroundfunction->fix(iname);

  // b) Plan A: fit all parameters
  double chi2planA;
  for (size_t iparam = 0; iparam < peakparamnames.size(); ++iparam)
    peak->unfix(iparam);
  bool goodfitA =
      doFit1PeakSimple(peakdataws, 1, peak, "Simplex", 10000, chi2planA);

  // Store A's result
  map<string, double> planAparams;
  storeFunctionParameters(peak, planAparams);
  if (!goodfitA)
    chi2planA = 1.0E20;
  fitparamvaluemaps.push_back(planAparams);
  chi2indexvec.emplace_back(chi2planA, 1);

  // c) Plan B: fit parameters in two groups in 2 steps
  // i.   Restore step 1's result
  restoreFunctionParameters(peak, step1params);

  // ii.   Fit peak height and everything else but "A"
  double chi2planB;
  for (size_t iparam = 0; iparam < peakparamnames.size(); ++iparam) {
    string parname = peakparams[iparam];
    if (parname.compare("A") == 0)
      peak->fix(iparam);
    else
      peak->unfix(iparam);
  }
  bool goodfitB1 = doFit1PeakSimple(peakdataws, 1, peak,
                                    "Levenberg-MarquardtMD", 10000, chi2planB);

  // iii. Fit "A" only
  for (size_t iparam = 0; iparam < peakparamnames.size(); ++iparam) {
    string parname = peakparams[iparam];
    if (parname.compare("A") == 0 || parname.compare("I") == 0)
      peak->unfix(iparam);
    else
      peak->fix(iparam);
  }
  bool goodfitB2 = doFit1PeakSimple(peakdataws, 1, peak,
                                    "Levenberg-MarquardtMD", 10000, chi2planB);

  bool goodfitB = goodfitB1 || goodfitB2;
  map<string, double> planBparams;
  storeFunctionParameters(peak, planBparams);
  if (!goodfitB)
    chi2planB = 1.0E20;
  fitparamvaluemaps.push_back(planBparams);
  chi2indexvec.emplace_back(chi2planB, 2);

  // d) Plan C: fit parameters in two groups in 2 steps in alternate order
  // i.   Restore step 1's result
  restoreFunctionParameters(peak, step1params);

  // ii.  Fit "A"
  double chi2planC;
  for (size_t iparam = 0; iparam < peakparamnames.size(); ++iparam) {
    string parname = peakparams[iparam];
    if (parname.compare("A") != 0)
      peak->fix(iparam);
    else
      peak->unfix(iparam);
  }
  bool goodfitC1 = doFit1PeakSimple(peakdataws, 1, peak,
                                    "Levenberg-MarquardtMD", 10000, chi2planC);

  // iii. Fit peak height and everything else but "A"
  for (size_t iparam = 0; iparam < peakparamnames.size(); ++iparam) {
    string parname = peakparams[iparam];
    if (parname.compare("A") == 0)
      peak->fix(iparam);
    else
      peak->unfix(iparam);
  }
  bool goodfitC2 = doFit1PeakSimple(peakdataws, 1, peak,
                                    "Levenberg-MarquardtMD", 10000, chi2planB);

  bool goodfitC = goodfitC1 || goodfitC2;
  map<string, double> planCparams;
  storeFunctionParameters(peak, planCparams);
  if (!goodfitC)
    chi2planC = 1.0E20;
  fitparamvaluemaps.push_back(planCparams);
  chi2indexvec.emplace_back(chi2planC, 3);

  // d) Summarize and compare result
  stringstream sumss;
  sumss << "[DBx833] Confident fit on peak summary: " << endl;
  for (size_t i = 0; i < 4; ++i)
    sumss << "Index " << i << ": chi^2 = " << chi2indexvec[i].first << endl;
  g_log.notice(sumss.str());

  sort(chi2indexvec.begin(), chi2indexvec.end());

  bool goodfit;
  if (chi2indexvec[0].first < 1.0E19) {
    // There is good fit.
    size_t goodindex = chi2indexvec[0].second;
    restoreFunctionParameters(peak, fitparamvaluemaps[goodindex]);
    chi2 = chi2indexvec[0].first;
    goodfit = true;
  } else {
    // There is no good fit
    chi2 = DBL_MAX;
    goodfit = false;
  }

  // 6. Plot the peak in the output workspace data
  if (goodfit) {
    FunctionDomain1DVector domain(peakdataws->readX(1));
    plotFunction(peak, backgroundfunction, domain);
  } else {
    // Throw exception if fit peak bad.  This is NOT a PERMANANT solution.
    stringstream errss;
    errss << "Fit Peak @ " << peak->centre()
          << " Error!  Chi^2 (false) = " << chi2
          << ". Do Not Know How To Proceed To Next Peak!";
    g_log.error(errss.str());
    throw runtime_error(errss.str());
  }

  // 7. Debug output
  vector<string> parnames = peak->getParameterNames();
  stringstream debugss;
  debugss << "DB1251 Single Peak Confident Fit Result:  Chi^2 = " << chi2
          << endl;
  for (auto &parname : parnames) {
    debugss << parname << "  =  " << peak->getParameter(parname) << endl;
  }
  g_log.notice(debugss.str());

  return goodfit;
}

//----------------------------------------------------------------------------------------------
/** Calculate the range to fit peak/peaks group
  * by avoiding including the tails of the neighboring peaks
  *
  * Assumption: all peaks' parameters on centre and FWHM are close to the true
  *value
  *
  * @param ileftpeak ::  index of the left most peak in the peak groups;
  * @param irightpeak :: index of the right most peak in the peak groups;
  * @param peakleftboundary ::  left boundary of the peak for fitting (output)
  * @param peakrightboundary :: right boundary of the peak for fitting (output)
  */
void FitPowderDiffPeaks::calculatePeakFitBoundary(size_t ileftpeak,
                                                  size_t irightpeak,
                                                  double &peakleftboundary,
                                                  double &peakrightboundary) {
  BackToBackExponential_sptr leftpeak =
      m_vecPeakFunctions[ileftpeak].second.second;
  BackToBackExponential_sptr rightpeak =
      m_vecPeakFunctions[irightpeak].second.second;

  // 1. Determine its left boundary
  peakleftboundary = leftpeak->centre() - PEAKFITRANGEFACTOR * leftpeak->fwhm();

  int ileftneighbor = static_cast<int>(ileftpeak) - 1;
  if (ileftneighbor < 0) {
    // a) No left neighbor, compare to TOF_Min
    if (peakleftboundary < m_tofMin)
      peakleftboundary = m_tofMin;
  } else {
    // b) Compare to the right peak boundary of its left neighbor
    BackToBackExponential_sptr leftneighbor =
        m_vecPeakFunctions[ileftneighbor].second.second;
    double leftneighborrightbound =
        leftneighbor->centre() + PEAKBOUNDARYFACTOR * leftneighbor->fwhm();
    if (leftneighborrightbound > peakleftboundary)
      peakleftboundary = leftneighborrightbound;
  }

  // 2. Determine its right boundary
  peakrightboundary =
      rightpeak->centre() + PEAKFITRANGEFACTOR * rightpeak->fwhm();

  size_t irightneighbor = irightpeak + 1;
  if (irightneighbor < m_vecPeakFunctions.size()) {
    // a) right peak exists
    BackToBackExponential_sptr rightneighbor =
        m_vecPeakFunctions[irightneighbor].second.second;
    double rightneighborleftbound =
        rightneighbor->centre() - PEAKBOUNDARYFACTOR * rightneighbor->fwhm();
    if (rightneighborleftbound < peakrightboundary)
      peakrightboundary = rightneighborleftbound;
  }

  return;
}

//=======================  Fit 1 Set of Overlapped Peaks ======================

//----------------------------------------------------------------------------
/** Fit peak with flexiblity in multiple steps
  * Prerequisit:
  * 1. Peak parameters are set up to the peak function
  * 2. Background is removed
  *
  * @param dataws :: The data workspace
  * @param peakfunction :: An instance of the BackToBackExponential peak
  *function
  * @param guessedfwhm: Guessed fwhm in order to constain the peak.  If
  *negative, then no constraint
  */
std::pair<bool, double>
FitPowderDiffPeaks::doFitPeak(Workspace2D_sptr dataws,
                              BackToBackExponential_sptr peakfunction,
                              double guessedfwhm) {
  // 1. Set up boundary
  if (guessedfwhm > 0) {
    double tof_h = peakfunction->centre();
    double centerleftend = tof_h - guessedfwhm * 3.0;
    double centerrightend = tof_h + guessedfwhm * 3.0;
    BoundaryConstraint *centerbound = new BoundaryConstraint(
        peakfunction.get(), "X0", centerleftend, centerrightend, false);
    peakfunction->addConstraint(centerbound);

    g_log.debug() << "[DoFitPeak] Peak Center Boundary = " << centerleftend
                  << ", " << centerrightend << endl;
  }

  // A > 0, B > 0, S > 0
  BoundaryConstraint *abound = new BoundaryConstraint(
      peakfunction.get(), "A", 0.0000001, DBL_MAX, false);
  peakfunction->addConstraint(abound);

  BoundaryConstraint *bbound = new BoundaryConstraint(
      peakfunction.get(), "B", 0.0000001, DBL_MAX, false);
  peakfunction->addConstraint(bbound);

  BoundaryConstraint *sbound =
      new BoundaryConstraint(peakfunction.get(), "S", 0.0001, DBL_MAX, false);
  peakfunction->addConstraint(sbound);

  // 2. Unfix all parameters
  vector<string> paramnames = peakfunction->getParameterNames();
  size_t numparams = paramnames.size();
  for (size_t i = 0; i < numparams; ++i)
    peakfunction->unfix(i);

  // 3. Set up the fitting scheme
  vector<vector<string>> vecMinimizers;
  vector<vector<size_t>> vecMaxIterations;
  vector<vector<double>> vecDampings;

  // a) Scheme 1: Levenberg and Levenger
  /*
  vector<string> minimizers(2);
  minimizers[0] = "Levenberg-MarquardtMD";
  minimizers[1] = "Levenberg-Marquardt";
  vector<size_t> maxiterations(2, 1000);
  vector<double> dampings(2, 0.0);
  vecMinimizers.push_back(minimizers);
  vecMaxIterations.push_back(maxiterations);
  vecDampings.push_back(dampings);
  */

  vector<string> minimizers2(3);
  minimizers2[0] = "Simplex";
  minimizers2[1] = "Levenberg-MarquardtMD";
  minimizers2[2] = "Levenberg-Marquardt";
  vector<size_t> maxiterations2(3, 1000);
  maxiterations2[0] = 10000;
  vector<double> dampings2(3, 0.0);
  vecMinimizers.push_back(minimizers2);
  vecMaxIterations.push_back(maxiterations2);
  vecDampings.push_back(dampings2);

  // 4. Fit in different sequential
  bool goodfit = false;
  size_t numschemes = vecMinimizers.size();

  map<string, double> origparams, bestparams;
  storeFunctionParameters(peakfunction, origparams);
  bestparams = origparams;
  double bestchi2 = DBL_MAX;

  for (size_t is = 0; is < numschemes; ++is) {
    // a) Restore the starting value
    restoreFunctionParameters(peakfunction, origparams);

    // b) Fit in multiple steps
    double thischi2;
    bool localgoodfit =
        doFit1PeakSequential(dataws, 1, peakfunction, vecMinimizers[is],
                             vecMaxIterations[is], vecDampings[is], thischi2);

    // c) Book keep
    if (localgoodfit && !goodfit) {
      // First local good fit
      bestchi2 = thischi2;
      storeFunctionParameters(peakfunction, bestparams);
      goodfit = true;
    } else if (localgoodfit && goodfit) {
      // Not the first time to have a good fit
      if (thischi2 < bestchi2) {
        bestchi2 = thischi2;
        storeFunctionParameters(peakfunction, bestparams);
      }
    }
  } // ENDFOR

  pair<bool, double> returnvalue = make_pair(goodfit, bestchi2);

  return returnvalue;
}

//----------------------------------------------------------------------------
/** Store the function's parameter values to a map
  */
void FitPowderDiffPeaks::storeFunctionParameters(
    IFunction_sptr function, std::map<string, double> &parammaps) {
  vector<string> paramnames = function->getParameterNames();
  parammaps.clear();
  for (auto &paramname : paramnames)
<<<<<<< HEAD
    parammaps.insert(make_pair(paramname, function->getParameter(paramname)));
=======
    parammaps.emplace(paramname, function->getParameter(paramname));
>>>>>>> 9e47fc0d
  return;
}

//----------------------------------------------------------------------------
/** Restore the function's parameter values from a map
  */
void FitPowderDiffPeaks::restoreFunctionParameters(
    IFunction_sptr function, map<string, double> parammap) {
  vector<string> paramnames = function->getParameterNames();
  for (auto &parname : paramnames) {
    auto miter = parammap.find(parname);
    if (miter != parammap.end())
      function->setParameter(parname, miter->second);
  }

  return;
}

//----------------------------------------------------------------------------
/** Fit 1 peak by 1 minimizer of 1 call of minimzer (simple version)
  * @param dataws :: A data aworkspace
  * @param workspaceindex :: A histogram index
  * @param peakfunction :: An instance of the BackToBackExponential function
  * @param minimzername :: A name of the minimizer to use
  * @param maxiteration :: A maximum number of iterations
  * @param chi2 :: The chi squared value (output)
  *
  * Return
  * 1. fit success?
  * 2. chi2
  */
bool FitPowderDiffPeaks::doFit1PeakSimple(
    Workspace2D_sptr dataws, size_t workspaceindex,
    BackToBackExponential_sptr peakfunction, string minimzername,
    size_t maxiteration, double &chi2) {
  stringstream dbss;
  dbss << peakfunction->asString() << endl;
  dbss << "Starting Value: ";
  vector<string> names = peakfunction->getParameterNames();
  for (auto &name : names)
    dbss << name << "= " << peakfunction->getParameter(name) << ", \t";
  for (size_t i = 0; i < dataws->readX(workspaceindex).size(); ++i)
    dbss << dataws->readX(workspaceindex)[i] << "\t\t"
         << dataws->readY(workspaceindex)[i] << "\t\t"
         << dataws->readE(workspaceindex)[i] << endl;
  g_log.debug() << "DBx430 " << dbss.str() << endl;

  // 1. Peak height
  if (peakfunction->height() < 1.0E-5)
    peakfunction->setHeight(4.0);

  // 2. Create fit
  Algorithm_sptr fitalg = createChildAlgorithm("Fit", -1, -1, true);
  fitalg->initialize();

  // 3. Set
  fitalg->setProperty(
      "Function", boost::dynamic_pointer_cast<API::IFunction>(peakfunction));
  fitalg->setProperty("InputWorkspace", dataws);
  fitalg->setProperty("WorkspaceIndex", static_cast<int>(workspaceindex));
  fitalg->setProperty("Minimizer", minimzername);
  fitalg->setProperty("CostFunction", "Least squares");
  fitalg->setProperty("MaxIterations", static_cast<int>(maxiteration));
  fitalg->setProperty("Output", "FitPeak");

  // 3. Execute and parse the result
  bool isexecute = fitalg->execute();
  bool fitsuccess = false;
  chi2 = DBL_MAX;

  if (isexecute) {
    std::string fitresult = parseFitResult(fitalg, chi2, fitsuccess);

    // Figure out result
    g_log.information() << "[DBx138A] Fit Peak @ " << peakfunction->centre()
                        << " Result:" << fitsuccess << "\n"
                        << "Detailed info = " << fitresult
                        << ", Chi^2 = " << chi2 << endl;

    // Debug information output
    API::ITableWorkspace_sptr paramws = fitalg->getProperty("OutputParameters");
    std::string infofit = parseFitParameterWorkspace(paramws);
    g_log.information() << "Fitted Parameters: " << endl
                        << infofit << endl;
  } else {
    g_log.error() << "[DBx128B] Failed to execute fitting peak @ "
                  << peakfunction->centre() << endl;
  }

  return fitsuccess;
}

//----------------------------------------------------------------------------------------------
/** Fit 1 peak by using a sequential of minimizer
  * @param dataws :: A data aworkspace
  * @param workspaceindex :: A histogram index
  * @param peakfunction :: An instance of the BackToBackExponential function
  * @param minimzernames :: A vector of the minimizer names
  * @param maxiterations :: A vector if maximum numbers of iterations
  * @param dampfactors :: A vector of damping factors
  * @param chi2 :: The chi squared value (output)
  */
bool FitPowderDiffPeaks::doFit1PeakSequential(
    Workspace2D_sptr dataws, size_t workspaceindex,
    BackToBackExponential_sptr peakfunction, vector<string> minimzernames,
    vector<size_t> maxiterations, vector<double> dampfactors, double &chi2) {
  // 1. Check
  if (minimzernames.size() != maxiterations.size() &&
      minimzernames.size() != dampfactors.size()) {
    throw runtime_error(
        "doFit1PeakSequential should have the input vectors of same size.");
  }

  // 2.  Start Chi2
  map<string, double> parambeforefit;
  storeFunctionParameters(peakfunction, parambeforefit);

  double startchi2;
  doFit1PeakSimple(dataws, workspaceindex, peakfunction,
                   "Levenberg-MarquardtMD", 0, startchi2);

  restoreFunctionParameters(peakfunction, parambeforefit);

  double currchi2 = startchi2;
  bool goodfit = false;

  // 3. Fit sequentially
  for (size_t i = 0; i < minimzernames.size(); ++i) {
    string minimizer = minimzernames[i];
    size_t maxiteration = maxiterations[i];
    g_log.notice() << "DBx315 Start Chi2 = " << startchi2
                   << ", Minimizer = " << minimizer
                   << ", Max Iterations = " << maxiteration
                   << ", Workspace Index = " << workspaceindex
                   << ", Data Range = " << dataws->readX(workspaceindex)[0]
                   << ", " << dataws->readX(workspaceindex).back() << endl;

    storeFunctionParameters(peakfunction, parambeforefit);

    double newchi2;
    bool localgoodfit = doFit1PeakSimple(dataws, workspaceindex, peakfunction,
                                         minimizer, maxiteration, newchi2);

    if (localgoodfit && newchi2 < currchi2) {
      // A better solution
      currchi2 = newchi2;
      goodfit = true;
    } else {
      // A same of worse one
      restoreFunctionParameters(peakfunction, parambeforefit);
      g_log.information() << "DBx315C  Fit Failed.  Fit Good = " << localgoodfit
                          << endl;
    }
  }

  // 4. Return
  chi2 = currchi2;

  return goodfit;
}

//----------------------------------------------------------------------------
/** Fit background-removed peak by Gaussian
  */
bool FitPowderDiffPeaks::doFitGaussianPeak(DataObjects::Workspace2D_sptr dataws,
                                           size_t workspaceindex,
                                           double in_center, double leftfwhm,
                                           double rightfwhm, double &center,
                                           double &sigma, double &height) {
  // 1. Estimate
  const MantidVec &X = dataws->readX(workspaceindex);
  const MantidVec &Y = dataws->readY(workspaceindex);

  height = 0;
  for (size_t i = 1; i < X.size(); ++i) {
    height += (X[i] - X[i - 1]) * Y[i];
  }
  sigma = (leftfwhm + rightfwhm) * 0.5;

  // 2. Use factory to generate Gaussian
  auto temppeak = API::FunctionFactory::Instance().createFunction("Gaussian");
  auto gaussianpeak = boost::dynamic_pointer_cast<API::IPeakFunction>(temppeak);
  gaussianpeak->setHeight(height);
  gaussianpeak->setCentre(in_center);
  gaussianpeak->setFwhm(sigma);

  // b) Constraint
  double centerleftend = in_center - leftfwhm * 0.5;
  double centerrightend = in_center + rightfwhm * 0.5;
  Constraints::BoundaryConstraint *centerbound =
      new Constraints::BoundaryConstraint(gaussianpeak.get(), "PeakCentre",
                                          centerleftend, centerrightend, false);
  gaussianpeak->addConstraint(centerbound);

  // 3. Fit
  API::IAlgorithm_sptr fitalg = createChildAlgorithm("Fit", -1, -1, true);
  fitalg->initialize();

  fitalg->setProperty(
      "Function", boost::dynamic_pointer_cast<API::IFunction>(gaussianpeak));
  fitalg->setProperty("InputWorkspace", dataws);
  fitalg->setProperty("WorkspaceIndex", 1);
  fitalg->setProperty("Minimizer", "Levenberg-MarquardtMD");
  fitalg->setProperty("CostFunction", "Least squares");
  fitalg->setProperty("MaxIterations", 1000);
  fitalg->setProperty("Output", "FitGaussianPeak");

  // iv)  Result
  bool successfulfit = fitalg->execute();
  if (!fitalg->isExecuted() || !successfulfit) {
    // Early return due to bad fit
    g_log.warning() << "Fitting Gaussian peak for peak around "
                    << gaussianpeak->centre() << std::endl;
    return false;
  }

  double chi2;
  bool fitsuccess;
  std::string fitresult = parseFitResult(fitalg, chi2, fitsuccess);
  g_log.information() << "[Fit Gaussian Peak] Successful = " << fitsuccess
                      << ", Result:\n" << fitresult << endl;

  // 4. Get result
  center = gaussianpeak->centre();
  height = gaussianpeak->height();
  double fwhm = gaussianpeak->fwhm();
  if (fwhm <= 0.0) {
    return false;
  }
  sigma = fwhm / 2.35;

  // 5. Debug output
  API::ITableWorkspace_sptr paramws = fitalg->getProperty("OutputParameters");
  std::string infofit = parseFitParameterWorkspace(paramws);
  g_log.information() << "[DBx133] Fitted Gaussian Parameters: " << endl
                      << infofit << endl;

  // DB output for data
  /*
  API::MatrixWorkspace_sptr outdataws = fitalg->getProperty("OutputWorkspace");
  const MantidVec& allX = outdataws->readX(0);
  const MantidVec& fitY = outdataws->readY(1);
  const MantidVec& rawY = outdataws->readY(0);

  std::stringstream datass;
  for (size_t i = 0; i < fitY.size(); ++i)
  {
    datass << allX[i] << setw(5) << " " << fitY[i] << "  " << rawY[i] <<
  std::endl;
  }
  std::cout << "Fitted Gaussian Peak:  Index, Fittet, Raw\n" << datass.str() <<
  "........................." << std::endl;
  */

  return true;
}

//----------------------------------------------------------------------------------------------
/** Fit peaks with confidence in fwhm and etc.
  * @param peaks :: A vector of instances of BackToBackExponential
  * @param backgroundfunction :: An instance of BackgroundFunction
  * @param gfwhm : guessed fwhm.  If negative, then use the input value
  */
bool FitPowderDiffPeaks::fitOverlappedPeaks(
    vector<BackToBackExponential_sptr> peaks,
    BackgroundFunction_sptr backgroundfunction, double gfwhm) {
  // 1. Sort peak if necessary
  vector<pair<double, BackToBackExponential_sptr>> tofpeakpairs(peaks.size());
  for (size_t i = 0; i < peaks.size(); ++i)
    tofpeakpairs[i] = make_pair(peaks[i]->centre(), peaks[i]);
  sort(tofpeakpairs.begin(), tofpeakpairs.end());

  // 2. Determine range of the data
  BackToBackExponential_sptr leftpeak = tofpeakpairs[0].second;
  BackToBackExponential_sptr rightpeak = tofpeakpairs.back().second;
  double peaksleftboundary, peaksrightboundary;
  if (gfwhm <= 0) {
    // Use peaks' preset value
    peaksleftboundary = leftpeak->centre() - 4 * leftpeak->fwhm();
    peaksrightboundary = rightpeak->centre() + 4 * rightpeak->fwhm();
  } else {
    // Use user input's guess fwhm
    peaksleftboundary = leftpeak->centre() - 4 * gfwhm;
    peaksrightboundary = rightpeak->centre() + 4 * gfwhm;
  }

  // 3. Build partial data workspace
  Workspace2D_sptr peaksws = buildPartialWorkspace(
      m_dataWS, m_wsIndex, peaksleftboundary, peaksrightboundary);

  // 4. Remove background
  estimateBackgroundCoarse(peaksws, backgroundfunction, 0, 2, 1);

  // [DB] Debug output
  stringstream piss;
  piss << peaks.size() << "-Peaks Group Information: " << endl;
  for (size_t ipk = 0; ipk < tofpeakpairs.size(); ++ipk) {
    BackToBackExponential_sptr tmppeak = tofpeakpairs[ipk].second;
    piss << "Peak " << ipk << "  @ TOF = " << tmppeak->centre()
         << ", A = " << tmppeak->getParameter("A")
         << ", B = " << tmppeak->getParameter("B")
         << ", S = " << tmppeak->getParameter("S")
         << ", FWHM = " << tmppeak->fwhm() << endl;
  }
  g_log.information() << "[DB1034] " << piss.str();

  stringstream datass;
  datass << "Partial workspace for peaks: " << endl;
  for (size_t i = 0; i < peaksws->readX(0).size(); ++i)
    datass << peaksws->readX(1)[i] << "\t\t" << peaksws->readY(1)[i] << "\t\t"
           << peaksws->readE(1)[i] << "\t\t" << peaksws->readY(0)[i] << endl;
  g_log.information() << "[DB1042] " << datass.str();

  // 5. Estimate peak height according to pre-set peak value
  estimatePeakHeightsLeBail(peaksws, 1, peaks);

  // 6. Set bundaries
  setOverlappedPeaksConstraints(peaks);

  // 7. Set up the composite function
  CompositeFunction_sptr peaksfunction(new CompositeFunction());
  for (auto &peak : peaks)
    peaksfunction->addFunction(peak);

  // 8. Fit multiple peaks
  vector<double> chi2s;
  vector<bool> fitgoods;
  bool fitsuccess =
      doFitMultiplePeaks(peaksws, 1, peaksfunction, peaks, fitgoods, chi2s);

  // 9. Plot peaks
  if (fitsuccess) {
    FunctionDomain1DVector domain(peaksws->readX(1));
    plotFunction(peaksfunction, backgroundfunction, domain);
  }

  return fitsuccess;
}

//----------------------------------------------------------------------------------------------
/** Fit multiple (overlapped) peaks
  */
bool FitPowderDiffPeaks::doFitMultiplePeaks(
    Workspace2D_sptr dataws, size_t wsindex, CompositeFunction_sptr peaksfunc,
    vector<BackToBackExponential_sptr> peakfuncs, vector<bool> &vecfitgood,
    vector<double> &vecchi2s) {
  // 0. Pre-debug output
  stringstream dbss;
  dbss << "[DBx529] Composite Function: " << peaksfunc->asString();
  g_log.notice(dbss.str());

  // 1. Fit peaks intensities first
  const size_t numpeaks = peakfuncs.size();
  map<string, double> peaksfuncparams;

  // a) Set up fit/fix
  vector<string> peakparnames = peakfuncs[0]->getParameterNames();
  for (size_t ipn = 0; ipn < peakparnames.size(); ++ipn) {
    bool isI = peakparnames[ipn].compare("I") == 0;

    for (size_t ipk = 0; ipk < numpeaks; ++ipk) {
      BackToBackExponential_sptr thispeak = peakfuncs[ipk];
      if (isI)
        thispeak->unfix(ipn);
      else
        thispeak->fix(ipn);
    }
  }

  stringstream dbss1;
  dbss1 << "[DBx529A] Composite Function: " << peaksfunc->asString();
  g_log.notice(dbss1.str());

  // b) Fit
  double chi2;
  bool fitgood = doFitNPeaksSimple(dataws, wsindex, peaksfunc, peakfuncs,
                                   "Levenberg-MarquardtMD", 1000, chi2);
  bool evergood = fitgood;

  // c) Process result
  if (!fitgood) {
    vecfitgood.resize(numpeaks, false);
    vecchi2s.resize(numpeaks, -1.0);
  } else {
    vecfitgood.resize(numpeaks, true);
    vecchi2s.resize(numpeaks, chi2);
  }

  // d) Possible early return
  if (!fitgood)
    return false;

  // 2. Fit A/B/S peak by peak
  for (size_t ipkfit = 0; ipkfit < numpeaks; ++ipkfit) {
    // a) Fix / unfix parameters
    for (size_t ipk = 0; ipk < numpeaks; ++ipk) {
      BackToBackExponential_sptr thispeak = peakfuncs[ipk];
      for (size_t iparam = 0; iparam < peakparnames.size(); ++iparam) {
        if (ipk == ipkfit) {
          // Peak to have parameters fit
          thispeak->unfix(iparam);
        } else {
          // Not the peak to fit, fix all
          thispeak->fix(iparam);
        }
      }
    }

    // b) Fit
    storeFunctionParameters(peaksfunc, peaksfuncparams);

    bool fitgood = doFitNPeaksSimple(dataws, wsindex, peaksfunc, peakfuncs,
                                     "Levenberg-MarquardtMD", 1000, chi2);

    // not required. before loop starts, evergood=fitgood WITH fitgood==true
    // evergood = evergood || fitgood;

    // c) Process the result
    if (!fitgood)
      restoreFunctionParameters(peaksfunc, peaksfuncparams);
  } // END OF FIT ALL SINGLE PEAKS

  // 3. Fit all parameters (dangerous)
  for (size_t ipk = 0; ipk < numpeaks; ++ipk) {
    BackToBackExponential_sptr thispeak = peakfuncs[ipk];
    for (size_t iparam = 0; iparam < peakparnames.size(); ++iparam)
      thispeak->unfix(iparam);
  }

  storeFunctionParameters(peaksfunc, peaksfuncparams);
  fitgood = doFitNPeaksSimple(dataws, wsindex, peaksfunc, peakfuncs,
                              "Levenberg-MarquardtMD", 1000, chi2);
  // not required. before, evergood=fitgood WITH fitgood==true
  // evergood = evergood || fitgood;

  if (!fitgood)
    restoreFunctionParameters(peaksfunc, peaksfuncparams);

  // -1. Final debug output
  FunctionDomain1DVector domain(dataws->readX(wsindex));
  FunctionValues values(domain);
  peaksfunc->function(domain, values);
  stringstream rss;
  for (size_t i = 0; i < domain.size(); ++i)
    rss << domain[i] << "\t\t" << values[i] << endl;
  g_log.information() << "[T] Multiple peak fitting pattern:" << endl
                      << rss.str();

  return evergood;
}

//----------------------------------------------------------------------------------------------
/** Use Le Bail method to estimate and set the peak heights
  * @param dataws:  workspace containing the background-removed data
  * @param wsindex: workspace index of the data without background
  * @param peaks :: A vector of instances of BackToBackExponential function
  */
void FitPowderDiffPeaks::estimatePeakHeightsLeBail(
    Workspace2D_sptr dataws, size_t wsindex,
    vector<BackToBackExponential_sptr> peaks) {
  // 1. Build data structures
  FunctionDomain1DVector domain(dataws->readX(wsindex));
  FunctionValues values(domain);
  vector<vector<double>> peakvalues;
  for (size_t i = 0; i < (peaks.size() + 1); ++i) {
    vector<double> peakvalue(domain.size(), 0.0);
    peakvalues.push_back(peakvalue);
  }

  // 2. Calcualte peak values
  size_t isum = peaks.size();
  for (size_t ipk = 0; ipk < peaks.size(); ++ipk) {
    BackToBackExponential_sptr thispeak = peaks[ipk];
    thispeak->setHeight(1.0);
    thispeak->function(domain, values);
    for (size_t j = 0; j < domain.size(); ++j) {
      peakvalues[ipk][j] = values[j];
      peakvalues[isum][j] += values[j];
    }
  }

  // 3. Calculate peak height
  const MantidVec &vecY = dataws->readY(wsindex);
  for (size_t ipk = 0; ipk < peaks.size(); ++ipk) {
    double height = 0.0;
    for (size_t j = 0; j < domain.size() - 1; ++j) {
      if (vecY[j] > 0.0 && peakvalues[isum][j] > 1.0E-5) {
        double dtof = domain[j + 1] - domain[j];
        double temp = vecY[j] * peakvalues[ipk][j] / peakvalues[isum][j] * dtof;
        height += temp;
      }
    }

    BackToBackExponential_sptr thispeak = peaks[ipk];
    thispeak->setHeight(height);

    g_log.information() << "[DBx256] Peak @ " << thispeak->centre()
                        << "  Set Guessed Height (LeBail) = "
                        << thispeak->height() << endl;
  }

  return;
}

//----------------------------------------------------------------------------------------------
/** Set constraints on a group of overlapped peaks for fitting
  */
void FitPowderDiffPeaks::setOverlappedPeaksConstraints(
    vector<BackToBackExponential_sptr> peaks) {
  for (auto thispeak : peaks) {
    // 1. Set constraint on X.
    double fwhm = thispeak->fwhm();
    double centre = thispeak->centre();
    double leftcentrebound = centre - 0.5 * fwhm;
    double rightcentrebound = centre + 0.5 * fwhm;

    BoundaryConstraint *bc = new BoundaryConstraint(
        thispeak.get(), "X0", leftcentrebound, rightcentrebound, false);
    thispeak->addConstraint(bc);
  }

  return;
}

//----------------------------------------------------------------------------------------------
/** Fit N overlapped peaks in a simple manner
  */
bool FitPowderDiffPeaks::doFitNPeaksSimple(
    Workspace2D_sptr dataws, size_t wsindex, CompositeFunction_sptr peaksfunc,
    vector<BackToBackExponential_sptr> peakfuncs, string minimizername,
    size_t maxiteration, double &chi2) {
  // 1. Debug output
  stringstream dbss0;
  dbss0 << "Starting Value: ";
  vector<string> names = peaksfunc->getParameterNames();
  for (auto &name : names)
    dbss0 << name << "= " << peaksfunc->getParameter(name) << ", \t";
  g_log.information() << "DBx430 " << dbss0.str() << endl;

  // 2. Create fit
  Algorithm_sptr fitalg = createChildAlgorithm("Fit", -1, -1, true);
  fitalg->initialize();

  // 3. Set
  fitalg->setProperty("Function",
                      boost::dynamic_pointer_cast<API::IFunction>(peaksfunc));
  fitalg->setProperty("InputWorkspace", dataws);
  fitalg->setProperty("WorkspaceIndex", static_cast<int>(wsindex));
  fitalg->setProperty("Minimizer", minimizername);
  fitalg->setProperty("CostFunction", "Least squares");
  fitalg->setProperty("MaxIterations", static_cast<int>(maxiteration));
  fitalg->setProperty("Output", "FitPeak");

  // 3. Execute and parse the result
  bool isexecute = fitalg->execute();
  bool fitsuccess = false;
  chi2 = DBL_MAX;

  // 4. Output
  stringstream dbss;
  dbss << "Fit N-Peaks @ ";
  for (auto &peakfunc : peakfuncs)
    dbss << peakfunc->centre() << ", ";

  if (isexecute) {
    // Figure out result
    std::string fitresult = parseFitResult(fitalg, chi2, fitsuccess);

    dbss << " Result:" << fitsuccess << "\n"
         << "Detailed info = " << fitresult;

    g_log.information() << "[DBx149A] " << dbss.str() << endl;

    // Debug information output
    API::ITableWorkspace_sptr paramws = fitalg->getProperty("OutputParameters");
    std::string infofit = parseFitParameterWorkspace(paramws);
    g_log.information() << "[DBx149B] Fitted Parameters: " << endl
                        << infofit << endl;
  } else {
    dbss << ": Failed ";
    g_log.error() << "[DBx149C] " << dbss.str() << endl;
  }

  return fitsuccess;
}

//===================================  Process Fit Result
//=====================================
//----------------------------------------------------------------------------------------------
/** Parse fit result
  */
std::string FitPowderDiffPeaks::parseFitResult(API::IAlgorithm_sptr fitalg,
                                               double &chi2, bool &fitsuccess) {
  stringstream rss;

  chi2 = fitalg->getProperty("OutputChi2overDoF");
  string fitstatus = fitalg->getProperty("OutputStatus");

  fitsuccess = (fitstatus.compare("success") == 0);

  rss << "  [Algorithm Fit]:  Chi^2 = " << chi2
      << "; Fit Status = " << fitstatus;

  return rss.str();
}

//----------------------------------------------------------------------------------------------
/** Parse parameter workspace returned from Fit()
  */
std::string FitPowderDiffPeaks::parseFitParameterWorkspace(
    API::ITableWorkspace_sptr paramws) {
  // 1. Check
  if (!paramws) {
    g_log.warning() << "Input table workspace is NULL.  " << std::endl;
    return "";
  }

  // 2. Parse
  std::stringstream msgss;
  size_t numrows = paramws->rowCount();
  for (size_t i = 0; i < numrows; ++i) {
    API::TableRow row = paramws->getRow(i);
    std::string parname;
    double parvalue, parerror;
    row >> parname >> parvalue >> parerror;

    msgss << parname << " = " << setw(10) << setprecision(5) << parvalue
          << " +/- " << setw(10) << setprecision(5) << parerror << std::endl;
  }

  return msgss.str();
}

//================================  Process Input/Output
//======================================
//----------------------------------------------------------------------------------------------
/** Import TableWorkspace containing the parameters for fitting
 * the diffrotometer geometry parameters
 */
void FitPowderDiffPeaks::importInstrumentParameterFromTable(
    DataObjects::TableWorkspace_sptr parameterWS) {
  // 1. Check column orders
  std::vector<std::string> colnames = parameterWS->getColumnNames();
  if (colnames.size() < 2) {
    stringstream errss;
    errss << "Input parameter table workspace does not have enough number of "
             "columns. "
          << " Number of columns = " << colnames.size()
          << " >= 2 as required. ";
    g_log.error(errss.str());
    throw std::runtime_error(errss.str());
  }

  if (colnames[0].compare("Name") != 0 || colnames[1].compare("Value") != 0) {
    stringstream errss;
    errss << "Input parameter table workspace does not have the columns in "
             "order as  "
          << "Name, Value and etc. ";
    g_log.error(errss.str());
    throw std::runtime_error(errss.str());
  }

  size_t numrows = parameterWS->rowCount();

  g_log.notice() << "[DBx409] Import TableWorkspace " << parameterWS->name()
                 << " containing " << numrows
                 << " instrument profile parameters" << endl;

  // 2. Import data to maps
  std::string parname;
  double value;
  m_instrumentParmaeters.clear();

  for (size_t ir = 0; ir < numrows; ++ir) {
    API::TableRow trow = parameterWS->getRow(ir);
    trow >> parname >> value;
    m_instrumentParmaeters.emplace(parname, value);
    g_log.notice() << "[DBx211] Import parameter " << parname << ": " << value
                   << endl;
  }

  return;
}

/** Import Bragg peak table workspace
  */
void FitPowderDiffPeaks::parseBraggPeakTable(
    TableWorkspace_sptr peakws, vector<map<string, double>> &parammaps,
    vector<map<string, int>> &hklmaps) {
  // 1. Get columns' types and names
  vector<string> paramnames = peakws->getColumnNames();
  size_t numcols = paramnames.size();
  vector<string> coltypes(numcols);
  for (size_t i = 0; i < numcols; ++i) {
    Column_sptr col = peakws->getColumn(i);
    string coltype = col->type();
    coltypes[i] = coltype;
  }

  // 2. Parse table rows
  size_t numrows = peakws->rowCount();
  for (size_t irow = 0; irow < numrows; ++irow) {
    // 1. Create map
    map<string, int> intmap;
    map<string, double> doublemap;

    // 2. Parse
    for (size_t icol = 0; icol < numcols; ++icol) {
      string coltype = coltypes[icol];
      string colname = paramnames[icol];

      if (coltype.compare("int") == 0) {
        // Integer
        int temp = peakws->cell<int>(irow, icol);
        intmap.emplace(colname, temp);
      } else if (coltype.compare("double") == 0) {
        // Double
        double temp = peakws->cell<double>(irow, icol);
        doublemap.emplace(colname, temp);
      }

    } // ENDFOR Column

    parammaps.push_back(doublemap);
    hklmaps.push_back(intmap);

  } // ENDFOR Row

  g_log.information() << "Import " << hklmaps.size()
                      << " entries from Bragg peak TableWorkspace "
                      << peakws->name() << endl;

  return;
}

//----------------------------------------------------------------------------
/** Create a Workspace2D for fitted peaks (pattern) and also the workspace for
 * Zscores!
  */
Workspace2D_sptr
FitPowderDiffPeaks::genOutputFittedPatternWorkspace(std::vector<double> pattern,
                                                    int workspaceindex) {
  // 1. Init
  const MantidVec &X = m_dataWS->readX(workspaceindex);
  const MantidVec &Y = m_dataWS->readY(workspaceindex);

  if (pattern.size() != X.size()) {
    stringstream errmsg;
    errmsg << "Input pattern (" << pattern.size()
           << ") and algorithm's input workspace (" << X.size()
           << ") have different size. ";
    g_log.error() << errmsg.str() << endl;
    throw std::logic_error(errmsg.str());
  }

  size_t numpts = X.size();

  // 2. Create data workspace
  Workspace2D_sptr dataws = boost::dynamic_pointer_cast<Workspace2D>(
      WorkspaceFactory::Instance().create("Workspace2D", 5, pattern.size(),
                                          pattern.size()));

  // 3. Set up
  for (size_t iw = 0; iw < 5; ++iw) {
    MantidVec &newX = dataws->dataX(iw);
    for (size_t i = 0; i < numpts; ++i) {
      newX[i] = X[i];
    }
  }

  MantidVec &newY0 = dataws->dataY(0);
  MantidVec &newY1 = dataws->dataY(1);
  MantidVec &newY2 = dataws->dataY(2);
  for (size_t i = 0; i < numpts; ++i) {
    newY0[i] = Y[i];
    newY1[i] = pattern[i];
    newY2[i] = Y[i] - pattern[i];
  }

  // 4. Debug
  // FIXME Remove this section after unit test is finished.
  std::ofstream ofile;
  ofile.open("fittedpeaks.dat");
  for (size_t i = 0; i < numpts; ++i) {
    ofile << setw(12) << setprecision(5) << X[i] << setw(12) << setprecision(5)
          << pattern[i] << setw(12) << setprecision(5) << dataws->readY(0)[i]
          << setw(12) << setprecision(5) << dataws->readY(2)[i] << endl;
  }
  ofile.close();

  return dataws;
}

//----------------------------------------------------------------------------
/** Create data workspace for X0, A, B and S of peak with good fit
  */
Workspace2D_sptr FitPowderDiffPeaks::genPeakParameterDataWorkspace() {
  // 1. Check and prepare
  if (m_vecPeakFunctions.size() != m_peakFitChi2.size()) {
    throw runtime_error("Wrong definition of m_peakFitChi2");
  }

  size_t numpeaks = m_vecPeakFunctions.size();

  // 2. Collect parameters of peak fitted good
  vector<double> vecdh, vectofh, vecalpha, vecbeta, vecsigma, vecchi2;
  for (size_t i = 0; i < numpeaks; ++i) {
    double &chi2 = m_peakFitChi2[i];
    if (chi2 > 0) {
      // a) Get values
      double dh = m_vecPeakFunctions[i].first;
      BackToBackExponential_sptr peak = m_vecPeakFunctions[i].second.second;

      double p_a = peak->getParameter("A");
      double p_b = peak->getParameter("B");
      double p_x = peak->getParameter("X0");
      double p_s = peak->getParameter("S");

      // b) To vectors
      vecchi2.push_back(chi2);
      vecdh.push_back(dh);
      vectofh.push_back(p_x);
      vecalpha.push_back(p_a);
      vecbeta.push_back(p_b);
      vecsigma.push_back(p_s);
    }
  } // ENDFOR i(peak)

  // 3. Create workspace2D
  size_t numgoodpeaks = vecdh.size();
  Workspace2D_sptr paramws = boost::dynamic_pointer_cast<Workspace2D>(
      WorkspaceFactory::Instance().create("Workspace2D", 4, numgoodpeaks,
                                          numgoodpeaks));
  for (size_t i = 0; i < numgoodpeaks; ++i) {
    for (size_t j = 0; j < 4; ++j) {
      paramws->dataX(j)[i] = vecdh[i];
      paramws->dataE(j)[i] = vecchi2[i];
    }
    paramws->dataY(0)[i] = vectofh[i];
    paramws->dataY(1)[i] = vecalpha[i];
    paramws->dataY(2)[i] = vecbeta[i];
    paramws->dataY(3)[i] = vecsigma[i];
  }

  // 4. Set Axis label
  paramws->getAxis(0)->setUnit("dSpacing");

  auto taxis = new TextAxis(4);
  taxis->setLabel(0, "X0");
  taxis->setLabel(1, "A");
  taxis->setLabel(2, "B");
  taxis->setLabel(3, "S");

  paramws->replaceAxis(1, taxis);

  return paramws;
}

//----------------------------------------------------------------------------
/** Generate a TableWorkspace for peaks with good fitting.
  * Table has column as H, K, L, d_h, X0, A(lpha), B(eta), S(igma), Chi2
  * Each row is a peak
  */
pair<TableWorkspace_sptr, TableWorkspace_sptr>
FitPowderDiffPeaks::genPeakParametersWorkspace() {
  // 1. Debug/Test Output
  for (size_t i = 0; i < m_vecPeakFunctions.size(); ++i) {
    g_log.debug() << "Peak @ d = " << m_vecPeakFunctions[i].first
                  << ":  Chi^2 = " << m_peakFitChi2[i] << endl;
  }

  if (m_vecPeakFunctions.size() != m_peakFitChi2.size()) {
    throw runtime_error("Wrong definition of m_peakFitChi2");
  }

  size_t numpeaks = m_vecPeakFunctions.size();
  vector<double> vectofh(numpeaks), vecalpha(numpeaks), vecbeta(numpeaks),
      vecsigma(numpeaks);

  // 2. Generate the TableWorkspace for peak parameters
  auto tablewsptr = new TableWorkspace();
  TableWorkspace_sptr tablews = TableWorkspace_sptr(tablewsptr);

  tablews->addColumn("int", "H");
  tablews->addColumn("int", "K");
  tablews->addColumn("int", "L");

  tablews->addColumn("double", "d_h");
  tablews->addColumn("double", "TOF_h");
  tablews->addColumn("double", "Height");
  tablews->addColumn("double", "Alpha");
  tablews->addColumn("double", "Beta");
  tablews->addColumn("double", "Sigma");
  tablews->addColumn("double", "Chi2");

  /*
  stringstream outbuf;
  outbuf << setw(10) << "H" << setw(10) << "K" << setw(10) << "L"
         << setw(10) << "d_h" << setw(10) << "X0" << setw(10) << "I"
         << setw(10) << "A" << setw(10) << "B" << setw(10) << "S" << setw(10) <<
  "Chi2" << endl;
  */

  for (size_t i = 0; i < numpeaks; ++i) {
    double &chi2 = m_peakFitChi2[i];
    if (chi2 > 0) {
      // Bad fit peak has chi^2 < 0;
      double dh = m_vecPeakFunctions[i].first;
      vector<int> &hkl = m_vecPeakFunctions[i].second.first;
      BackToBackExponential_sptr peak = m_vecPeakFunctions[i].second.second;

      TableRow newrow = tablews->appendRow();

      // i. H, K, L, d_h
      newrow << hkl[0] << hkl[1] << hkl[2] << dh;

      // ii. A, B, I, S, X0
      double p_a = peak->getParameter("A");
      double p_b = peak->getParameter("B");
      double p_i = peak->getParameter("I");
      double p_x = peak->getParameter("X0");
      double p_s = peak->getParameter("S");
      newrow << p_x << p_i << p_a << p_b << p_s;

      // iii. Chi^2
      newrow << chi2;

      // iv.  Prepare for Z-score
      // vectofh.push_back(p_x);
      // vecalpha.push_back(p_a);
      // vecbeta.push_back(p_b);
      // vecsigma.push_back(p_s);
      vectofh[i] = p_x;
      vecalpha[i] = p_a;
      vecbeta[i] = p_b;
      vecsigma[i] = p_s;

      /*
      outbuf << setw(10) << setprecision(5) << chi2 << endl;
      outbuf << setw(10) << hkl[0] << setw(10) << hkl[1] << setw(10) << hkl[2]
             << setw(10) << setprecision(5) << dh;
      outbuf << setw(10) << setprecision(5) << p_x
             << setw(10) << setprecision(5) << p_i
             << setw(10) << setprecision(5) << p_a
             << setw(10) << setprecision(5) << p_b
             << setw(10) << setprecision(5) << p_s;
      */
    }
  } // ENDFOR i(peak)

  // 3. Z-score table
  // i.   Calculate Z-scores
  vector<double> zcentres = Kernel::getZscore(vectofh);
  vector<double> zalphas = Kernel::getZscore(vecalpha);
  vector<double> zbetas = Kernel::getZscore(vecbeta);
  vector<double> zsigma = Kernel::getZscore(vecsigma);

  // ii.  Build table workspace for Z scores
  auto ztablewsptr = new TableWorkspace();
  TableWorkspace_sptr ztablews = TableWorkspace_sptr(ztablewsptr);

  ztablews->addColumn("int", "H");
  ztablews->addColumn("int", "K");
  ztablews->addColumn("int", "L");

  ztablews->addColumn("double", "d_h");
  ztablews->addColumn("double", "Z_TOF_h");
  ztablews->addColumn("double", "Z_Alpha");
  ztablews->addColumn("double", "Z_Beta");
  ztablews->addColumn("double", "Z_Sigma");

  // iii. Set values
  for (size_t i = 0; i < m_vecPeakFunctions.size(); ++i) {
    double chi2 = m_peakFitChi2[i];
    if (chi2 > 0) {
      // A good fit has chi^2 larger than 0
      double dh = m_vecPeakFunctions[i].first;
      vector<int> &hkl = m_vecPeakFunctions[i].second.first;

      TableRow newrow = ztablews->appendRow();
      newrow << hkl[0] << hkl[1] << hkl[2] << dh;

      // ii. Z scores
      double p_x = zcentres[i];
      double p_a = zalphas[i];
      double p_b = zbetas[i];
      double p_s = zsigma[i];

      newrow << p_x << p_a << p_b << p_s;
    }
  } // ENDFOR i(peak)

  return make_pair(tablews, ztablews);
}

//----------------------------------------------------------------------------------------------
/** Genearte peaks from input workspace;
  * Each peak within requirement will put into both (1) m_peaks and (2)
 * m_peaksmap
  */
void FitPowderDiffPeaks::genPeaksFromTable(TableWorkspace_sptr peakparamws) {
  // Check and clear input and output
  if (!peakparamws) {
    stringstream errss;
    errss << "Input tableworkspace for peak parameters is invalid!";
    g_log.error(errss.str());
    throw std::invalid_argument(errss.str());
  }

  m_vecPeakFunctions.clear();

  // Give name to peak parameters
  BackToBackExponential tempeak;
  tempeak.initialize();
  mPeakParameterNames = tempeak.getParameterNames();
  mPeakParameterNames.emplace_back("S2");

  // Parse TableWorkspace
  vector<map<std::string, double>> peakparametermaps;
  vector<map<std::string, int>> peakhkls;
  this->parseBraggPeakTable(peakparamws, peakparametermaps, peakhkls);

  // Create a map to convert the Bragg peak Table paramter name to Back to back
  // exponential+pseudo-voigt
  map<string, string> bk2bk2braggmap{{"A", "Alpha"},
                                     {"B", "Beta"},
                                     {"X0", "TOF_h"},
                                     {"I", "Height"},
                                     {"S", "Sigma"},
                                     {"S2", "Sigma2"}};

  // Generate Peaks
  size_t numbadrows = 0;
  size_t numrows = peakparamws->rowCount();
  for (size_t ir = 0; ir < numrows; ++ir) {
    double d_h;
    vector<int> hkl;
    bool good;
    BackToBackExponential_sptr newpeak = genPeak(
        peakhkls[ir], peakparametermaps[ir], bk2bk2braggmap, good, hkl, d_h);

    if (good) {
      m_vecPeakFunctions.emplace_back(d_h, make_pair(hkl, newpeak));
    } else {
      ++numbadrows;
    }
  } // ENDFOR Each potential peak

  // Sort by peaks' centre in d-space
  sort(m_vecPeakFunctions.begin(), m_vecPeakFunctions.end());

  // Remove all peaks outside of tof_min and tof_max
  double tofmin = m_dataWS->readX(m_wsIndex)[0];
  double tofmax = m_dataWS->readX(m_wsIndex).back();

  stringstream dbss;
  dbss << "Specified range for peaks in TOF: " << tofmin << ", " << tofmax
       << "\n";

  vector<pair<double, pair<vector<int>, BackToBackExponential_sptr>>>::iterator
      deliter;
  for (deliter = m_vecPeakFunctions.begin();
       deliter != m_vecPeakFunctions.end(); ++deliter) {
    double d_h = deliter->first;
    vector<int> &hkl = deliter->second.first;
    BackToBackExponential_sptr peak = deliter->second.second;
    double tofh = peak->getParameter("X0");

    dbss << "\tPeak (" << hkl[0] << ", " << hkl[1] << ", " << hkl[2]
         << ") @ d = " << d_h << " (calculated TOF) = " << tofh << " ";

    if (tofh < tofmin || tofh > tofmax) {
      // Remove peak from vector
      deliter = m_vecPeakFunctions.erase(deliter);
      dbss << ": Delete due to out of range. \n";
      if (deliter == m_vecPeakFunctions.end()) {
        break;
      }
    } else {
      dbss << ": Kept. \n";
    }
  }

  g_log.notice() << "[DBx453] " << dbss.str() << "\n";

  // Remove peaks lower than minimum
  if (m_minimumHKL.size() == 3) {
    // Only keep peaks from and above minimum HKL
    for (deliter = m_vecPeakFunctions.begin();
         deliter != m_vecPeakFunctions.end(); ++deliter) {
      vector<int> hkl = deliter->second.first;
      if (hkl == m_minimumHKL) {
        break;
      }
    }
    if (deliter != m_vecPeakFunctions.end()) {
      // Find the real minum
      int indminhkl = static_cast<int>(deliter - m_vecPeakFunctions.begin());
      int ind1stpeak = indminhkl - m_numPeaksLowerToMin;
      if (ind1stpeak > 0) {
        deliter = m_vecPeakFunctions.begin() + ind1stpeak;
        m_vecPeakFunctions.erase(m_vecPeakFunctions.begin(), deliter);
      }
    } else {
      // Miminum HKL peak does not exist
      vector<int> hkl = m_minimumHKL;
      g_log.warning() << "Minimum peak " << hkl[0] << ", " << hkl[1] << ", "
                      << hkl[2] << " does not exit. " << endl;
    }
  }

  // Keep some input information
  stringstream dbout;
  for (deliter = m_vecPeakFunctions.begin();
       deliter != m_vecPeakFunctions.end(); ++deliter) {
    vector<int> hkl = deliter->second.first;
    double d_h = deliter->first;
    double tof_h = deliter->second.second->centre();
    dbout << "Peak (" << hkl[0] << ", " << hkl[1] << ", " << hkl[2]
          << ") @ d = " << d_h << ", TOF = " << tof_h << endl;
  }
  g_log.information() << "[DBx531] Peaks To Fit:  Number of peaks = "
                      << m_vecPeakFunctions.size() << "\n" << dbout.str();

  return;
}

//-----------------------------------------------------------------------------------------
/** Generate a peak
  *
  * @param hklmap: a map containing one (HKL) entry
  * @param parammap :: a map of parameters
  * @param bk2bk2braggmap :: bk2bk2braggmap
  * @param good :: (output) peak is valid
  * @param hkl   : (output) (HKL) of the peak generated.
  * @param d_h :: (output) d_h
  * @return      : BackToBackExponential peak
  */
BackToBackExponential_sptr
FitPowderDiffPeaks::genPeak(map<string, int> hklmap,
                            map<string, double> parammap,
                            map<string, string> bk2bk2braggmap, bool &good,
                            vector<int> &hkl, double &d_h) {
  // Generate a peak function
  BackToBackExponential newpeak;
  newpeak.initialize();
  BackToBackExponential_sptr newpeakptr =
      boost::make_shared<BackToBackExponential>(newpeak);

  // Check miller index (HKL) is a valid value in a miller indexes pool (hklmap)
  good = getHKLFromMap(hklmap, hkl);
  if (!good) {
    // Ignore and return
    return newpeakptr;
  }

  // Set the peak parameters either by calculating or from table workspace
  string peakcalmode;
  if (m_genPeakStartingValue == HKLCALCULATION) {
    // a) Use Bragg peak table's (HKL) and calculate the peak parameters
    double alph0 = getParameter("Alph0");
    double alph1 = getParameter("Alph1");
    double alph0t = getParameter("Alph0t");
    double alph1t = getParameter("Alph1t");
    double beta0 = getParameter("Beta0");
    double beta1 = getParameter("Beta1");
    double beta0t = getParameter("Beta0t");
    double beta1t = getParameter("Beta1t");
    double sig0 = getParameter("Sig0");
    double sig1 = getParameter("Sig1");
    double sig2 = getParameter("Sig2");
    double tcross = getParameter("Tcross");
    double width = getParameter("Width");
    double dtt1 = getParameter("Dtt1");
    double dtt1t = getParameter("Dtt1t");
    double dtt2t = getParameter("Dtt2t");
    double zero = getParameter("Zero");
    double zerot = getParameter("Zerot");

    // b) Check validity and make choice
    if (tcross == EMPTY_DBL() || width == EMPTY_DBL() || dtt1 == EMPTY_DBL() ||
        dtt1t == EMPTY_DBL() || dtt2t == EMPTY_DBL() || zero == EMPTY_DBL() ||
        zerot == EMPTY_DBL()) {
      stringstream errss;
      errss << "In input InstrumentParameterTable, one of the following is not "
               "given.  Unable to process. " << endl;
      errss << "Tcross = " << tcross << "; Width = " << width
            << ", Dtt1 = " << dtt1 << ", Dtt1t = " << dtt1t << endl;
      errss << "Dtt2t = " << dtt2t << ", Zero = " << zero
            << ", Zerot = " << zerot;

      g_log.error(errss.str());
      throw runtime_error(errss.str());
    }

    bool caltofonly = false;
    if (alph0 == EMPTY_DBL() || alph1 == EMPTY_DBL() || alph0t == EMPTY_DBL() ||
        alph1t == EMPTY_DBL() || beta0 == EMPTY_DBL() || beta1 == EMPTY_DBL() ||
        beta0t == EMPTY_DBL() || beta1t == EMPTY_DBL() || sig0 == EMPTY_DBL() ||
        sig1 == EMPTY_DBL() || sig2 == EMPTY_DBL()) {
      caltofonly = true;
      g_log.warning() << "[DBx343] At least one of the input instrument-peak "
                         "profile parameters is not given. "
                      << "Use (HKL) only!" << endl;
      g_log.warning() << "Alph0 = " << alph0 << ", Alph1 = " << alph1
                      << ", Alph0t = " << alph0t << ", Alph1t = " << alph1t
                      << endl;
      g_log.warning() << "Beta0 = " << beta0 << ", Beta1 = " << beta1
                      << ", Beta0t = " << beta0t << ", Beta1t = " << beta1t
                      << endl;
      g_log.warning() << "Sig0 = " << sig0 << ", Sig1 = " << sig1
                      << ", Sig2 = " << sig2 << endl;
    }

    if (caltofonly) {
      // c) Calcualte d->TOF only
      //    Calcualte d-spacing
      d_h = m_unitCell.d(hkl[0], hkl[1], hkl[2]);
      //                  d_h = calCubicDSpace(latticesize, hkl[0], hkl[1],
      //                  hkl[2]);
      if ((d_h != d_h) || (d_h < -DBL_MAX) || (d_h > DBL_MAX)) {
        stringstream warnss;
        warnss << "Peak with Miller Index = " << hkl[0] << ", " << hkl[1]
               << ", " << hkl[2] << " has unphysical d-spacing value = " << d_h;
        g_log.warning(warnss.str());
        good = false;
        return newpeakptr;
      }

      //   Calcualte TOF_h
      double tof_h = calThermalNeutronTOF(d_h, dtt1, dtt1t, dtt2t, zero, zerot,
                                          width, tcross);
      newpeakptr->setCentre(tof_h);

      peakcalmode = "Calculate TOF Only";

    } else {
      // d) Calculate a lot of peak parameters
      // Initialize the function
      ThermalNeutronBk2BkExpConvPVoigt tnb2bfunc;
      tnb2bfunc.initialize();
      tnb2bfunc.setMillerIndex(hkl[0], hkl[1], hkl[2]);

      vector<string> tnb2bfuncparnames = tnb2bfunc.getParameterNames();

      // Set peak parameters
      std::map<std::string, double>::iterator miter;
      for (auto parname : tnb2bfuncparnames) {
        if (parname.compare("Height") != 0) {
          miter = m_instrumentParmaeters.find(parname);
          if (miter == m_instrumentParmaeters.end()) {
            stringstream errss;
            errss << "Cannot find peak parameter " << parname
                  << " in input instrument parameter "
                  << "TableWorkspace.  This mode is unable to execute. Quit!";
            g_log.error(errss.str());
            throw runtime_error(errss.str());
          }
          double parvalue = miter->second;
          tnb2bfunc.setParameter(parname, parvalue);
        }
      }

      // Calculate peak parameters A, B, S, and X0
      tnb2bfunc.calculateParameters(false);
      d_h = tnb2bfunc.getPeakParameter("d_h");
      double alpha = tnb2bfunc.getPeakParameter("Alpha");
      double beta = tnb2bfunc.getPeakParameter("Beta");
      double sigma2 = tnb2bfunc.getPeakParameter("Sigma2");
      double tof_h = tnb2bfunc.centre();

      newpeakptr->setParameter("A", alpha);
      newpeakptr->setParameter("B", beta);
      newpeakptr->setParameter("S", sqrt(sigma2));
      newpeakptr->setParameter("X0", tof_h);
    }

    peakcalmode = "Calculate all parameters by thermal neutron peak function.";

  } // Calculate peak variable from Profile function
  else if (m_genPeakStartingValue == FROMBRAGGTABLE) {
    // e) Import from input table workspace
    vector<string>::iterator nameiter;
    for (nameiter = mPeakParameterNames.begin();
         nameiter != mPeakParameterNames.end(); ++nameiter) {
      // BackToBackExponential parameter name
      string b2bexpname = *nameiter;
      // Map to instrument parameter
      map<string, string>::iterator refiter;
      refiter = bk2bk2braggmap.find(b2bexpname);
      if (refiter == bk2bk2braggmap.end())
        throw runtime_error("Programming error!");
      string instparname = refiter->second;

      // Search in Bragg peak table
      map<string, double>::iterator miter;
      miter = parammap.find(instparname);
      if (miter != parammap.end()) {
        // Parameter exist in input
        double parvalue = miter->second;
        if (b2bexpname.compare("S2") == 0) {
          newpeakptr->setParameter("S", sqrt(parvalue));
        } else {
          newpeakptr->setParameter(b2bexpname, parvalue);
        }
      }
    } // FOR PEAK TABLE CELL

    peakcalmode = "Import from Bragg peaks table";
  }

  // Debug output
  stringstream infoss;
  string peakinfo =
      getFunctionInfo(boost::dynamic_pointer_cast<IFunction>(newpeakptr));

  infoss << "Generate Peak (" << hkl[0] << ", " << hkl[1] << ", " << hkl[2]
         << ") Of Mode " << peakcalmode << ".\n";
  g_log.notice(infoss.str());
  g_log.information() << "[DBx426B] " << peakinfo << ".\n";

  good = true;

  return newpeakptr;
}

//----------------------------------------------------------------------------------------------
/** Plot a single peak to output vector
  *
  * @param domain:       domain/region of the peak to plot.  It is very
  *localized.
  * @param peakfunction: function to plot
  * @param background:   background of the peak
  */
void FitPowderDiffPeaks::plotFunction(IFunction_sptr peakfunction,
                                      BackgroundFunction_sptr background,
                                      FunctionDomain1DVector domain) {
  // 1. Determine range
  const MantidVec &vecX = m_dataWS->readX(m_wsIndex);
  double x0 = domain[0];
  auto viter = lower_bound(vecX.cbegin(), vecX.cend(), x0);
  int ix0 = static_cast<int>(std::distance(vecX.cbegin(), viter));

  // Check boundary
  if ((static_cast<int>(domain.size()) + ix0) >
      static_cast<int>(m_peakData.size()))
    throw runtime_error("Plot single peak out of boundary error!");

  // 2. Calculation of peaks
  FunctionValues values1(domain);
  peakfunction->function(domain, values1);

  for (int i = 0; i < static_cast<int>(domain.size()); ++i)
    m_peakData[i + ix0] = values1[i];

  // 3.Calculation of background
  FunctionValues values2(domain);
  background->function(domain, values2);

  for (int i = 0; i < static_cast<int>(domain.size()); ++i)
    m_peakData[i + ix0] += values2[i];

  return;
}

//=====================================  Auxiliary Functions
//===================================
//----------------------------------------------------------------------------------------------
/** Get (HKL) from a map
  * Return false if the information is incomplete
  * @param intmap:  map as a pair of string and integer
  * @param hkl:     output integer vector for miller index
  */
bool FitPowderDiffPeaks::getHKLFromMap(map<string, int> intmap,
                                       vector<int> &hkl) {
  vector<string> strhkl(3);
  strhkl[0] = "H";
  strhkl[1] = "K";
  strhkl[2] = "L";

  hkl.clear();

  map<string, int>::iterator miter;
  for (size_t i = 0; i < 3; ++i) {
    string parname = strhkl[i];
    miter = intmap.find(parname);
    if (miter == intmap.end())
      return false;

    hkl.push_back(miter->second);
  }

  return true;
}

//----------------------------------------------------------------------------------------------
/** Crop data workspace: the original workspace will not be affected
  * @param tofmin:  minimum value for cropping
  * @param tofmax:  maximum value for cropping
  */
void FitPowderDiffPeaks::cropWorkspace(double tofmin, double tofmax) {
  API::IAlgorithm_sptr cropalg =
      this->createChildAlgorithm("CropWorkspace", -1, -1, true);
  cropalg->initialize();

  cropalg->setProperty("InputWorkspace", m_dataWS);
  cropalg->setPropertyValue("OutputWorkspace", "MyData");
  cropalg->setProperty("XMin", tofmin);
  cropalg->setProperty("XMax", tofmax);

  bool cropstatus = cropalg->execute();

  std::stringstream errmsg;
  if (!cropstatus) {
    errmsg << "DBx309 Cropping workspace unsuccessful.  Fatal Error. Quit!";
    g_log.error() << errmsg.str() << std::endl;
    throw std::runtime_error(errmsg.str());
  }

  m_dataWS = cropalg->getProperty("OutputWorkspace");
  if (!m_dataWS) {
    errmsg
        << "Unable to retrieve a Workspace2D object from ChildAlgorithm Crop.";
    g_log.error(errmsg.str());
    throw std::runtime_error(errmsg.str());
  } else {
    cout << "[DBx211] Cropped Workspace Range: "
         << m_dataWS->readX(m_wsIndex)[0] << ", "
         << m_dataWS->readX(m_wsIndex).back() << endl;
  }

  return;
}

//----------------------------------------------------------------------------------------------
/** Get parameter value from m_instrumentParameters
  * Exception: throw runtime error if there is no such parameter
  * @param parname:  parameter name to get from m_instrumentParameters
  */
double FitPowderDiffPeaks::getParameter(string parname) {
  map<string, double>::iterator mapiter;
  mapiter = m_instrumentParmaeters.find(parname);

  if (mapiter == m_instrumentParmaeters.end()) {
    stringstream errss;
    errss << "Instrument parameter map (having "
          << m_instrumentParmaeters.size() << " entries) "
          << "does not have parameter " << parname << ". ";
    g_log.debug(errss.str());
    return (EMPTY_DBL());
  }

  return mapiter->second;
}

//----------------------------------------------------------------------------------------------
/** Build a partial workspace from original data workspace
  * @param sourcews:  data workspace which the new workspace is built from
  * @param workspaceindex:  workspace index of the source spectrum in sourcews
  * @param leftbound:  lower boundary of the source data
  * @param rightbound: upper boundary of the source data
  */
Workspace2D_sptr
FitPowderDiffPeaks::buildPartialWorkspace(API::MatrixWorkspace_sptr sourcews,
                                          size_t workspaceindex,
                                          double leftbound, double rightbound) {
  // 1. Check
  const MantidVec &X = sourcews->readX(workspaceindex);
  const MantidVec &Y = sourcews->readY(workspaceindex);
  const MantidVec &E = sourcews->readE(workspaceindex);

  if (leftbound >= rightbound) {
    stringstream errmsg;
    errmsg << "[BuildPartialWorkspace] Input left boundary = " << leftbound
           << " is larger than input right boundary " << rightbound
           << ".  It is not allowed. ";
    throw std::invalid_argument(errmsg.str());
  }
  if (leftbound >= X.back() || rightbound <= X[0]) {
    throw std::invalid_argument("Boundary is out side of the input data set. ");
  }

  // 2. Determine the size of the "partial" workspace
  int ileft = static_cast<int>(std::lower_bound(X.begin(), X.end(), leftbound) -
                               X.begin());
  if (ileft > 0)
    --ileft;
  int iright = static_cast<int>(
      std::lower_bound(X.begin(), X.end(), rightbound) - X.begin());
  if (iright >= static_cast<int>(X.size()))
    iright = static_cast<int>(X.size() - 1);

  size_t wssize = static_cast<size_t>(iright - ileft + 1);

  // 3. Build the partial workspace
  size_t nspec = 6;
  Workspace2D_sptr partws = boost::dynamic_pointer_cast<Workspace2D>(
      API::WorkspaceFactory::Instance().create("Workspace2D", nspec, wssize,
                                               wssize));

  // 4. Put data there
  // TODO: Try to use vector copier
  for (size_t iw = 0; iw < partws->getNumberHistograms(); ++iw) {
    MantidVec &nX = partws->dataX(iw);
    for (size_t i = 0; i < wssize; ++i) {
      nX[i] = X[i + ileft];
    }
  }
  MantidVec &nY = partws->dataY(0);
  MantidVec &nE = partws->dataE(0);
  for (size_t i = 0; i < wssize; ++i) {
    nY[i] = Y[i + ileft];
    nE[i] = E[i + ileft];
  }

  return partws;
}

//----------------------------------------------------------------------------------------------
/** Get function parameter values information and returned as a string
  * @param function:  function to have information written out
  */
string getFunctionInfo(IFunction_sptr function) {
  stringstream outss;
  vector<string> parnames = function->getParameterNames();
  size_t numpars = parnames.size();
  outss << "Number of Parameters = " << numpars << endl;
  for (size_t i = 0; i < numpars; ++i)
    outss << parnames[i] << " = " << function->getParameter(i)
          << ", \t\tFitted = " << !function->isFixed(i) << endl;

  return outss.str();
}

//----------------------------------------------------------------------------------------------
/** Estimate background for a pattern in a coarse mode
  * Assumption: the peak must be in the data range completely
  * Algorithm: use two end data points for a linear background
  * Output: dataws spectrum 3 (workspace index 2)
  * @param dataws:  data workspace to estimate background for
  * @param background:  background function
  * @param wsindexraw:  workspace index of spectrum holding raw data
  * @param wsindexbkgd: workspace index of spectrum holding background data
  * @param wsindexpeak: workspace index of spectrum holding pure peak data (with
 * background removed)
  */
void estimateBackgroundCoarse(DataObjects::Workspace2D_sptr dataws,
                              BackgroundFunction_sptr background,
                              size_t wsindexraw, size_t wsindexbkgd,
                              size_t wsindexpeak) {
  // 1. Get prepared
  if (dataws->getNumberHistograms() < 3) {
    stringstream errss;
    errss << "Function estimateBackgroundCoase() requires input Workspace2D "
             "has at least 3 spectra."
          << "Present input has " << dataws->getNumberHistograms()
          << " spectra.";
    throw runtime_error(errss.str());
  }
  const MantidVec &X = dataws->readX(wsindexraw);
  const MantidVec &Y = dataws->readY(wsindexraw);

  // TODO: This is a magic number!
  size_t numsamplepts = 2;
  if (X.size() <= 10) {
    // Make it at minimum to estimate background
    numsamplepts = 1;
  }

  // 2. Average the first and last three data points
  double y0 = 0;
  double x0 = 0;

  for (size_t i = 0; i < numsamplepts; ++i) {
    x0 += X[i];
    y0 += Y[i];
  }
  x0 = x0 / static_cast<double>(numsamplepts);
  y0 = y0 / static_cast<double>(numsamplepts);

  double xf = 0;
  double yf = 0;
  for (size_t i = X.size() - numsamplepts; i < X.size(); ++i) {
    xf += X[i];
    yf += Y[i];
  }
  xf = xf / static_cast<double>(numsamplepts);
  yf = yf / static_cast<double>(numsamplepts);

  // 3. Calculate B(x) = B0 + B1*x
  double b1 = (yf - y0) / (xf - x0);
  double b0 = yf - b1 * xf;

  background->setParameter("A0", b0);
  background->setParameter("A1", b1);

  // 4. Calcualte background
  FunctionDomain1DVector domain(X);
  FunctionValues values(domain);
  background->function(domain, values);

  MantidVec &bY = dataws->dataY(wsindexbkgd);
  MantidVec &pY = dataws->dataY(wsindexpeak);
  MantidVec &pE = dataws->dataE(wsindexpeak);
  const MantidVec &origE = dataws->dataE(wsindexraw);
  for (size_t i = 0; i < bY.size(); ++i) {
    bY[i] = values[i];
    pY[i] = Y[i] - bY[i];
    pE[i] = origE[i];
  }

  return;
}

//-----------------------------------------------------------------------------------------------------------
/** Estimate peak parameters;
  * Prerequisit:
  * (1) Background removed
  * (2) Peak is inside
  * Algorithm: From the top.  Get the maximum value. Calculate the half maximum
 * value.  Find the range of X
  * @param dataws:  data workspace containing peak data
  * @param wsindex :: index of a histogram
  * @param centre :: (output) peak centre
  * @param height :: (output) peak height
  * @param fwhm :: (output) peak FWHM
  * @param errmsg :: (output) error message
  */
bool observePeakParameters(Workspace2D_sptr dataws, size_t wsindex,
                           double &centre, double &height, double &fwhm,
                           string &errmsg) {
  // 1. Get the value of the Max Height
  const MantidVec &X = dataws->readX(wsindex);
  const MantidVec &Y = dataws->readY(wsindex);

  // 2. The highest peak should be the centre
  size_t icentre = findMaxValue(Y);
  centre = X[icentre];
  height = Y[icentre];

  if (icentre <= 1 || icentre > X.size() - 2) {
    stringstream errss;
    errss
        << "Peak center = " << centre
        << " is at the edge of the input workspace [" << X[0] << ", "
        << X.back()
        << ". It is unable to proceed the estimate of FWHM.  Quit with error!.";
    errmsg = errss.str();
    return false;
  }
  if (height <= 0) {
    stringstream errss;
    errss << "Max height = " << height << " in input workspace [" << X[0]
          << ", " << X.back()
          << " is negative.  Fatal error is design of the algorithm.";
    errmsg = errss.str();
    return false;
  }

  // 3. Calculate FWHM
  double halfMax = height * 0.5;

  // a) Deal with left side
  bool continueloop = true;
  size_t index = icentre - 1;
  while (continueloop) {
    if (Y[index] <= halfMax) {
      // Located the data points
      continueloop = false;
    } else if (index == 0) {
      // Reach the end of the boundary, but haven't found.  return with error.
      stringstream errss;
      errss << "The peak is not complete (left side) in the given data range.";
      errmsg = errss.str();
      return false;
    } else {
      // Contineu to locate
      --index;
    }
  }
  double x0 = X[index];
  double xf = X[index + 1];
  double y0 = Y[index];
  double yf = Y[index + 1];

  // Formular for linear iterpolation: X = [(xf-x0)*Y - (xf*y0-x0*yf)]/(yf-y0)
  double xl = linearInterpolateX(x0, xf, y0, yf, halfMax);

  double lefthalffwhm = centre - xl;

  // 3. Deal with right side
  continueloop = true;
  index = icentre + 1;
  while (continueloop) {
    if (Y[index] <= halfMax) {
      // Located the data points
      continueloop = false;
    } else if (index == Y.size() - 1) {
      // Reach the end of the boundary, but haven't found.  return with error.
      stringstream errss;
      errss << "The peak is not complete (right side) in the given data range.";
      errmsg = errss.str();
      return false;
    } else {
      ++index;
    }
  }
  x0 = X[index - 1];
  xf = X[index];
  y0 = Y[index - 1];
  yf = Y[index];

  // Formula for linear iterpolation: X = [(xf-x0)*Y - (xf*y0-x0*yf)]/(yf-y0)
  double xr = linearInterpolateX(x0, xf, y0, yf, halfMax);

  double righthalffwhm = xr - centre;

  // Final
  fwhm = lefthalffwhm + righthalffwhm;

  return true;
}

//-----------------------------------------------------------------------------------------------------------
/** Find maximum value
 * @param Y :: vector to get maximum value from
 * @return index of the maximum value
 */
size_t findMaxValue(const MantidVec Y) {
  size_t imax = 0;
  double maxy = Y[imax];

  for (size_t i = 0; i < Y.size(); ++i) {
    if (Y[i] > maxy) {
      maxy = Y[i];
      imax = i;
    }
  }

  return imax;
}

//----------------------------------------------------------------------------------------------
/** Find maximum value
 * @param dataws :: a workspace to check
 * @param wsindex :: the spectrum to check
 * @param leftbound :: lower constraint for check
 * @param rightbound :: upper constraint for check
 * @return the index of the maximum value
 */
size_t findMaxValue(MatrixWorkspace_sptr dataws, size_t wsindex,
                    double leftbound, double rightbound) {
  const MantidVec &X = dataws->readX(wsindex);
  const MantidVec &Y = dataws->readY(wsindex);

  // 1. Determine xmin, xmax range
  std::vector<double>::const_iterator viter;

  viter = std::lower_bound(X.begin(), X.end(), leftbound);
  size_t ixmin = size_t(viter - X.begin());
  if (ixmin != 0)
    --ixmin;
  viter = std::lower_bound(X.begin(), X.end(), rightbound);
  size_t ixmax = size_t(viter - X.begin());

  // 2. Search imax
  size_t imax = ixmin;
  double maxY = Y[ixmin];
  for (size_t i = ixmin + 1; i <= ixmax; ++i) {
    if (Y[i] > maxY) {
      maxY = Y[i];
      imax = i;
    }
  }

  return imax;
}

} // namespace Algorithms
} // namespace CurveFitting
} // namespace Mantid<|MERGE_RESOLUTION|>--- conflicted
+++ resolved
@@ -1658,11 +1658,7 @@
   vector<string> paramnames = function->getParameterNames();
   parammaps.clear();
   for (auto &paramname : paramnames)
-<<<<<<< HEAD
-    parammaps.insert(make_pair(paramname, function->getParameter(paramname)));
-=======
     parammaps.emplace(paramname, function->getParameter(paramname));
->>>>>>> 9e47fc0d
   return;
 }
 
