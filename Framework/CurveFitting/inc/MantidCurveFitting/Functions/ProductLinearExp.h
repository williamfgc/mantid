--- conflicted
+++ resolved
@@ -37,11 +37,6 @@
                                    public API::IFunction1D {
 public:
   ProductLinearExp();
-<<<<<<< HEAD
-  virtual ~ProductLinearExp() = default;
-=======
-  ~ProductLinearExp() override;
->>>>>>> fa8a40d8
 
   std::string name() const override { return "ProductLinearExp"; }
 
