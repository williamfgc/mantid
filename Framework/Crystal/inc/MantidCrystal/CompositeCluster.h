#ifndef MANTID_CRYSTAL_COMPOSITECLUSTER_H_
#define MANTID_CRYSTAL_COMPOSITECLUSTER_H_

#include "MantidKernel/System.h"
#include "MantidCrystal/ICluster.h"
#include <boost/shared_ptr.hpp>
#include <boost/optional.hpp>

namespace Mantid {
namespace Crystal {

/** CompositeCluster : Cluster made by by merging other IClusters.

 Copyright &copy; 2014 ISIS Rutherford Appleton Laboratory, NScD Oak Ridge
 National Laboratory & European Spallation Source

 This file is part of Mantid.

 Mantid is free software; you can redistribute it and/or modify
 it under the terms of the GNU General Public License as published by
 the Free Software Foundation; either version 3 of the License, or
 (at your option) any later version.

 Mantid is distributed in the hope that it will be useful,
 but WITHOUT ANY WARRANTY; without even the implied warranty of
 MERCHANTABILITY or FITNESS FOR A PARTICULAR PURPOSE.  See the
 GNU General Public License for more details.

 You should have received a copy of the GNU General Public License
 along with this program.  If not, see <http://www.gnu.org/licenses/>.

 File change history is stored at: <https://github.com/mantidproject/mantid>
 Code Documentation is available at: <http://doxygen.mantidproject.org>
 */
class DLLExport CompositeCluster : public ICluster {
public:
  CompositeCluster();
<<<<<<< HEAD
  virtual ~CompositeCluster() = default;
=======
  ~CompositeCluster() override;
>>>>>>> fa8a40d8

  /// integrate the cluster
  ICluster::ClusterIntegratedValues
  integrate(boost::shared_ptr<const Mantid::API::IMDHistoWorkspace> ws)
      const override;

  /// Apply labels to the workspace
  void
  writeTo(boost::shared_ptr<Mantid::API::IMDHistoWorkspace> ws) const override;

  /// Original label
  size_t getOriginalLabel() const override;

  /// Get the cluster label
  size_t getLabel() const override;

  /// Number of indexes tracked
  size_t size() const override;

  /// Track a linear IMDHistoWorkspace index that belongs to the cluster.
  void addIndex(const size_t &index) override;

  /// Resolve the proper label for this cluster.
  void toUniformMinimum(std::vector<DisjointElement> &disjointSet) override;

  /// Own.
  void add(boost::shared_ptr<ICluster> &toOwn);

  /// Set the root cluster
  void setRootCluster(ICluster const *root) override;

  /// Get a representative index of the cluster
  size_t getRepresentitiveIndex() const override;

  /// Is a given label part of this cluster
  bool containsLabel(const size_t &label) const override;

private:
  /// Helper method to find the minimum label.
  void findMinimum() const;

  /// Disabled copy construction
  CompositeCluster(const CompositeCluster &);

  /// Disabled assignement
  CompositeCluster &operator=(const CompositeCluster &);

  // void validateNoRepeat(CompositeCluster*const other) const;

  /// Label used by cluster
  mutable boost::optional<size_t> m_label;
  /// Attached clusters.
  std::vector<boost::shared_ptr<ICluster>> m_ownedClusters;
};

} // namespace Crystal
} // namespace Mantid

#endif /* MANTID_CRYSTAL_COMPOSITECLUSTER_H_ */<|MERGE_RESOLUTION|>--- conflicted
+++ resolved
@@ -35,12 +35,6 @@
 class DLLExport CompositeCluster : public ICluster {
 public:
   CompositeCluster();
-<<<<<<< HEAD
-  virtual ~CompositeCluster() = default;
-=======
-  ~CompositeCluster() override;
->>>>>>> fa8a40d8
-
   /// integrate the cluster
   ICluster::ClusterIntegratedValues
   integrate(boost::shared_ptr<const Mantid::API::IMDHistoWorkspace> ws)
