--- conflicted
+++ resolved
@@ -50,11 +50,6 @@
                                 public API::IFunction1D {
 public:
   PeakHKLErrors();
-<<<<<<< HEAD
-  virtual ~PeakHKLErrors() = default;
-=======
-  ~PeakHKLErrors() override;
->>>>>>> fa8a40d8
 
   std::string name() const override { return std::string("PeakHKLErrors"); };
 
