#include "MantidCrystal/SCDPanelErrors.h"
#include "MantidCrystal/SCDCalibratePanels.h"
#include "MantidAPI/FunctionFactory.h"
#include "MantidGeometry/Crystal/OrientedLattice.h"
#include "MantidGeometry/Crystal/IndexingUtils.h"

using namespace Mantid::API;
using namespace Mantid::DataObjects;
using namespace Mantid::Geometry;
using namespace Mantid::Kernel;
using namespace Mantid::Kernel::Units;
using std::invalid_argument;
using std::logic_error;
using std::map;
using std::runtime_error;
using std::setw;
using std::string;
using std::vector;

// TODO: add const's and & to arguments.  PeaksWorkspace_ptr should be const_ptr

namespace Mantid {
namespace Crystal {
namespace {
Kernel::Logger g_log("SCDPanelErrors");
}

DECLARE_FUNCTION(SCDPanelErrors)

// Assumes UB from optimize UB maps hkl to qxyz/2PI. So conversion factors to an
// from
// UB ified q's are below.

namespace { // anonymous namespace
static const double ONE_OVER_TWO_PI = 1. / M_2_PI;
static int doMethod = 1;
const string LATTICE_A("a");
const string LATTICE_B("b");
const string LATTICE_C("c");
const string LATTICE_ALPHA("alpha");
const string LATTICE_BETA("beta");
const string LATTICE_GAMMA("gamma");
const string BANK_NAMES("BankNames");
const string NUM_GROUPS("NGroups");
const string X_START("startX");
const string X_END("endX");
const string PEAKS_WKSP("PeakWorkspaceName");
const string ROTATE_CEN("RotateCenters");
const string SAMPLE_OFF("SampleOffsets");
const string SAMPLE_X("SampleX");
const string SAMPLE_Y("SampleY");
const string SAMPLE_Z("SampleZ");
}

void initializeAttributeList(vector<string> &attrs) {
  attrs.clear();
  attrs.push_back(LATTICE_A);
  attrs.push_back(LATTICE_B);
  attrs.push_back(LATTICE_C);
  attrs.push_back(LATTICE_ALPHA);
  attrs.push_back(LATTICE_BETA);
  attrs.push_back(LATTICE_GAMMA);
  attrs.push_back(PEAKS_WKSP);
  attrs.push_back(BANK_NAMES);
  attrs.push_back(X_START);
  attrs.push_back(X_END);
  attrs.push_back(NUM_GROUPS);
  attrs.push_back(ROTATE_CEN);
  attrs.push_back(SAMPLE_OFF);
  attrs.push_back(SAMPLE_X);
  attrs.push_back(SAMPLE_Y);
  attrs.push_back(SAMPLE_Z);
}

SCDPanelErrors::SCDPanelErrors()
    : API::ParamFunction(), IFunction1D(), tolerance(.6), m_startX(-1),
      m_endX(-1) {
  initializeAttributeList(m_attrNames);

  SampleX = SampleY = SampleZ = 0.;

  a_set = b_set = c_set = alpha_set = beta_set = gamma_set = PeakName_set =
      BankNames_set = endX_set = startX_set = NGroups_set = sampleX_set =
          sampleY_set = sampleZ_set = false;

  // g_log.setLevel(7);

  BankNames = "";

  PeakName = "";

  a = b = c = alpha = beta = gamma = 0;

  NGroups = 1;
  RotateCenters = false;
  SampleOffsets = false;
}

SCDPanelErrors::~SCDPanelErrors() {}

size_t SCDPanelErrors::nAttributes() const { return m_attrNames.size(); }

std::vector<std::string> SCDPanelErrors::getAttributeNames() const {
  return m_attrNames;
}

IFunction::Attribute
SCDPanelErrors::getAttribute(const std::string &attName) const {
  if (!hasAttribute(attName))
    throw std::invalid_argument("Not a valid attribute name \"" + attName +
                                "\"");

  if (attName == LATTICE_A)
    return Attribute(a);
  if (attName == LATTICE_B)
    return Attribute(b);
  if (attName == LATTICE_C)
    return Attribute(c);
  if (attName == LATTICE_ALPHA)
    return Attribute(alpha);
  if (attName == LATTICE_BETA)
    return Attribute(beta);
  if (attName == LATTICE_GAMMA)
    return Attribute(gamma);
  if (attName == (BANK_NAMES))
    return Attribute(BankNames);
  else if (attName == PEAKS_WKSP)
    return Attribute(PeakName);
  else if (attName == NUM_GROUPS)
    return Attribute(NGroups);
  else if (attName == ROTATE_CEN) {
    if (RotateCenters)
      return Attribute(1);
    else
      return Attribute(0);
  } else if (attName == SAMPLE_OFF) {
    if (SampleOffsets)

      return Attribute(1);
    else
      return Attribute(0);
  } else if (attName == X_START)
    return Attribute(static_cast<int>(m_startX));
  else if (attName == X_END)
    return Attribute(static_cast<int>(m_endX));
  else if (attName == SAMPLE_X)
    return Attribute(SampleX);
  else if (attName == SAMPLE_Y)
    return Attribute(SampleY);
  else if (attName == SAMPLE_Z)
    return Attribute(SampleZ);

  throw std::invalid_argument("Not a valid attribute name \"" + attName + "\"");
}

bool SCDPanelErrors::hasAttribute(const std::string &attName) const {
  return (std::find(m_attrNames.begin(), m_attrNames.end(), attName) !=
          m_attrNames.end());
}

SCDPanelErrors::SCDPanelErrors(DataObjects::PeaksWorkspace_sptr &pwk,
                               std::string &Component_name, double ax,
                               double bx, double cx, double alphax,
                               double betax, double gammax, double tolerance1)
    : API::ParamFunction(), IFunction1D() {
  initializeAttributeList(m_attrNames);

  m_peaks = pwk;
  BankNames = Component_name;

  tolerance = tolerance1;
  NGroups = 1;
  a_set = b_set = c_set = alpha_set = beta_set = gamma_set = PeakName_set =
      BankNames_set = endX_set = startX_set = NGroups_set = false;

  setAttribute(LATTICE_A, Attribute(ax));
  setAttribute(LATTICE_B, Attribute(bx));
  setAttribute(LATTICE_C, Attribute(cx));
  setAttribute(LATTICE_ALPHA, Attribute(alphax));
  setAttribute(LATTICE_BETA, Attribute(betax));
  setAttribute(LATTICE_GAMMA, Attribute(gammax));

  setAttribute(PEAKS_WKSP, Attribute("xxx"));
  setAttribute(BANK_NAMES, Attribute(Component_name));
  setAttribute(X_START, Attribute(-1));
  setAttribute(X_END, Attribute(-1));
  setAttribute(ROTATE_CEN, Attribute(0));
  setAttribute(SAMPLE_OFF, Attribute(0));
  setAttribute(SAMPLE_X, Attribute(0.0));
  setAttribute(SAMPLE_Y, Attribute(0.0));
  setAttribute(SAMPLE_Z, Attribute(0.0));
  init();
}

void SCDPanelErrors::init() {

  declareParameter("f0_detWidthScale", 1.0, "panel Width");
  declareParameter("f0_detHeightScale", 1.0, "panel Height");

  declareParameter("f0_Xoffset", 0.0, "Panel Center x offset");
  declareParameter("f0_Yoffset", 0.0, "Panel Center y offset");
  declareParameter("f0_Zoffset", 0.0, "Panel Center z offset");

  declareParameter("f0_Xrot", 0.0,
                   "Rotation(degrees) Panel Center in x axis direction");
  declareParameter("f0_Yrot", 0.0,
                   "Rotation(degrees) Panel Center in y axis direction");
  declareParameter("f0_Zrot", 0.0,
                   "Rotation(degrees) Panel Center in z axis direction");

  declareParameter("l0", 0.0, "Initial Flight Path");
  declareParameter("t0", 0.0, "Time offset");
  declareParameter("SampleX", 0.0, "Sample x offset");
  declareParameter("SampleY", 0.0, "Sample y offset");
  declareParameter("SampleZ", 0.0, "Sample z offset");
}

void SCDPanelErrors::getPeaks() const {
  // if the pointer is set just return
  if (m_peaks && m_peaks->rowCount() > 0)
    return;

  if (PeakName.empty())
    throw std::invalid_argument(
        "Cannot retrieve peaks workspace from empty string");

  // get the workspace from the framework
  m_peaks =
      AnalysisDataService::Instance().retrieveWS<PeaksWorkspace>(PeakName);

  // error check it
  if (!m_peaks || m_peaks->rowCount() < 1)
    throw std::invalid_argument("There are no peaks in the peaks workspace or "
                                "no PeakWorkspace named \"" +
                                PeakName + "\"");
}

void SCDPanelErrors::Check(DataObjects::PeaksWorkspace_sptr &pkwsp,
                           const double *xValues, const size_t nData,
                           size_t &StartX, size_t &EndX) const {
  // TODO need to error check this
  //  if (NLatticeParametersSet < (int) nAttributes()-2)
  //  {
  //    g_log.error("Not all lattice parameters have been set");
  //    throw std::invalid_argument("Not all lattice parameters have been set");
  //  }

  if (!pkwsp) {
    throw std::invalid_argument("Cannot find a PeaksWorkspace ");
  }

  if (pkwsp->getNumberPeaks() < 4) {
    throw std::invalid_argument("Not enough peaks to fit ");
  }

  if ((m_startX > static_cast<int>(nData) - 1) ||
      (m_endX > static_cast<int>(nData) - 1)) {
    throw std::invalid_argument(X_START + " and " + X_END +
                                " attributes are out of range");
  }

  StartX = 0;
  if (m_startX > 0)
    StartX = static_cast<size_t>(m_startX);
  EndX = nData - 1;
  if (m_endX > static_cast<int>(StartX))
    EndX = static_cast<size_t>(m_endX);

  if (xValues[StartX] != floor(xValues[StartX])) {
    throw std::invalid_argument("Improper workspace. xVals must be integer");
  }

  if (xValues[StartX] < 0 || xValues[StartX] >= pkwsp->rowCount()) {

    throw std::invalid_argument("Improper workspace. xVals correspond to an "
                                "index in the PeaksWorkspace");
  }

  if ((EndX - StartX + 1) / 3 < 4) {
    throw std::invalid_argument("Not enough peaks to process banks " +
                                BankNames);
  }
}

Instrument_sptr
SCDPanelErrors::getNewInstrument(const Geometry::IPeak &peak) const {

  Geometry::Instrument_const_sptr instSave = peak.getInstrument();
  boost::shared_ptr<Geometry::ParameterMap> pmap(new ParameterMap());
  boost::shared_ptr<const Geometry::ParameterMap> pmapSv =
      instSave->getParameterMap();

  if (!instSave) {
    g_log.error(" Not all peaks have an instrument");
    throw std::invalid_argument(" Not all peaks have an instrument");
  }
  boost::shared_ptr<Geometry::Instrument> instChange(
      new Geometry::Instrument());

  if (!instSave->isParametrized()) {
    boost::shared_ptr<Geometry::Instrument> instClone(instSave->clone());
    boost::shared_ptr<Geometry::Instrument> Pinsta(
        new Geometry::Instrument(instSave, pmap));

    instChange = Pinsta;
  } else // catch(...)
  {
    // TODO eliminate next 2 lines. not used
    boost::shared_ptr<const IComponent> inst3 =
        boost::dynamic_pointer_cast<const IComponent>(instSave);
    // updateParams(pmapSv, pmap, inst3);

    boost::shared_ptr<Geometry::Instrument> P1(
        new Geometry::Instrument(instSave->baseInstrument(), pmap));
    instChange = P1;
  }

  if (!instChange) {
    g_log.error("Cannot 'clone' instrument");
    throw logic_error("Cannot clone instrument");
  }
  std::vector<std::string> GroupBanks;

  boost::split(GroupBanks, BankNames, boost::is_any_of("!"));

  for (size_t group = 0; group < (size_t)GroupBanks.size(); ++group) {
    string prefix = "f" + boost::lexical_cast<std::string>(group) + "_";

    std::vector<std::string> bankNames;
    Quat rot = Quat(getParameter(prefix + "Xrot"), Kernel::V3D(1.0, 0.0, 0.0)) *
               Quat(getParameter(prefix + "Yrot"), Kernel::V3D(0.0, 1.0, 0.0)) *
               Quat(getParameter(prefix + "Zrot"), Kernel::V3D(0.0, 0.0, 1.0));

    boost::split(bankNames, GroupBanks[group], boost::is_any_of("/"));

    SCDCalibratePanels::FixUpBankParameterMap(
        bankNames, instChange,
        V3D(getParameter(prefix + "Xoffset"), getParameter(prefix + "Yoffset"),
            getParameter(prefix + "Zoffset")),
        rot, getParameter(prefix + "detWidthScale"),
        getParameter(prefix + "detHeightScale"), pmapSv, RotateCenters);

  } // for each group

  V3D SampPos = instChange->getSample()->getPos();
  SampPos[0] += getParameter("SampleX") + SampleX;
  SampPos[1] += getParameter("SampleY") + SampleY;
  SampPos[2] += getParameter("SampleZ") + SampleZ;

  SCDCalibratePanels::FixUpSourceParameterMap(instChange, getParameter("l0"),
                                              SampPos, pmapSv);

  return instChange;
}

Peak SCDPanelErrors::createNewPeak(const Geometry::IPeak &peak_old,
                                   Geometry::Instrument_sptr instrNew,
                                   double T0, double L0) {
  Geometry::Instrument_const_sptr inst = peak_old.getInstrument();
  if (inst->getComponentID() != instrNew->getComponentID()) {
    g_log.error("All peaks must have the same instrument");
    throw invalid_argument("All peaks must have the same instrument");
  }

  double T = peak_old.getTOF() + T0;

  int ID = peak_old.getDetectorID();

  Kernel::V3D hkl = peak_old.getHKL();
  // peak_old.setDetectorID(ID); //set det positions
  Peak peak(instrNew, ID, peak_old.getWavelength(), hkl,
            peak_old.getGoniometerMatrix());

  Wavelength wl;

  wl.initialize(L0, peak.getL2(), peak.getScattering(), 0,
                peak_old.getInitialEnergy(), 0.0);

  peak.setWavelength(wl.singleFromTOF(T));
  peak.setIntensity(peak_old.getIntensity());
  peak.setSigmaIntensity(peak_old.getSigmaIntensity());
  peak.setRunNumber(peak_old.getRunNumber());
  peak.setBinCount(peak_old.getBinCount());

  //!!!peak.setDetectorID(ID);
  return peak;
}

void SCDPanelErrors::function1D(double *out, const double *xValues,
                                const size_t nData) const {
  g_log.debug() << "Start function 1D\n";

  // return early if there is nothing to do
  if (nData == 0)
    return;

  if (!m_unitCell)
    throw runtime_error(
        "Cannot evaluate function without setting the lattice constants");

  // error check the parameters
  double r = checkForNonsenseParameters();
  if (r != 0) {
    for (size_t i = 0; i < nData; ++i)
      out[i] = 100 + r;

    g_log.debug() << "Parametersxx  for " << BankNames << ">=";
    for (size_t i = 0; i < nParams(); ++i)
      g_log.debug() << getParameter(i) << ",";
    g_log.debug() << "\n";

    return;
  }

  // determine the range of data to fit by index
  size_t StartX;
  size_t EndX;
  this->getPeaks();
  Check(m_peaks, xValues, nData, StartX, EndX);

  g_log.debug() << "BankNames " << BankNames << "   Number of peaks"
                << (EndX - StartX + 1) / 3 << std::endl;

  // some pointers for the updated instrument
  boost::shared_ptr<Geometry::Instrument> instChange =
      getNewInstrument(m_peaks->getPeak(0));
  V3D samplePosition = instChange->getSample()->getPos();

  //---------------------------- Calculate q and hkl vectors-----------------

  vector<Kernel::V3D> hkl_vectors;
  vector<Kernel::V3D> q_vectors;
  double t0 = getParameter("t0");
  double l0 = getParameter("l0");
  for (size_t i = StartX; i <= EndX; i += 3) {
    // the x-values are the peak indices as triplets, convert them to size_t
    if (xValues[i] < 0.)
      throw invalid_argument(
          "Improper workspace. xVals must be positive integers");
    size_t pkIndex =
        static_cast<size_t>(xValues[i] + .5); // just round to nearest int
    if (pkIndex >= m_peaks->rowCount()) {

      g_log.error() << "Improper workspace set " << pkIndex << "\n";
      throw invalid_argument("Improper workspace. xVals correspond to an index "
                             "in the PeaksWorkspace");
    }

    IPeak &peak_old = m_peaks->getPeak(static_cast<int>(pkIndex));
    Kernel::V3D hkl = peak_old.getHKL();

    // eliminate tolerance cause only those peaks that are OK should be here
    if (IndexingUtils::ValidIndex(hkl, tolerance)) {
      hkl_vectors.push_back(hkl);
      Peak peak = createNewPeak(peak_old, instChange, t0, l0);
      q_vectors.push_back(peak.getQSampleFrame());
    }
  }

  //----------------------------------Calculate out
  //----------------------------------

  // determine the OrientedLattice for converting to Q-sample
  Geometry::OrientedLattice lattice(m_unitCell.get());
  try {
    Kernel::Matrix<double> UB(3, 3, false);
    Geometry::IndexingUtils::Optimize_UB(UB, hkl_vectors, q_vectors);
    Geometry::OrientedLattice lat;
    lat.setUB(UB);
    lattice.setU(lat.getU());
  } catch (...) {
    for (size_t i = StartX; i <= EndX; ++i)
      out[i] = 10000;
    g_log.debug() << "Could Not find a UB matix" << std::endl;
    return;
  }

  // cumulative error
  double chiSq = 0; // for debug log message

  for (size_t i = 0; i < StartX; ++i)
    out[i] = 0.;
  for (size_t i = 0; i < q_vectors.size(); ++i) {
    /*try {
      Peak calculated(instChange, q_vectors[i]);
      Peak theoretical(instChange, lattice.qFromHKL(hkl_vectors[i]));
      std::cout << BankNames << "  " << calculated.getCol() << "  "
                << theoretical.getCol() << "  " << calculated.getRow() << "  "
                << theoretical.getRow() << "  " << calculated.getTOF() << "  "
                << theoretical.getTOF() << "\n";
    }
    catch (...) {
      g_log.debug() << "Problem only in printing peaks" << std::endl;
    }*/

    Kernel::V3D err = q_vectors[i] - lattice.qFromHKL(hkl_vectors[i]);

    size_t outIndex = 3 * i + StartX;
    out[outIndex + 0] = err[0];
    out[outIndex + 1] = err[1];
    out[outIndex + 2] = err[2];
    chiSq += err[0] * err[0] + err[1] * err[1] + err[2] * err[2];
  }

  for (size_t i = EndX; i < nData; ++i)
    out[i] = 0.;

  g_log.debug() << "Parameters" << std::endl;

  for (size_t i = 0; i < this->nParams(); ++i)
    g_log.debug() << setw(20) << parameterName(i) << setw(20) << getParameter(i)
                  << std::endl;

  g_log.debug() << "      chi Squared=" << std::setprecision(12) << chiSq
                << std::endl;

  // Get values for test program. TODO eliminate
  g_log.debug() << "  out[evenxx]=";
  for (size_t i = 0; i < std::min<size_t>(nData, 30); ++i)
    g_log.debug() << out[i] << "  ";

  g_log.debug() << std::endl;
}

Matrix<double> SCDPanelErrors::CalcDiffDerivFromdQ(
    Matrix<double> const &DerivQ, Matrix<double> const &Mhkl,
    Matrix<double> const &MhklT, Matrix<double> const &InvhklThkl,
    Matrix<double> const &UB) const {
  try {
    Matrix<double> dUB = DerivQ * Mhkl * InvhklThkl * ONE_OVER_TWO_PI;

    Geometry::OrientedLattice lat;
    lat.setUB(Matrix<double>(UB) + dUB * .001);
    const Kernel::DblMatrix U2 = lat.getU();

    Kernel::DblMatrix U2A(U2);
    lat.setUB(Matrix<double>(UB) - dUB * .001);
    const Kernel::DblMatrix U1 = lat.getU();

    Kernel::DblMatrix dU = (U2A - U1) * (1 / .002);
    if (dU == Kernel::DblMatrix())
      std::cout << "zero dU in CalcDiffDerivFromdQ" << std::endl;
    Kernel::DblMatrix dUB0 = dU * m_unitCell->getB();

    Kernel::DblMatrix dQtheor = dUB0 * MhklT;
    Kernel::DblMatrix Deriv = Matrix<double>(DerivQ) - dQtheor * M_2_PI;

    return Deriv;
  } catch (...) {

    for (size_t i = 0; i < nParams(); ++i)
      g_log.debug() << getParameter(i) << ",";

    g_log.debug() << "\n";

    throw std::invalid_argument(" Invalid initial data ");
  }
}

double SCDPanelErrors::checkForNonsenseParameters() const {

  double Dwdth = getParameter(0);
  double Dhght = getParameter(1);
  double x = getParameter(2);
  double y = getParameter(3);
  double z = getParameter(4);
  double rx = getParameter(5);
  double ry = getParameter(6);
  double rz = getParameter(7);
  double L0 = getParameter(8);
  double T0 = getParameter(9);

  double r = 0.;
  if (L0 < 1.)
    r = 1. - L0;

  if (fabs(T0) > 20.)
    r += (T0 - 20.) * 2.;

  if (Dwdth < .5 || Dwdth > 2.)
    r += 3. * fabs(1 - Dwdth);

  if (Dhght < .5 || Dhght > 2.)
    r += 3. * fabs(1. - Dhght);

  if (fabs(x) > .35)
    r += fabs(x) * .2;

  if (fabs(y) > .35)
    r += fabs(y) * .2;

  if (fabs(z) > .35)
    r += fabs(z) * .2;

  if (fabs(rx) > 15.)
    r += fabs(rx) * .02;

  if (fabs(ry) > 15.)
    r += fabs(ry) * .02;

  if (fabs(rz) > 15.)
    r += fabs(rz) * .02;

  return 5. * r;
}

void updateDerivResult(PeaksWorkspace_sptr peaks, V3D &unRotDeriv,
                       Matrix<double> &Result, size_t peak,
                       vector<int> &peakIndx) {
  Matrix<double> GonMatrix =
      peaks->getPeak(peakIndx[peak]).getGoniometerMatrix();
  GonMatrix.Invert();

  V3D RotDeriv = GonMatrix * unRotDeriv;

  for (int kk = 0; kk < 3; ++kk)
    Result[kk][peak] = RotDeriv[kk];
}

void SCDPanelErrors::functionDeriv1D(Jacobian *out, const double *xValues,
                                     const size_t nData) {
  if (nData <= 0)
    return;

  if (!m_unitCell)
    throw runtime_error(
        "Cannot evaluate function without setting the lattice constants");

  size_t L0param = parameterIndex("l0");
  size_t T0param = parameterIndex("t0");

  double rr;
  vector<int> row, col, peakIndx, NPanelrows, NPanelcols;
  vector<V3D> pos, xvec, yvec, hkl, qlab, qXtal;
  vector<V3D> PanelCenter;
  vector<double> time;
  double K, L0;

  string lastBankName = "";
  V3D last_xvec, last_yvec, last_Center;
  int last_Nrows, last_Ncols;
  double velocity;
  Matrix<double> InvhklThkl(3, 3);
  Matrix<double> UB(3, 3);
  map<string, size_t> bankName2Group;
  vector<string> Groups;

  rr = checkForNonsenseParameters();

  if (rr > 0) {
    for (size_t i = 0; i < nParams(); ++i)
      for (size_t k = 0; k < nData; ++k)
        out->set(k, i, 10 + rr);

    return;
  }

  size_t StartX;
  size_t EndX;
  this->getPeaks();
  Check(m_peaks, xValues, nData, StartX, EndX);

  std::set<string> AllBankNames;
  for (int i = 0; i < m_peaks->getNumberPeaks(); ++i)
    AllBankNames.insert(m_peaks->getPeak(i).getBankName());

  Instrument_sptr instrNew = getNewInstrument(m_peaks->getPeak(0));
  for (auto bankName : AllBankNames) {
    boost::shared_ptr<const IComponent> panel =
        instrNew->getComponentByName(bankName);
    bankDetMap[bankName] = panel;
  }

  boost::shared_ptr<ParameterMap> pmap = instrNew->getParameterMap();

  V3D SamplePos = instrNew->getSample()->getPos();
  V3D SourcePos = instrNew->getSource()->getPos();
  const IPeak &ppeak = m_peaks->getPeak(0);
  L0 = ppeak.getL1();

  velocity = (L0 + ppeak.getL2()) / ppeak.getTOF();
  K = 2. * M_PI / ppeak.getWavelength() / velocity; // 2pi/lambda = K*velocity

  for (size_t xval = StartX; xval <= EndX; xval += 3) {
    double x = floor(xValues[xval]);
    Peak peak;
    V3D HKL;
    string thisBankName;
    Quat Rot;
    IPeak &peak_old = m_peaks->getPeak(static_cast<int>(x));

    peak = createNewPeak(peak_old, instrNew, getParameter("t0"),
                         getParameter("l0"));

    peakIndx.push_back(static_cast<int>(x));
    qlab.push_back(peak.getQLabFrame());
    qXtal.push_back(peak.getQSampleFrame());
    row.push_back(peak.getRow());
    col.push_back(peak.getCol());
    time.push_back(peak.getTOF());

    HKL = peak.getHKL();
    hkl.push_back(
        V3D(floor(.5 + HKL.X()), floor(.5 + HKL.Y()), floor(.5 + HKL.Z())));

    pos.push_back(peak.getDetPos());

    thisBankName = peak.getBankName();

    if (thisBankName == lastBankName) {
      xvec.push_back(last_xvec);
      yvec.push_back(last_yvec);
      PanelCenter.push_back(last_Center);
      NPanelrows.push_back(last_Nrows);
      NPanelcols.push_back(last_Ncols);

    } else {
      V3D x_vec(1., 0., 0.);
      V3D y_vec(0., 1., 0.);
      boost::shared_ptr<const IComponent> panel = findBank(thisBankName);

      Rot = panel->getRotation();
      Rot.rotate(x_vec);
      Rot.rotate(y_vec);

      boost::shared_ptr<const RectangularDetector> rPanel =
          boost::dynamic_pointer_cast<const RectangularDetector>(panel);
      x_vec *= rPanel->xstep();
      y_vec *= rPanel->ystep();
      int Nrows = rPanel->ypixels();
      int Ncols = rPanel->xpixels();

      NPanelrows.push_back(Nrows);
      NPanelcols.push_back(Ncols);

      last_Nrows = Nrows;
      last_Ncols = Ncols;

      PanelCenter.push_back(rPanel->getPos());
      last_Center = rPanel->getPos();
      xvec.push_back(x_vec);
      yvec.push_back(y_vec);
      last_xvec = x_vec;
      last_yvec = y_vec;
      lastBankName = thisBankName;
    }
  }
  Matrix<double> Mhkl(hkl.size(), 3);

  for (size_t rw = 0; rw < hkl.size(); ++rw)
    for (size_t cl = 0; cl < 3; ++cl)
      Mhkl[rw][cl] = hkl[rw][cl];

  Matrix<double> MhklT(Mhkl);
  MhklT.Transpose();

  InvhklThkl = MhklT * Mhkl;

  InvhklThkl.Invert();

  try {
    Geometry::IndexingUtils::Optimize_UB(UB, hkl, qXtal);
  } catch (std::exception &s) {

    g_log.error("Not enough points to find Optimized UB1 =" +
                std::string(s.what()));
    throw runtime_error("Not enough good points to find Optimized UB");
  } catch (char *s1) {
    g_log.error("Not enough points to find Optimized UB2=" + std::string(s1));
    throw runtime_error("Not enough good points to find Optimized UB");
  } catch (...) {
    g_log.error("Not enough points to find Optimized UB3");
    throw runtime_error("Not enough good points to find Optimized UB");
  }

  boost::split(Groups, BankNames, boost::is_any_of("!"));

  for (size_t gr = 0; gr < Groups.size(); ++gr) {
    vector<string> banknames;
    boost::split(banknames, Groups[gr], boost::is_any_of("/"));
    for (auto &bankname : banknames)
      bankName2Group[bankname] = gr;
  }
  // derivative formulas documentation
  // Qvec=-K*Vvec +K*v_mag*beamDir
  // Dvec= pos-samplePos
  // v_mag=(|L0'|+|Dvec|)/tof
  // t1=tof- |L0'|/v_mag <--time from source to sample
  // L0' =L0 +samplePos[z]
  // Vvec= Dvec/t1

  vector<double> vMag;
  vector<double> t1;
  // vector<double> V;
  vector<V3D> vMagdxyz;
  vector<V3D> t1dxyz;
  V3D samplePos = instrNew->getSample()->getPos();
  V3D beamDir = instrNew->getBeamDirection();
  for (size_t peak = 0; peak < qlab.size(); ++peak) {
    Peak Peak1(m_peaks->getPeak(peakIndx[peak]));
    Matrix<double> Gon = Peak1.getGoniometerMatrix();
    Gon.Invert();

    V3D Samp1(samplePos);
    double L0a = L0 + Samp1[2];
    V3D D = pos[peak] - Samp1;
    double magV = (L0a + D.norm()) / time[peak];
    vMag.push_back(magV);
    double T1 = time[peak] - L0a / magV;
    t1.push_back(T1);
    // V.push_back(D * (1 / T1));
    vMagdxyz.push_back(D * (1 / time[peak] / D.norm()));
    t1dxyz.push_back(D * (L0a / magV / magV / D.norm() / time[peak]));
  }
  vector<V3D> Unrot_dQ[3];
  Matrix<double> Result(3, qlab.size());

  for (size_t gr = 0; gr < static_cast<size_t>(NGroups); ++gr) {
    Unrot_dQ[0].clear();
    Unrot_dQ[1].clear();
    Unrot_dQ[2].clear();

    //-------- xyz offset parameters ----------------------
    size_t StartPos =
        parameterIndex("f" + boost::lexical_cast<string>(gr) + "_Xoffset");

    for (size_t param = StartPos; param <= StartPos + static_cast<size_t>(2);
         ++param) {

      V3D parxyz(0, 0, 0);
      parxyz[param - StartPos] = 1.;

      Matrix<double> Result(3, qlab.size());
      for (size_t peak = 0; peak < qlab.size(); ++peak)
        if (bankName2Group[m_peaks->getPeak(peakIndx[peak]).getBankName()] !=
            gr) {
          Unrot_dQ[param - StartPos].push_back(
              V3D(0.0, 0.0, 0.0)); // Save for later calculations

          Result[0][peak] = 0;
          Result[1][peak] = 0;
          Result[2][peak] = 0;

        } else {
          size_t xyz = param - StartPos;
          V3D dQlab = beamDir * (vMagdxyz[peak][xyz] * K);
          // V = D/t1 where D =pos-samplepos
          V3D D = pos[peak] - samplePos;
          V3D dV = parxyz * (1. / t1[peak]);
          double x = t1dxyz[peak][xyz] / t1[peak] / t1[peak];
          V3D dV1 = D * x;
          dV = dV - dV1;
          dQlab += dV * (-1. * K);

          Matrix<double> GonMatrix =
              m_peaks->getPeak(peakIndx[peak]).getGoniometerMatrix();
          GonMatrix.Invert();
          V3D dQsamp = GonMatrix * dQlab;

          Unrot_dQ[param - StartPos].push_back(
              dQlab); // Save for later calculations

          Result[0][peak] = dQsamp.X();
          Result[1][peak] = dQsamp.Y();
          Result[2][peak] = dQsamp.Z();

        } // for each peak

      Kernel::DblMatrix Deriv =
          CalcDiffDerivFromdQ(Result, Mhkl, MhklT, InvhklThkl, UB);
      // Better not set everything to zero in case of composites. Have no idea
      // what is done with them.
      // for (size_t w = 0; w < nData; w++)
      //    out->set(w, param, 0.0);

      size_t x = StartX;
      for (size_t coll = 0; coll < Deriv.numCols(); ++coll)
        for (size_t roww = 0; roww < 3; ++roww) {
          out->set(x, param, Deriv[roww][coll]);
          x++;
        }

    } // for params

    /* Derivative Formulas
            d qxyz/d rot*= d qxyz/dx*dx/d rot* + d qxyz/dy*dy/d rot+ d
       qxyz/dz*dz/d rot*
            dqxyz/dxyz done above and saved in Unrot_Dq

            (x,y,z)= center +(col-centCol)*xvec+(row-centRow)*yvec
            Rotations are around x axis, y axis or z axis.
            Get transforms, take their deriv in degr(eval at 0) and apply to
            above formula for (x,y,z) to get d xyz/d rot*.

         */
    //-------------------- Derivatives with respect to rotx,roty, and rotz
    //---------

    size_t StartRot =
        parameterIndex("f" + boost::lexical_cast<string>(gr) + "_Xrot");

    const double DEG_TO_RAD = M_PI / 180.;
    for (size_t param = StartRot; param <= StartRot + 2; ++param) {
      Matrix<double> Result(3, qlab.size());
      Matrix<double> Rot2dRot(3, 3); // deriv of rot matrix at angle=0
      Rot2dRot.zeroMatrix();
      int r1 = static_cast<int>(param) - static_cast<int>(StartRot);
      int r = (r1 + 1) % 3;

      Rot2dRot[r][(r + 1) % 3] = -1;
      r = (r + 1) % 3;
      Rot2dRot[r][(r + 2) % 3] = +1;
      Rot2dRot *= DEG_TO_RAD;

      for (size_t peak = 0; peak < qlab.size(); ++peak)
        if (bankName2Group[m_peaks->getPeak(peakIndx[peak]).getBankName()] !=
            gr) {
          Result[0][peak] = 0;
          Result[1][peak] = 0;
          Result[2][peak] = 0;

        } else {
          int Nwrt = 3;
          int NderOf = 3;
          Matrix<double> Bas(NderOf, Nwrt); // partial Qxyz wrt xyx
          Bas.zeroMatrix();

          for (int rr = 0; rr < NderOf; ++rr)
            for (int cc = 0; cc < Nwrt; ++cc) {
              Bas[rr][cc] = Unrot_dQ[cc][peak][rr];
            }

          V3D dXvec = Rot2dRot * xvec[peak];
          V3D dYvec = Rot2dRot * yvec[peak];
          // TODO check new stuff dCenter def next 2 lines , used after
          V3D Center = PanelCenter[peak];
          V3D dCenter = Rot2dRot * Center;
          if (!RotateCenters)
            dCenter = V3D(0, 0, 0);
          V3D dxyz2theta = dXvec * (col[peak] - NPanelcols[peak] / 2.0 + .5) +
                           dYvec * (row[peak] - NPanelrows[peak] / 2.0 + .5) +
                           dCenter;

          // dxyz2theta is partials xyz wrt rot x
          V3D unRotDeriv = Bas * dxyz2theta;

          if (doMethod == 0) {
            Matrix<double> GonMatrix =
                m_peaks->getPeak(peakIndx[peak]).getGoniometerMatrix();
            GonMatrix.Invert();

            V3D RotDeriv = GonMatrix * unRotDeriv;

            for (int kk = 0; kk < 3; ++kk)
              Result[kk][peak] = RotDeriv[kk];
          } else
            updateDerivResult(m_peaks, unRotDeriv, Result, peak, peakIndx);
        }

      Kernel::DblMatrix Deriv =
          CalcDiffDerivFromdQ(Result, Mhkl, MhklT, InvhklThkl, UB);

      size_t x = StartX;
      for (size_t coll = 0; coll < Deriv.numCols(); ++coll)
        for (int roww = 0; roww < 3; ++roww) {
          out->set(x, param, Deriv[roww][coll]);
          x++;
        }
    }

    /* Derivative Formulas
                    d qxyz/d scale*= d qxyz/dx*dx/d scale* + d qxyz/dy*dy/d
       scale*+ d qxyz/dz*dz/d scale*
                    dqxyz/dxyz done above and saved in Unrot_Dq

                    (x,y,z)= center
       +(col-centCol)*xvec*scaleWidth+(row-centRow)*yvec*scaleHeight


                 */
    size_t param = parameterIndex("f" + boost::lexical_cast<string>(gr) +
                                  "_detWidthScale");

    for (size_t peak = 0; peak < qlab.size(); ++peak)
      if (bankName2Group[m_peaks->getPeak(peakIndx[peak]).getBankName()] !=
          gr) {
        Result[0][peak] = 0;
        Result[1][peak] = 0;
        Result[2][peak] = 0;

      } else {
        int Nwrt = 3;
        int NderOf = 3;
        Matrix<double> Bas(NderOf, Nwrt);
        Bas.zeroMatrix();
        for (int rr = 0; rr < NderOf; ++rr)
          for (int cc = 0; cc < Nwrt; ++cc)
            Bas[rr][cc] = Unrot_dQ[cc][peak][rr];

        V3D Xvec =
            xvec[peak] *
            (col[peak] - NPanelcols[peak] / 2); // partial xyz wrt widthScale

        V3D unRotDeriv = Bas * Xvec;
        if (doMethod == 0) {
          Matrix<double> GonMatrix =
              m_peaks->getPeak(peakIndx[peak]).getGoniometerMatrix();
          GonMatrix.Invert();

          V3D RotDeriv = GonMatrix * unRotDeriv;

          for (int kk = 0; kk < 3; ++kk)
            Result[kk][peak] = RotDeriv[kk];
        } else
          updateDerivResult(m_peaks, unRotDeriv, Result, peak, peakIndx);
      }

    Kernel::DblMatrix Deriv =
        CalcDiffDerivFromdQ(Result, Mhkl, MhklT, InvhklThkl, UB);

    size_t x = StartX;
    for (size_t coll = 0; coll < Deriv.numCols(); ++coll)
      for (int roww = 0; roww < 3; ++roww) {
        out->set(x, param, Deriv[roww][coll]);
        x++;
      }

    param = parameterIndex("f" + boost::lexical_cast<string>(gr) +
                           "_detHeightScale");

    Result.zeroMatrix();
    for (size_t peak = 0; peak < qlab.size(); ++peak)
      if (bankName2Group[m_peaks->getPeak(peakIndx[peak]).getBankName()] !=
          gr) {
        Result[0][peak] = 0;
        Result[1][peak] = 0;
        Result[2][peak] = 0;

      } else {
        int Nwrt = 3;
        int NderOf = 3;
        Matrix<double> Bas(NderOf, Nwrt);
        Bas.zeroMatrix();

        for (int rr = 0; rr < NderOf; ++rr)
          for (int cc = 0; cc < Nwrt; ++cc)
            Bas[rr][cc] = Unrot_dQ[cc][peak][rr];

        V3D Yvec =
            yvec[peak] *
            (row[peak] - NPanelrows[peak] / 2); // partial xyz wrt heightScale

        V3D unRotDeriv = Bas * Yvec;

        if (doMethod == 0) {
          Matrix<double> GonMatrix =
              m_peaks->getPeak(peakIndx[peak]).getGoniometerMatrix();
          GonMatrix.Invert();

          V3D RotDeriv = GonMatrix * unRotDeriv;

          for (int kk = 0; kk < 3; ++kk)
            Result[kk][peak] = RotDeriv[kk];
        } else
          updateDerivResult(m_peaks, unRotDeriv, Result, peak, peakIndx);
      }

    Deriv = CalcDiffDerivFromdQ(Result, Mhkl, MhklT, InvhklThkl, UB);
    for (size_t w = 0; w < nData; ++w)
      out->set(w, param, 0.0);

    x = StartX;
    for (size_t coll = 0; coll < Deriv.numCols(); ++coll)
      for (int roww = 0; roww < 3; ++roww) {
        out->set(x, param, Deriv[roww][coll]);
        x++;
      }

    /*Derivative Formulas
        See formulas for translations
          d v_mag/dL0 =d v_mag/dL0'* dL0'/dL0 = 1/tof*1
          d v_mag/dt0 =d v_mag/d tof* dtof/dt0 = -(L0a+|D|)/tof^2 =-v_mag/tof

          Qvec =K*v_mag*(scat dir - beam dir)<-- dir does not change as t0 or L0
       change

        */
    param = L0param; // L0.  partial unRotQxyz wrt L0 = unRotQxyz/|v|/tof

    Result.zeroMatrix();
    for (size_t peak = 0; peak < qlab.size(); ++peak) {

      // double L1 = (pos[peak]-samplePos).norm();

      double velMag = vMag[peak];
      double KK = 1 / velMag / time[peak];

      V3D unRotDeriv = qlab[peak] * KK;

      updateDerivResult(m_peaks, unRotDeriv, Result, peak, peakIndx);
    }

    Deriv = CalcDiffDerivFromdQ(Result, Mhkl, MhklT, InvhklThkl, UB);
    // for (size_t w = 0; w < nData; w++)
    //   out->set(w, param, 0.0);

    x = StartX;
    for (size_t coll = 0; coll < Deriv.numCols(); ++coll)
      for (int roww = 0; roww < 3; ++roww) {
        out->set(x, param, Deriv[roww][coll]);
        x++;
      }

    param = T0param; // t0 partial unRotQxyz wrt t0 = -unRotQxyz/tof
    Result.zeroMatrix();
    for (size_t peak = 0; peak < qlab.size(); ++peak) {
      double KK = -1 / time[peak];
      V3D unRotDeriv = qlab[peak] * KK;

      Matrix<double> GonMatrix =
          m_peaks->getPeak(peakIndx[peak]).getGoniometerMatrix();
      GonMatrix.Invert();
      V3D RotDeriv = GonMatrix * unRotDeriv;

      for (int kk = 0; kk < 3; ++kk)
        Result[kk][peak] = RotDeriv[kk];
    }

    Deriv = CalcDiffDerivFromdQ(Result, Mhkl, MhklT, InvhklThkl, UB);
    // for (size_t w = 0; w < nData; w++)
    //   out->set(w, param, 0.0);
    x = StartX;
    for (size_t coll = 0; coll < Deriv.numCols(); ++coll)
      for (int roww = 0; roww < 3; ++roww) {
        out->set(x, param, Deriv[roww][coll]);
        x++;
      }
    if (SampleOffsets) {
      /*
            See formulas from translations
            d v_mag/dsxsysx = (dL0a/dsxsysz +d|D|/dxyz)*1/tof
            d t1/dsxsysz= -1/v_mag*d L0a/dsxsysx +L0a/v_mag^^2*d v_mag/dsxsysz
            dD/dsxsysz=(-1,-1,-1)
            d|D|/dsxsysz =1/2|D|*2(x-sx.y-sy,z-sz)
          */
      vector<V3D> v_magdsxsysz;
      vector<V3D> t1dsxsysz;

      for (size_t peak = 0; peak < qlab.size(); peak++) {
        V3D Ddsx, Ddsy, Ddsz;
        Matrix<double> GonMatrix =
            m_peaks->getPeak(peakIndx[peak]).getGoniometerMatrix();
        GonMatrix.Invert();
        Matrix<double> Ssxsyszdsx1sy1sz1(
            GonMatrix.Transpose()); // row 1 wrt sx,row2 wrt sy
        // std::cout<<"Dsxyz'/dsxy"<<Ssxsyszdsx1sy1sz1<<std::endl;

        V3D D = pos[peak] - samplePos;

        // D dot Dtransp = |D|^2. deriv  2 Dds dot Dtranspose= 2|D| d|D|ds*
        V3D Dmagdsxsysz(-D[0], -D[1], -D[2]);
        Dmagdsxsysz /= D.norm();

        V3D vmagd = Dmagdsxsysz;
        vmagd /= time[peak];
        v_magdsxsysz.push_back(vmagd);

        V3D samp1(samplePos);
        V3D t1ds = vmagd * (L0 / vMag[peak] / vMag[peak]);
        t1dsxsysz.push_back(t1ds);
      }

      Result.zeroMatrix();
      size_t startParam = parameterIndex("SampleX");
      for (size_t param = startParam; param < startParam + 3; param++) {
        size_t k = param - startParam;
        for (size_t peak = 0; peak < qlab.size(); peak++) {

          V3D D = pos[peak] - samplePos;
          V3D Vds(0, 0, 0);
          Vds[k] = -1;
          V3D dKV1 = Vds * (K / t1[peak]);
          dKV1 = dKV1 - D * (K * t1dsxsysz[peak][k] / t1[peak] / t1[peak]);

          V3D dKV2 = beamDir * (K * v_magdsxsysz[peak][k]);
          V3D dKV = dKV2 - dKV1;

          V3D dQlab = (dKV);
          Matrix<double> GonMatrix =
              m_peaks->getPeak(peakIndx[peak]).getGoniometerMatrix();
          GonMatrix.Invert();
          V3D dQsamp = GonMatrix * dQlab;

          for (int kk = 0; kk < 3; ++kk)
            Result[kk][peak] = dQsamp[kk];
        }

        Kernel::DblMatrix Deriv =
            CalcDiffDerivFromdQ(Result, Mhkl, MhklT, InvhklThkl, UB);

        size_t x = StartX;
        for (size_t coll = 0; coll < Deriv.numCols(); ++coll)
          for (size_t roww = 0; roww < 3; ++roww) {
            out->set(x, param, Deriv[roww][coll]);
            x++;
          }
      }
    }

  } // for each group
}

DataObjects::Workspace2D_sptr
SCDPanelErrors::calcWorkspace(DataObjects::PeaksWorkspace_sptr &pwks,
                              std::vector<std::string> &bankNames,
                              double tolerance) {
  int N = 0;
  Mantid::MantidVecPtr pX;
  if (tolerance < 0)
    tolerance = .5;
  tolerance = std::min<double>(.5, tolerance);

  Mantid::MantidVec &xRef = pX.access();
  Mantid::MantidVecPtr yvals;
  Mantid::MantidVec &yvalB = yvals.access();

  for (auto &bankName : bankNames)
    for (size_t j = 0; j < pwks->rowCount(); ++j) {
<<<<<<< HEAD
      Geometry::IPeak &peak = pwks->getPeak((int)j);
      if (peak.getBankName().compare(bankName) == 0)
=======
      Geometry::IPeak &peak = pwks->getPeak(static_cast<int>(j));
      if (peak.getBankName().compare(bankNames[k]) == 0)
>>>>>>> cc032dd2
        if (peak.getH() != 0 || peak.getK() != 0 || peak.getL() != 0)
          if (peak.getH() - floor(peak.getH()) < tolerance ||
              floor(peak.getH() + 1) - peak.getH() < tolerance)
            if (peak.getK() - floor(peak.getK()) < tolerance ||
                floor(peak.getK() + 1) - peak.getK() < tolerance)
              if (peak.getL() - floor(peak.getL()) < tolerance ||
                  floor(peak.getL() + 1) - peak.getL() < tolerance) {
                N++;
                xRef.push_back(static_cast<double>(j));
                xRef.push_back(static_cast<double>(j));
                xRef.push_back(static_cast<double>(j));
                yvalB.push_back(0.0);
                yvalB.push_back(0.0);
                yvalB.push_back(0.0);
              }
    }

  MatrixWorkspace_sptr mwkspc = API::WorkspaceFactory::Instance().create(
      "Workspace2D", static_cast<size_t>(3), 3 * N, 3 * N);

  mwkspc->setX(0, pX);
  mwkspc->setX(1, pX);
  mwkspc->setX(2, pX);
  mwkspc->setData(0, yvals);
  mwkspc->setData(0, yvals);
  mwkspc->setData(0, yvals);

  return boost::dynamic_pointer_cast<DataObjects::Workspace2D>(mwkspc);
}

void SCDPanelErrors::setAttribute(const std::string &attName,
                                  const Attribute &value) {
  if (!hasAttribute(attName))
    throw std::invalid_argument("Not a valid attribute name \"" + attName +
                                "\"");

  bool recalcB = false;
  if (attName == LATTICE_A) {
    a = value.asDouble();
    a_set = true;
    recalcB = true;
  } else if (attName == LATTICE_B) {
    b = value.asDouble();
    b_set = true;
    recalcB = true;
  } else if (attName == LATTICE_C) {
    c = value.asDouble();
    c_set = true;
    recalcB = true;
  } else if (attName == LATTICE_ALPHA) {
    alpha = value.asDouble();
    alpha_set = true;
    recalcB = true;
  } else if (attName == LATTICE_BETA) {
    beta = value.asDouble();
    beta_set = true;
    recalcB = true;
  } else if (attName == LATTICE_GAMMA) {
    gamma = value.asDouble();
    gamma_set = true;
    recalcB = true;
  } else if (attName == (BANK_NAMES)) {
    BankNames = value.asString();
    BankNames_set = true;
  } else if (attName == PEAKS_WKSP) {
    PeakName = value.asString();
    PeakName_set = true;
  } else if (attName == NUM_GROUPS) {
    if (NGroups_set) {
      g_log.error("Cannot set NGroups more than once");
      throw new std::invalid_argument("Cannot set NGroups more than once");
    }
    NGroups = value.asInt();
    for (int k = 1; k < NGroups; ++k) {
      std::string prefix = "f" + boost::lexical_cast<std::string>(k) + "_";
      declareParameter(prefix + "detWidthScale", 1.0, "panel Width");
      declareParameter(prefix + "detHeightScale", 1.0, "panelHeight");

      declareParameter(prefix + "Xoffset", 0.0, "Panel Center x offset");
      declareParameter(prefix + "Yoffset", 0.0, "Panel Center y offset");
      declareParameter(prefix + "Zoffset", 0.0, "Panel Center z offset");

      declareParameter(prefix + "Xrot", 0.0,
                       "Rotation(degrees) Panel Center in x axis direction");
      declareParameter(prefix + "Yrot", 0.0,
                       "Rotation(degrees) Panel Center in y axis direction");
      declareParameter(prefix + "Zrot", 0.0,
                       "Rotation(degrees) Panel Center in z axis direction");
    }
    NGroups_set = true;
  } else if (attName == ROTATE_CEN) {
    int v = value.asInt();
    if (v == 0)
      RotateCenters = false;
    else
      RotateCenters = true;

  } else if (attName == SAMPLE_OFF) {
    int v = value.asInt();
    if (v == 0)
      SampleOffsets = false;
    else
      SampleOffsets = true;

  } else if (attName == SAMPLE_X) {
    SampleX = value.asDouble();
    sampleX_set = true;
  } else if (attName == SAMPLE_Y) {
    SampleY = value.asDouble();
    sampleY_set = true;
  } else if (attName == SAMPLE_Z) {
    SampleZ = value.asDouble();
    sampleZ_set = true;
  } else if (attName == X_START) {
    m_startX = value.asInt();
    startX_set = true;
  } else if (attName == "endX") {
    m_endX = value.asInt();
    endX_set = true;
  } else
    throw std::invalid_argument("Not a valid attribute name \"" + attName +
                                "\"");

  if (recalcB) {
    if (a_set && b_set && c_set && alpha_set && beta_set && gamma_set) {
      m_unitCell = boost::shared_ptr<Geometry::UnitCell>(
          new Geometry::UnitCell(a, b, c, alpha, beta, gamma));
    }
  }
}

boost::shared_ptr<const Geometry::IComponent>
SCDPanelErrors::findBank(std::string bankName) {
  return bankDetMap.find(bankName)->second;
}

} // namespace Crystal
} // namespace Mantid<|MERGE_RESOLUTION|>--- conflicted
+++ resolved
@@ -1226,13 +1226,8 @@
 
   for (auto &bankName : bankNames)
     for (size_t j = 0; j < pwks->rowCount(); ++j) {
-<<<<<<< HEAD
-      Geometry::IPeak &peak = pwks->getPeak((int)j);
+      Geometry::IPeak &peak = pwks->getPeak(static_cast<int>(j));
       if (peak.getBankName().compare(bankName) == 0)
-=======
-      Geometry::IPeak &peak = pwks->getPeak(static_cast<int>(j));
-      if (peak.getBankName().compare(bankNames[k]) == 0)
->>>>>>> cc032dd2
         if (peak.getH() != 0 || peak.getK() != 0 || peak.getL() != 0)
           if (peak.getH() - floor(peak.getH()) < tolerance ||
               floor(peak.getH() + 1) - peak.getH() < tolerance)
