#include "MantidCrystal/AnvredCorrection.h"
#include "MantidAPI/Axis.h"
#include "MantidAPI/InstrumentValidator.h"
#include "MantidAPI/Run.h"
#include "MantidAPI/Sample.h"
#include "MantidAPI/WorkspaceFactory.h"
#include "MantidGeometry/Objects/ShapeFactory.h"
#include "MantidKernel/BoundedValidator.h"
#include "MantidKernel/Material.h"
#include "MantidKernel/UnitFactory.h"
#include "MantidKernel/Fast_Exponential.h"
#include "MantidKernel/VectorHelper.h"
#include "MantidGeometry/Instrument.h"
#include "MantidDataObjects/WorkspaceCreation.h"

/*  Following A.J.Schultz's anvred, the weight factors should be:
 *
 *    sin^2(theta) / (lamda^4 * spec * eff * trans)
 *
 *  where theta = scattering_angle/2
 *        lamda = wavelength (in angstroms?)
 *        spec  = incident spectrum correction
 *        eff   = pixel efficiency
 *        trans = absorption correction
 *
 *  The quantity:
 *
 *    sin^2(theta) / eff
 *
 *  depends only on the pixel and can be pre-calculated
 *  for each pixel.  It could be saved in array pix_weight[].
 *  For now, pix_weight[] is calculated by the method:
 *  BuildPixWeights() and just holds the sin^2(theta) values.
 *
 *  The wavelength dependent portion of the correction is saved in
 *  the array lamda_weight[].
 *  The time-of-flight is converted to wave length by multiplying
 *  by tof_to_lamda[id], then (int)STEPS_PER_ANGSTROM * lamda
 *  gives an index into the table lamda_weight[].
 *
 *  The lamda_weight[] array contains values like:
 *
 *      1/(lamda^power * spec(lamda))
 *
 *  which are pre-calculated for each lamda.  These values are
 *  saved in the array lamda_weight[].  The optimal value to use
 *  for the power should be determined when a good incident spectrum
 *  has been determined.  Currently, power=3 when used with an
 *  incident spectrum and power=2.4 when used without an incident
 *  spectrum.
 *
 *  The pixel efficiency and incident spectrum correction are NOT CURRENTLY
 *USED.
 *  The absorption correction, trans, depends on both lamda and the pixel,
 *  Which is a fairly expensive calulation when done for each event.
 */

namespace Mantid {
namespace Crystal {

// Register the class into the algorithm factory
DECLARE_ALGORITHM(AnvredCorrection)

using namespace Kernel;
using namespace Geometry;
using namespace API;
using namespace DataObjects;
using namespace Mantid::PhysicalConstants;

AnvredCorrection::AnvredCorrection()
    : API::Algorithm(), m_smu(0.), m_amu(0.), m_radius(0.), m_power_th(0.),
      m_lamda_weight(), m_onlySphericalAbsorption(false),
      m_returnTransmissionOnly(false), m_useScaleFactors(false) {}

void AnvredCorrection::init() {

  // The input workspace must have an instrument and units of wavelength
  auto wsValidator = boost::make_shared<InstrumentValidator>();

  declareProperty(make_unique<WorkspaceProperty<>>(
                      "InputWorkspace", "", Direction::Input, wsValidator),
                  "The X values for the input workspace must be in units of "
                  "wavelength or TOF");
  declareProperty(make_unique<WorkspaceProperty<>>("OutputWorkspace", "",
                                                   Direction::Output),
                  "Output workspace name");

  auto mustBePositive = boost::make_shared<BoundedValidator<double>>();
  mustBePositive->setLower(0.0);
  declareProperty("LinearScatteringCoef", EMPTY_DBL(), mustBePositive,
                  "Linear scattering coefficient in 1/cm if not set with "
                  "SetSampleMaterial");
  declareProperty("LinearAbsorptionCoef", EMPTY_DBL(), mustBePositive,
                  "Linear absorption coefficient at 1.8 Angstroms in 1/cm if "
                  "not set with SetSampleMaterial");
  declareProperty("Radius", EMPTY_DBL(), mustBePositive,
                  "Radius of the sample in centimeters");
  declareProperty("PreserveEvents", true,
                  "Keep the output workspace as an EventWorkspace, if the "
                  "input has events (default).\n"
                  "If false, then the workspace gets converted to a "
                  "Workspace2D histogram.");
  declareProperty("OnlySphericalAbsorption", false,
                  "All corrections done if false (default).\n"
                  "If true, only the spherical absorption correction.");
  declareProperty("ReturnTransmissionOnly", false,
                  "Corrections applied to data if false (default).\n"
                  "If true, only return the transmission coefficient.");
  declareProperty("PowerLambda", 4.0, "Power of lamda ");
  declareProperty("DetectorBankScaleFactors", false,
                  "No scale factors if false (default).\n"
                  "If true, use scale factors from instrument parameter map.");

  defineProperties();
}

void AnvredCorrection::exec() {
  // Retrieve the input workspace
  m_inputWS = getProperty("InputWorkspace");
  m_onlySphericalAbsorption = getProperty("OnlySphericalAbsorption");
  m_returnTransmissionOnly = getProperty("ReturnTransmissionOnly");
  m_useScaleFactors = getProperty("DetectorBankScaleFactors");
  if (!m_onlySphericalAbsorption) {
    const API::Run &run = m_inputWS->run();
    if (run.hasProperty("LorentzCorrection")) {
      Kernel::Property *prop = run.getProperty("LorentzCorrection");
      bool lorentzDone = boost::lexical_cast<bool, std::string>(prop->value());
      if (lorentzDone) {
        m_onlySphericalAbsorption = true;
        g_log.warning() << "Lorentz Correction was already done for this "
                           "workspace.  OnlySphericalAbsorption was changed to "
                           "true.\n";
      }
    }
  }

  const std::string &unitStr = m_inputWS->getAxis(0)->unit()->unitID();

  // Get the input parameters
  retrieveBaseProperties();

  BuildLamdaWeights();

  eventW = boost::dynamic_pointer_cast<EventWorkspace>(m_inputWS);
  if (eventW)
    eventW->sortAll(TOF_SORT, nullptr);
  if ((getProperty("PreserveEvents")) && (eventW != nullptr) &&
      !m_returnTransmissionOnly) {
    // Input workspace is an event workspace. Use the other exec method
    this->execEvent();
    this->cleanup();
    return;
  }

  MatrixWorkspace_sptr correctionFactors =
      WorkspaceFactory::Instance().create(m_inputWS);

  // needs to be a signed because OpenMP gives an error otherwise
  const int64_t numHists =
      static_cast<int64_t>(m_inputWS->getNumberHistograms());
  const int64_t specSize = static_cast<int64_t>(m_inputWS->blocksize());
  if (specSize < 3)
    throw std::runtime_error("Problem in AnvredCorrection::events not binned");

  // If sample not at origin, shift cached positions.
  const V3D samplePos = m_inputWS->getInstrument()->getSample()->getPos();
  const V3D pos = m_inputWS->getInstrument()->getSource()->getPos() - samplePos;
  double L1 = pos.norm();

  Progress prog(this, 0.0, 1.0, numHists);
  // Loop over the spectra
  PARALLEL_FOR_IF(Kernel::threadSafe(*m_inputWS, *correctionFactors))
  for (int64_t i = 0; i < int64_t(numHists); ++i) {
    PARALLEL_START_INTERUPT_REGION

    // Get detector position
    IDetector_const_sptr det;
    try {
      det = m_inputWS->getDetector(i);
    } catch (Exception::NotFoundError &) {
      // Catch if no detector. Next line tests whether this happened - test
      // placed
      // outside here because Mac Intel compiler doesn't like 'continue' in a
      // catch
      // in an openmp block.
    }
    // If no detector found, skip onto the next spectrum
    if (!det)
      continue;

    // This is the scattered beam direction
    Instrument_const_sptr inst = m_inputWS->getInstrument();
    V3D dir = det->getPos() - samplePos;
    double L2 = dir.norm();
    // Two-theta = polar angle = scattering angle = between +Z vector and the
    // scattered beam
    double scattering = dir.angle(V3D(0.0, 0.0, 1.0));

    double depth = 0.2;

    double pathlength = 0.0;

    std::string bankName;

    if (m_useScaleFactors) {
      scale_init(det, inst, L2, depth, pathlength, bankName);
    }

    Mantid::Kernel::Units::Wavelength wl;
    auto points = m_inputWS->points(i);

    // share bin boundaries
    const auto &inSpec = m_inputWS->getSpectrum(i);
    correctionFactors->setSharedX(i, inSpec.sharedX());

    // get references to input data for calculations
    const auto &Yin = inSpec.y();
    const auto &Ein = inSpec.x();

    // Get a reference to the Y's in the output WS for storing the factors
    auto &Y = correctionFactors->mutableY(i);
    auto &E = correctionFactors->mutableE(i);
    // Loop through the bins in the current spectrum
    for (int64_t j = 0; j < specSize; j++) {

      double lambda =
          (unitStr == "TOF")
              ? wl.convertSingleFromTOF(points[j], L1, L2, scattering, 0, 0, 0)
              : points[j];

      if (m_returnTransmissionOnly) {
        Y[j] = 1.0 / this->getEventWeight(lambda, scattering);
      } else {
        double value = this->getEventWeight(lambda, scattering);

        if (m_useScaleFactors) {
          scale_exec(bankName, lambda, depth, inst, pathlength, value);
        }
        Y[j] = Yin[j] * value;
        E[j] = Ein[j] * value;
      }
    }

    prog.report();

    PARALLEL_END_INTERUPT_REGION
  }
  PARALLEL_CHECK_INTERUPT_REGION

  // set the absorption correction values in the run parameters
  API::Run &run = correctionFactors->mutableRun();
  run.addProperty<double>("Radius", m_radius, true);
  if (!m_onlySphericalAbsorption && !m_returnTransmissionOnly)
    run.addProperty<bool>("LorentzCorrection", 1, true);
  setProperty("OutputWorkspace", correctionFactors);
}

void AnvredCorrection::cleanup() {
  // Clear vectors to free up memory.
  m_lamda_weight.clear();
}

void AnvredCorrection::execEvent() {

  const int64_t numHists =
      static_cast<int64_t>(m_inputWS->getNumberHistograms());
<<<<<<< HEAD
  std::string unitStr = m_inputWS->getAxis(0)->unit()->unitID();
  auto correctionFactors = create<EventWorkspace>(*m_inputWS);
=======

  const std::string unitStr = m_inputWS->getAxis(0)->unit()->unitID();
  // Create a new outputworkspace with not much in it
  auto correctionFactors = boost::dynamic_pointer_cast<EventWorkspace>(
      API::WorkspaceFactory::Instance().create("EventWorkspace", numHists, 2,
                                               1));

>>>>>>> 9b06122b
  correctionFactors->sortAll(TOF_SORT, nullptr);
  bool inPlace = (this->getPropertyValue("InputWorkspace") ==
                  this->getPropertyValue("OutputWorkspace"));
  if (inPlace)
    g_log.debug("Correcting EventWorkspace in-place.");

  // If sample not at origin, shift cached positions.
  Instrument_const_sptr inst = m_inputWS->getInstrument();

  const V3D samplePos = inst->getSample()->getPos();
  const V3D pos = inst->getSource()->getPos() - samplePos;
  double L1 = pos.norm();

  Progress prog(this, 0.0, 1.0, numHists);
  // Loop over the spectra
  PARALLEL_FOR_IF(Kernel::threadSafe(*eventW, *correctionFactors))
  for (int64_t i = 0; i < int64_t(numHists); ++i) {
    PARALLEL_START_INTERUPT_REGION

    // share bin boundaries, and leave Y and E nullptr
    correctionFactors->setHistogram(i, eventW->binEdges(i));

    // Get detector position
    IDetector_const_sptr det;
    try {
      det = eventW->getDetector(i);
    } catch (Exception::NotFoundError &) {
      // Catch if no detector. Next line tests whether this happened - test
      // placed
      // outside here because Mac Intel compiler doesn't like 'continue' in a
      // catch
      // in an openmp block.
    }
    // If no detector found, skip onto the next spectrum
    if (!det)
      continue;

    // This is the scattered beam direction
    V3D dir = det->getPos() - samplePos;
    double L2 = dir.norm();
    // Two-theta = polar angle = scattering angle = between +Z vector and the
    // scattered beam
    double scattering = dir.angle(V3D(0.0, 0.0, 1.0));

    EventList el = eventW->getSpectrum(i);
    el.switchTo(WEIGHTED_NOTIME);
    std::vector<WeightedEventNoTime> events = el.getWeightedEventsNoTime();

    Mantid::Kernel::Units::Wavelength wl;

    double depth = 0.2;
    double pathlength = 0.0;
    std::string bankName;
    if (m_useScaleFactors)
      scale_init(det, inst, L2, depth, pathlength, bankName);

    // multiplying an event list by a scalar value

    for (auto &ev : events) {
      // get the event's TOF
      double lambda = ev.tof();

      if ("TOF" == unitStr) {
        lambda = wl.convertSingleFromTOF(lambda, L1, L2, scattering, 0, 0, 0);
      }

      double value = this->getEventWeight(lambda, scattering);

      if (m_useScaleFactors) {
        scale_exec(bankName, lambda, depth, inst, pathlength, value);
      }

      ev.m_errorSquared = static_cast<float>(ev.m_errorSquared * value * value);
      ev.m_weight *= static_cast<float>(value);
    }

    correctionFactors->getSpectrum(i) += events;

    // When focussing in place, you can clear out old memory from the input one!
    if (inPlace) {
      eventW->getSpectrum(i).clear();
    }

    prog.report();

    PARALLEL_END_INTERUPT_REGION
  }
  PARALLEL_CHECK_INTERUPT_REGION

  // set the absorption correction values in the run parameters
  API::Run &run = correctionFactors->mutableRun();
  run.addProperty<double>("Radius", m_radius, true);
  if (!m_onlySphericalAbsorption && !m_returnTransmissionOnly)
    run.addProperty<bool>("LorentzCorrection", 1, true);
  setProperty("OutputWorkspace", std::move(correctionFactors));

  // Now do some cleaning-up since destructor may not be called immediately
  this->cleanup();
}

/// Fetch the properties and set the appropriate member variables
void AnvredCorrection::retrieveBaseProperties() {
  m_smu = getProperty("LinearScatteringCoef"); // in 1/cm
  m_amu = getProperty("LinearAbsorptionCoef"); // in 1/cm
  m_radius = getProperty("Radius");            // in cm
  m_power_th = getProperty("PowerLambda");     // in cm
  const Material &sampleMaterial = m_inputWS->sample().getMaterial();

  const double scatterXSection =
      sampleMaterial.totalScatterXSection(NeutronAtom::ReferenceLambda);

  if (scatterXSection != 0.0) {
    double rho = sampleMaterial.numberDensity();
    if (m_smu == EMPTY_DBL())
      m_smu = scatterXSection * rho;
    if (m_amu == EMPTY_DBL())
      m_amu = sampleMaterial.absorbXSection(NeutronAtom::ReferenceLambda) * rho;
  } else // Save input in Sample with wrong atomic number and name
  {
    NeutronAtom neutron(static_cast<uint16_t>(EMPTY_DBL()),
                        static_cast<uint16_t>(0), 0.0, 0.0, m_smu, 0.0, m_smu,
                        m_amu);
    Object shape = m_inputWS->sample().getShape(); // copy
    shape.setMaterial(Material("SetInAnvredCorrection", neutron, 1.0));
    m_inputWS->mutableSample().setShape(shape);
  }
  if (m_smu != EMPTY_DBL() && m_amu != EMPTY_DBL())
    g_log.notice() << "LinearScatteringCoef = " << m_smu << " 1/cm\n"
                   << "LinearAbsorptionCoef = " << m_amu << " 1/cm\n"
                   << "Radius = " << m_radius << " cm\n"
                   << "Power Lorentz corrections = " << m_power_th << " \n";
  // Call the virtual function for any further properties
  retrieveProperties();
}

/**
 *  Get the weight factor that would be used for an event occuring
 *  at the specified wavelength, with the specified two_theta value.
 *
 *  @param  lamda      The wavelength of an event.
 *  @param  two_theta  The scattering angle of the event.
 *
 *  @return The weight factor for the specified position and wavelength.
 */
double AnvredCorrection::getEventWeight(double lamda, double two_theta) {
  double transinv = 1;
  if (m_radius > 0)
    transinv = absor_sphere(two_theta, lamda);
  // Only Spherical absorption correction
  if (m_onlySphericalAbsorption || m_returnTransmissionOnly)
    return transinv;

  // Resolution of the lambda table
  auto lamda_index = static_cast<size_t>(STEPS_PER_ANGSTROM * lamda);

  if (lamda_index >= m_lamda_weight.size())
    lamda_index = m_lamda_weight.size() - 1;

  double lamda_w = m_lamda_weight[lamda_index];

  double sin_theta = std::sin(two_theta / 2);
  double pix_weight = sin_theta * sin_theta;

  double event_weight = pix_weight * lamda_w * transinv;

  return event_weight;
}

/**
 *       function to calculate a spherical absorption correction
 *       and tbar. based on values in:
 *
 *       c. w. dwiggins, jr., acta cryst. a31, 395 (1975).
 *
 *       in this paper, a is the transmission and a* = 1/a is
 *       the absorption correction.
 *
 *       input are the smu (scattering) and amu (absorption at 1.8 ang.)
 *       linear absorption coefficients, the radius r of the sample
 *       the theta angle and wavelength.
 *       the absorption (absn) and tbar are returned.
 *
 *       a. j. schultz, june, 2008
 *
 *       @param twoth scattering angle
 *       @param wl scattering wavelength
 *       @returns absorption
 */
double AnvredCorrection::absor_sphere(double &twoth, double &wl) {
  int i;
  double mu, mur; // mu is the linear absorption coefficient,
  // r is the radius of the spherical sample.
  double theta, astar1, astar2, frac, astar;
  //  double trans;
  //  double tbar;

  //  For each of the 19 theta values in dwiggins (theta = 0.0 to 90.0
  //  in steps of 5.0 deg.), the astar values vs.mur were fit to a third
  //  order polynomial in excel. these values are given in the static array
  //  pc[][]

  mu = m_smu + (m_amu / 1.8f) * wl;

  mur = mu * m_radius;
  if (mur < 0. || mur > 2.5) {
    std::ostringstream s;
    s << mur;
    throw std::runtime_error("muR is not in range of Dwiggins' table :" +
                             s.str());
  }

  theta = twoth * radtodeg_half;
  if (theta < 0. || theta > 90.) {
    std::ostringstream s;
    s << theta;
    throw std::runtime_error("theta is not in range of Dwiggins' table :" +
                             s.str());
  }

  //  using the polymial coefficients, calulate astar (= 1/transmission) at
  //  theta values below and above the actual theta value.

  i = static_cast<int>(theta / 5.);
  astar1 = pc[0][i] + mur * (pc[1][i] + mur * (pc[2][i] + pc[3][i] * mur));

  i = i + 1;
  astar2 = pc[0][i] + mur * (pc[1][i] + mur * (pc[2][i] + pc[3][i] * mur));

  //  do a linear interpolation between theta values.

  frac = theta -
         static_cast<double>(static_cast<int>(theta / 5.)) * 5.; // theta%5.
  frac = frac / 5.;

  astar = astar1 * (1 - frac) + astar2 * frac; // astar is the correction
  //  trans = 1.f/astar;                           // trans is the transmission
  // trans = exp(-mu*tbar)

  //  calculate tbar as defined by coppens.
  //  tbar = -(double)Math.log(trans)/mu;

  return astar;
}
/**
 *  Build the list of weights corresponding to different wavelengths.
 *  Although the spectrum file need not have a fixed number of
 *  points, it MUST have the spectrum recorded as a histogram with one
 *  more bin boundary than the number of bins.
 *    The entries in the table produced are:
 *
 *     1/( lamda^power * spec(lamda) )
 *
 *  Where power was chosen to give a relatively uniform intensity display
 *  in 3D.  The power is currently 3 if an incident spectrum is present
 *  and 2.4 if no incident spectrum is used.
 */
void AnvredCorrection::BuildLamdaWeights() {
  // Theoretically correct value 3.0;
  // if we have an incident spectrum
  //  double power_ns = 2.4;                   // lower power needed to find
  // peaks in ARCS data with no
  // incident spectrum

  double power = m_power_th;

  // GetSpectrumWeights( spectrum_file_name, m_lamda_weight);

  if (m_lamda_weight.empty()) // loading spectrum failed so use
  {                           // array of 1's
    //    power = power_ns;                      // This is commented out, so we
    // don't override user specified
    // value.
    m_lamda_weight.reserve(NUM_WAVELENGTHS);
    for (int i = 0; i < NUM_WAVELENGTHS; i++)
      m_lamda_weight.push_back(1.);
  }

  for (size_t i = 0; i < m_lamda_weight.size(); ++i) {
    double lamda = static_cast<double>(i) / STEPS_PER_ANGSTROM;
    m_lamda_weight[i] *= (1 / std::pow(lamda, power));
  }
}

void AnvredCorrection::scale_init(IDetector_const_sptr det,
                                  Instrument_const_sptr inst, double &L2,
                                  double &depth, double &pathlength,
                                  std::string &bankName) {
  bankName = det->getParent()->getParent()->getName();
  // Distance to center of detector
  boost::shared_ptr<const IComponent> det0 = inst->getComponentByName(bankName);
  if ("CORELLI" == inst->getName()) // for Corelli with sixteenpack under bank
  {
    std::vector<Geometry::IComponent_const_sptr> children;
    auto asmb = boost::dynamic_pointer_cast<const Geometry::ICompAssembly>(
        inst->getComponentByName(bankName));
    asmb->getChildren(children, false);
    det0 = children[0];
  }
  IComponent_const_sptr sample = inst->getSample();
  double cosA = det0->getDistance(*sample) / L2;
  pathlength = depth / cosA;
}

void AnvredCorrection::scale_exec(std::string &bankName, double &lambda,
                                  double &depth, Instrument_const_sptr inst,
                                  double &pathlength, double &value) {
  // correct for the slant path throught the scintillator glass
  double mu = (9.614 * lambda) + 0.266; // mu for GS20 glass
  double eff_center =
      1.0 - std::exp(-mu * depth); // efficiency at center of detector
  double eff_R = 1.0 - exp(-mu * pathlength); // efficiency at point R
  value *= eff_center / eff_R;                // slant path efficiency ratio
  // Take out the "bank" part of the bank name
  bankName.erase(remove_if(bankName.begin(), bankName.end(),
                           not1(std::ptr_fun(::isdigit))),
                 bankName.end());
  if (inst->hasParameter("detScale" + bankName))
    value *=
        static_cast<double>(inst->getNumberParameter("detScale" + bankName)[0]);
}

} // namespace Crystal
} // namespace Mantid<|MERGE_RESOLUTION|>--- conflicted
+++ resolved
@@ -264,18 +264,8 @@
 
   const int64_t numHists =
       static_cast<int64_t>(m_inputWS->getNumberHistograms());
-<<<<<<< HEAD
   std::string unitStr = m_inputWS->getAxis(0)->unit()->unitID();
   auto correctionFactors = create<EventWorkspace>(*m_inputWS);
-=======
-
-  const std::string unitStr = m_inputWS->getAxis(0)->unit()->unitID();
-  // Create a new outputworkspace with not much in it
-  auto correctionFactors = boost::dynamic_pointer_cast<EventWorkspace>(
-      API::WorkspaceFactory::Instance().create("EventWorkspace", numHists, 2,
-                                               1));
-
->>>>>>> 9b06122b
   correctionFactors->sortAll(TOF_SORT, nullptr);
   bool inPlace = (this->getPropertyValue("InputWorkspace") ==
                   this->getPropertyValue("OutputWorkspace"));
