// Mantid Repository : https://github.com/mantidproject/mantid
//
// Copyright &copy; 2016 ISIS Rutherford Appleton Laboratory UKRI,
//     NScD Oak Ridge National Laboratory, European Spallation Source
//     & Institut Laue - Langevin
// SPDX - License - Identifier: GPL - 3.0 +
#ifndef MANTID_ALGORITHMS_MERGERUNS_SAMPLELOGSBEHAVIOUR_H_
#define MANTID_ALGORITHMS_MERGERUNS_SAMPLELOGSBEHAVIOUR_H_

#include "MantidAlgorithms/DllConfig.h"
#include <MantidAPI/MatrixWorkspace_fwd.h>
#include <MantidKernel/Logger.h>
#include <MantidKernel/Property.h>

namespace Mantid {
namespace Algorithms {

/** SampleLogsBehaviour : This class holds information relating to the
  behaviour of the sample log merging. It holds a map of all the sample log
  parameters to merge, how to merge them, and the associated tolerances.
  Algorithms which already define paramter names for the instrument parameter
  file are ConjoinXRuns and MergeRuns. Please use different names for new
  algorithms.
*/
class MANTID_ALGORITHMS_DLL SampleLogsBehaviour {
public:
  enum class MergeLogType { Sum, TimeSeries, List, Warn, Fail };

  // names of parameters in IPF containing names of sample log entries as values
  struct ParameterName {
    std::string SUM_MERGE;
    std::string TIME_SERIES_MERGE;
    std::string LIST_MERGE;
    std::string WARN_MERGE;
    std::string WARN_MERGE_TOLERANCES;
    std::string FAIL_MERGE;
    std::string FAIL_MERGE_TOLERANCES;
  } parameterNames;

  // the names and docs of the override properties
  static const std::string TIME_SERIES_PROP;
  static const std::string TIME_SERIES_DOC;
  static const std::string LIST_PROP;
  static const std::string LIST_DOC;
  static const std::string WARN_PROP;
  static const std::string WARN_DOC;
  static const std::string WARN_TOL_PROP;
  static const std::string WARN_TOL_DOC;
  static const std::string FAIL_PROP;
  static const std::string FAIL_DOC;
  static const std::string FAIL_TOL_PROP;
  static const std::string FAIL_TOL_DOC;
  static const std::string SUM_PROP;
  static const std::string SUM_DOC;

  struct SampleLogBehaviour {
    std::shared_ptr<Kernel::Property> property;
    double tolerance;
    bool isNumeric;
  };

  // override sample log entries for specific merge type
  struct SampleLogNames {
    std::string sampleLogsSum;
    std::string sampleLogsTimeSeries;
    std::string sampleLogsList;
    std::string sampleLogsWarn;
    std::string sampleLogsWarnTolerances;
    std::string sampleLogsFail;
    std::string sampleLogsFailTolerances;
  };

  SampleLogsBehaviour(API::MatrixWorkspace_sptr ws, Kernel::Logger &logger,
<<<<<<< HEAD
                      const SampleLogNames &logEntries = {"", "", "", "", "",
                                                          "", ""},
                      const ParameterName &parName = {
                          "sample_logs_sum", "sample_logs_time_series",
                          "sample_logs_list", "sample_logs_warn",
                          "sample_logs_warn_tolerances", "sample_logs_fail",
                          "sample_logs_fail_tolerances"});
=======
                      const SampleLogNames &logEntries = {},
                      const ParameterName &parName = {});
>>>>>>> 72e641ec

  /// Create and update sample logs according to instrument parameters
  void mergeSampleLogs(API::MatrixWorkspace_sptr addeeWS,
                       API::MatrixWorkspace_sptr outWS);
  void setUpdatedSampleLogs(API::MatrixWorkspace_sptr outWS);
  void removeSampleLogsFromWorkspace(API::MatrixWorkspace_sptr addeeWS);
  void readdSampleLogToWorkspace(API::MatrixWorkspace_sptr addeeWS);
  void resetSampleLogs(API::MatrixWorkspace_sptr ws);

private:
  Kernel::Logger &m_logger;

  using SampleLogsKey = std::pair<std::string, MergeLogType>;
  using SampleLogsMap = std::map<SampleLogsKey, SampleLogBehaviour>;
  SampleLogsMap m_logMap;
  std::vector<std::shared_ptr<Kernel::Property>> m_addeeLogMap;

  void createSampleLogsMapsFromInstrumentParams(SampleLogsMap &instrumentMap,
                                                API::MatrixWorkspace &ws);

  std::shared_ptr<Kernel::Property>
  addPropertyForTimeSeries(const std::string &item, const double value,
                           API::MatrixWorkspace &ws);
  std::shared_ptr<Kernel::Property>
  addPropertyForList(const std::string &item, const std::string &value,
                     API::MatrixWorkspace &ws);
  bool setNumericValue(const std::string &item, const API::MatrixWorkspace &ws,
                       double &value);

  void setSampleMap(SampleLogsMap &map, const MergeLogType &,
                    const std::string &params, API::MatrixWorkspace &ws,
                    const std::string &paramsTolerances = "",
                    bool skipIfInPrimaryMap = false);

  std::vector<double>
  createTolerancesVector(const size_t numberNames,
                         const std::vector<std::string> &tolerances);

  void updateSumProperty(double addeeWSNumber, double outWSNumber,
                         API::MatrixWorkspace &outWS, const std::string &name);
  void updateTimeSeriesProperty(API::MatrixWorkspace &addeeWS,
                                API::MatrixWorkspace &outWS,
                                const std::string &name);
  void updateListProperty(API::MatrixWorkspace &addeeWS,
                          API::MatrixWorkspace &outWS, const std::string &name);
  void checkWarnProperty(const API::MatrixWorkspace &addeeWS,
                         Kernel::Property *addeeWSProperty,
                         const SampleLogBehaviour &behaviour,
                         const double addeeWSNumber, const double outWSNumber,
                         const std::string &name);
  void checkErrorProperty(const API::MatrixWorkspace &addeeWS,
                          Kernel::Property *addeeWSProperty,
                          const SampleLogBehaviour &behaviour,
                          const double addeeWSNumber, const double outWSNumber,
                          const std::string &name);

  bool isWithinTolerance(const SampleLogBehaviour &behaviour,
                         const double addeeWSNumber, const double outWSNumber);
  bool stringPropertiesMatch(const SampleLogBehaviour &behaviour,
                             const Kernel::Property *addeeWSProperty);
};

} // namespace Algorithms
} // namespace Mantid

#endif /* MANTID_ALGORITHMS_MERGERUNS_SAMPLELOGSBEHAVIOUR_H_ */<|MERGE_RESOLUTION|>--- conflicted
+++ resolved
@@ -71,18 +71,8 @@
   };
 
   SampleLogsBehaviour(API::MatrixWorkspace_sptr ws, Kernel::Logger &logger,
-<<<<<<< HEAD
-                      const SampleLogNames &logEntries = {"", "", "", "", "",
-                                                          "", ""},
-                      const ParameterName &parName = {
-                          "sample_logs_sum", "sample_logs_time_series",
-                          "sample_logs_list", "sample_logs_warn",
-                          "sample_logs_warn_tolerances", "sample_logs_fail",
-                          "sample_logs_fail_tolerances"});
-=======
                       const SampleLogNames &logEntries = {},
                       const ParameterName &parName = {});
->>>>>>> 72e641ec
 
   /// Create and update sample logs according to instrument parameters
   void mergeSampleLogs(API::MatrixWorkspace_sptr addeeWS,
