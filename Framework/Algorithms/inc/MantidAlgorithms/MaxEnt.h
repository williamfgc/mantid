--- conflicted
+++ resolved
@@ -36,37 +36,6 @@
   Code Documentation is available at: <http://doxygen.mantidproject.org>
 */
 
-<<<<<<< HEAD
-=======
-/// Auxiliary class to store the search directions (xi), quadratic coefficients
-/// (c1, s1, c2, s2), angle and chi-sq
-class SearchDirections {
-  // SB eq. 21
-  // SB eq. 24
-public:
-  SearchDirections(size_t dim, size_t points) {
-    xIm = Kernel::DblMatrix(dim, points);
-    xDat = Kernel::DblMatrix(dim, points);
-    s1 = Kernel::DblMatrix(dim, 1);
-    c1 = Kernel::DblMatrix(dim, 1);
-    s2 = Kernel::DblMatrix(dim, dim);
-    c2 = Kernel::DblMatrix(dim, dim);
-    chisq = 0.0;
-    angle = 0.0;
-  };
-  Kernel::DblMatrix xIm;  // Search directions in image space
-  Kernel::DblMatrix xDat; // Search directions in data space
-  Kernel::DblMatrix s1;   // Quadratic coefficient S_mu
-  Kernel::DblMatrix c1;   // Quadratic coefficient C_mu
-  Kernel::DblMatrix s2;   // Quadratic coefficient g_mu_nu
-  Kernel::DblMatrix c2;   // Quadratic coefficient M_mu_nu
-  // Chi-sq
-  double chisq;
-  // Non-parallelism between S and C (angle)
-  double angle;
-};
-
->>>>>>> a81c5599
 class DLLExport MaxEnt : public API::Algorithm {
 public:
   /// Constructor
@@ -91,13 +60,8 @@
   /// Validate the input properties
   std::map<std::string, std::string> validateInputs() override;
   // Calculates chi-square by solving the matrix equation A*x = b
-<<<<<<< HEAD
   double calculateChi(const QuadraticCoefficients &coeffs, double a,
                       std::vector<double> &beta);
-=======
-  double calculateChi(const SearchDirections &dirs, double a,
-                      std::vector<double> &b);
->>>>>>> a81c5599
   // Calculates the SVD of the input matrix A
   std::vector<double> solveSVD(const Kernel::DblMatrix &A,
                                const Kernel::DblMatrix &B);
