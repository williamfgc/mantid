#include "MantidAlgorithms/ReflectometryReductionOne.h"
#include "MantidAPI/Axis.h"
#include "MantidAPI/MatrixWorkspace.h"
#include "MantidAPI/WorkspaceFactory.h"
#include "MantidAPI/WorkspaceUnitValidator.h"
#include "MantidGeometry/Instrument/ReferenceFrame.h"
#include "MantidKernel/ListValidator.h"
#include "MantidKernel/ArrayProperty.h"
#include "MantidKernel/EnabledWhenProperty.h"
#include <boost/make_shared.hpp>

using namespace Mantid::Kernel;
using namespace Mantid::API;
using namespace Mantid::Geometry;

namespace Mantid {
namespace Algorithms {

/*Anonomous namespace */
namespace {
/**
* Helper non-member function for translating all the workspace indexes in an
*origin workspace into workspace indexes
* of a host end-point workspace. This is done using spectrum numbers as the
*intermediate.
*
* This function will throw a runtime error if the specId are not found to exist
*on the host end-point workspace.
*
* @param originWS : Origin workspace, which provides the original workspace
*index to spectrum number mapping.
* @param hostWS : Workspace onto which the resulting workspace indexes will be
*hosted
* @return Remapped workspace indexes applicable for the host workspace. results
*as comma separated string.
*/
std::string createWorkspaceIndexListFromDetectorWorkspace(
    MatrixWorkspace_const_sptr originWS, MatrixWorkspace_const_sptr hostWS) {
  auto spectrumMap = originWS->getSpectrumToWorkspaceIndexMap();
  auto it = spectrumMap.begin();
  std::stringstream result;
  specnum_t specId = (*it).first;
  result << static_cast<int>(hostWS->getIndexFromSpectrumNumber(specId));
  ++it;
  for (; it != spectrumMap.end(); ++it) {
    specId = (*it).first;
    result << ","
           << static_cast<int>(hostWS->getIndexFromSpectrumNumber(specId));
  }
  return result.str();
}

const std::string multiDetectorAnalysis = "MultiDetectorAnalysis";
const std::string pointDetectorAnalysis = "PointDetectorAnalysis";
const std::string tofUnitId = "TOF";
const std::string wavelengthUnitId = "Wavelength";

/**
* Helper free function to get the ordered spectrum numbers from a workspace.
* @param ws
* @return
*/
std::vector<int> getSpectrumNumbers(MatrixWorkspace_sptr &ws) {
  auto specToWSIndexMap = ws->getSpectrumToWorkspaceIndexMap();
  std::vector<int> keys(specToWSIndexMap.size());
  size_t i = 0;
  for (auto it = specToWSIndexMap.begin(); it != specToWSIndexMap.end();
       ++it, ++i) {
    keys[i] = static_cast<int>(it->first);
  }
  std::sort(
      keys.begin(),
      keys.end()); // Sort the keys, as the order is not guaranteed in the map.

  return keys;
}

/**
* Helper free function to calculate MomentumTransfer from lambda and theta
* @param lambda : Value in wavelength
* @param theta  : Value in Degrees
* @return MomentumTransfer
* @
*/
double calculateQ(double lambda, double theta) {
  if (lambda == 0.0)
    throw std::runtime_error("Minimum/Maximum value of the IvsLambda Workspace "
                             "is 0. Cannot calculate Q");
  double thetaInRad = theta * M_PI / 180;
  return (4 * M_PI * sin(thetaInRad)) / lambda;
}
}
/* End of ananomous namespace */

// Register the algorithm into the AlgorithmFactory
DECLARE_ALGORITHM(ReflectometryReductionOne)

//----------------------------------------------------------------------------------------------
/** Constructor
*/
ReflectometryReductionOne::ReflectometryReductionOne() {}

//----------------------------------------------------------------------------------------------
/** Destructor
*/
ReflectometryReductionOne::~ReflectometryReductionOne() {}

//----------------------------------------------------------------------------------------------
/// Algorithm's name for identification. @see Algorithm::name
const std::string ReflectometryReductionOne::name() const {
  return "ReflectometryReductionOne";
}

/// Algorithm's version for identification. @see Algorithm::version
int ReflectometryReductionOne::version() const { return 1; }

/// Algorithm's category for identification. @see Algorithm::category
const std::string ReflectometryReductionOne::category() const {
  return "Reflectometry";
}

//----------------------------------------------------------------------------------------------

//----------------------------------------------------------------------------------------------
/** Initialize the algorithm's properties.
*/
void ReflectometryReductionOne::init() {

  declareProperty(make_unique<WorkspaceProperty<MatrixWorkspace>>(
                      "InputWorkspace", "", Direction::Input),
                  "Run to reduce.");

  std::vector<std::string> propOptions;
  propOptions.push_back(pointDetectorAnalysis);
  propOptions.push_back(multiDetectorAnalysis);

  declareProperty(
      "AnalysisMode", "PointDetectorAnalysis",
      boost::make_shared<StringListValidator>(propOptions),
      "The type of analysis to perform. Point detector or multi detector.");

  declareProperty(make_unique<ArrayProperty<int>>("RegionOfInterest"),
                  "Indices of the spectra a pair (lower, upper) that mark the "
                  "ranges that correspond to the region of interest (reflected "
                  "beam) in multi-detector mode.");
  declareProperty(make_unique<ArrayProperty<int>>("RegionOfDirectBeam"),
                  "Indices of the spectra a pair (lower, upper) that mark the "
                  "ranges that correspond to the direct beam in multi-detector "
                  "mode.");

  this->initIndexInputs();
  this->initWavelengthInputs();

  declareProperty(make_unique<PropertyWithValue<std::string>>(
                      "DetectorComponentName", "", Direction::Input),
                  "Name of the detector component i.e. point-detector. If "
                  "these are not specified, the algorithm will attempt lookup "
                  "using a standard naming convention.");

  declareProperty(make_unique<PropertyWithValue<std::string>>(
                      "SampleComponentName", "", Direction::Input),
                  "Name of the sample component i.e. some-surface-holder. If "
                  "these are not specified, the algorithm will attempt lookup "
                  "using a standard naming convention.");

  declareProperty(make_unique<WorkspaceProperty<>>("OutputWorkspace", "",
                                                   Direction::Output),
                  "Output Workspace IvsQ.");

  declareProperty(make_unique<WorkspaceProperty<>>("OutputWorkspaceWavelength",
                                                   "", Direction::Output,
                                                   PropertyMode::Optional),
                  "Output Workspace IvsLam. Intermediate workspace.");

  declareProperty(make_unique<PropertyWithValue<double>>(
                      "ThetaIn", Mantid::EMPTY_DBL(), Direction::Input),
                  "Final theta value in degrees. Optional, this value will be "
                  "calculated internally and provided as ThetaOut if not "
                  "provided.");

  declareProperty(make_unique<PropertyWithValue<double>>(
                      "ThetaOut", Mantid::EMPTY_DBL(), Direction::Output),
                  "Calculated final theta in degrees.");

  declareProperty("NormalizeByIntegratedMonitors", true,
                  "Normalize by dividing by the integrated monitors.");

  declareProperty(make_unique<PropertyWithValue<bool>>(
                      "CorrectDetectorPositions", true, Direction::Input),
                  "Correct detector positions using ThetaIn (if given)");

  declareProperty(
      make_unique<WorkspaceProperty<MatrixWorkspace>>(
          "FirstTransmissionRun", "", Direction::Input, PropertyMode::Optional),
      "First transmission run, or the low wavelength transmission run if "
      "SecondTransmissionRun is also provided.");

  auto inputValidator = boost::make_shared<WorkspaceUnitValidator>(tofUnitId);
  declareProperty(make_unique<WorkspaceProperty<MatrixWorkspace>>(
                      "SecondTransmissionRun", "", Direction::Input,
                      PropertyMode::Optional, inputValidator),
                  "Second, high wavelength transmission run. Optional. Causes "
                  "the FirstTransmissionRun to be treated as the low "
                  "wavelength transmission run.");

  this->initStitchingInputs();

  declareProperty(make_unique<PropertyWithValue<bool>>("StrictSpectrumChecking",
                                                       true, Direction::Input),
                  "Enforces spectrum number checking prior to normalization");

  std::vector<std::string> correctionAlgorithms = {
      "None", "PolynomialCorrection", "ExponentialCorrection"};
  declareProperty("CorrectionAlgorithm", "None",
                  boost::make_shared<StringListValidator>(correctionAlgorithms),
                  "The type of correction to perform.");

  declareProperty(make_unique<ArrayProperty<double>>("Polynomial"),
                  "Coefficients to be passed to the PolynomialCorrection"
                  " algorithm.");

  declareProperty(
      make_unique<PropertyWithValue<double>>("C0", 0.0, Direction::Input),
      "C0 value to be passed to the ExponentialCorrection algorithm.");

  declareProperty(
      make_unique<PropertyWithValue<double>>("C1", 0.0, Direction::Input),
      "C1 value to be passed to the ExponentialCorrection algorithm.");

  setPropertyGroup("CorrectionAlgorithm", "Polynomial Corrections");
  setPropertyGroup("Polynomial", "Polynomial Corrections");
  setPropertyGroup("C0", "Polynomial Corrections");
  setPropertyGroup("C1", "Polynomial Corrections");

  setPropertySettings(
      "Polynomial",
      Kernel::make_unique<Kernel::EnabledWhenProperty>(
          "CorrectionAlgorithm", IS_EQUAL_TO, "PolynomialCorrection"));
  setPropertySettings(
      "C0", Kernel::make_unique<Kernel::EnabledWhenProperty>(
                "CorrectionAlgorithm", IS_EQUAL_TO, "ExponentialCorrection"));
  setPropertySettings(
      "C1", Kernel::make_unique<Kernel::EnabledWhenProperty>(
                "CorrectionAlgorithm", IS_EQUAL_TO, "ExponentialCorrection"));

  setPropertyGroup("FirstTransmissionRun", "Transmission");
  setPropertyGroup("SecondTransmissionRun", "Transmission");
  setPropertyGroup("Params", "Transmission");
  setPropertyGroup("StartOverlap", "Transmission");
  setPropertyGroup("EndOverlap", "Transmission");

  // Only ask for transmission parameters when a FirstTranmissionRun has been
  // provided
  setPropertySettings("SecondTransmissionRun",
                      Kernel::make_unique<Kernel::EnabledWhenProperty>(
                          "FirstTransmissionRun", IS_NOT_DEFAULT));
  setPropertySettings("Params",
                      Kernel::make_unique<Kernel::EnabledWhenProperty>(
                          "FirstTransmissionRun", IS_NOT_DEFAULT));
  setPropertySettings("StartOverlap",
                      Kernel::make_unique<Kernel::EnabledWhenProperty>(
                          "FirstTransmissionRun", IS_NOT_DEFAULT));
  setPropertySettings("EndOverlap",
                      Kernel::make_unique<Kernel::EnabledWhenProperty>(
                          "FirstTransmissionRun", IS_NOT_DEFAULT));

  // Only use region of direct beam when in multi-detector analysis mode.
  setPropertySettings(
      "RegionOfDirectBeam",
      Kernel::make_unique<Kernel::EnabledWhenProperty>(
          "AnalysisMode", IS_EQUAL_TO, "MultiDetectorAnalysis"));
  declareProperty("ScaleFactor", Mantid::EMPTY_DBL(),
                  "Factor you wish to scale Q workspace by.", Direction::Input);
  declareProperty("MomentumTransferMinimum", Mantid::EMPTY_DBL(),
                  "Minimum Q value in IvsQ "
                  "Workspace. Used for Rebinning "
                  "the IvsQ Workspace",
                  Direction::Input);
  declareProperty("MomentumTransferStep", Mantid::EMPTY_DBL(),
                  "Resolution value in IvsQ Workspace. Used for Rebinning the "
                  "IvsQ Workspace. This value will be made minus to apply "
                  "logarithmic rebinning. If you wish to have linear "
                  "bin-widths then please provide a negative DQQ",
                  Direction::Input);
  declareProperty("MomentumTransferMaximum", Mantid::EMPTY_DBL(),
                  "Maximum Q value in IvsQ "
                  "Workspace. Used for Rebinning "
                  "the IvsQ Workspace",
                  Direction::Input);
}

/**
* Correct the position of the detectors based on the input theta value.
* @param toCorrect : Workspace to correct detector positions on.
* @param thetaInDeg : Theta in degrees to use in correction calculations.
* @param isPointDetector : True if using point detector analysis
* @return Copy with positions corrected.
*/
MatrixWorkspace_sptr
ReflectometryReductionOne::correctPosition(API::MatrixWorkspace_sptr &toCorrect,
                                           const double &thetaInDeg,
                                           const bool isPointDetector) {
  g_log.debug("Correcting position using theta.");

  auto correctPosAlg =
      this->createChildAlgorithm("SpecularReflectionPositionCorrect");
  correctPosAlg->initialize();
  correctPosAlg->setProperty("InputWorkspace", toCorrect);

  const std::string analysisMode = this->getProperty("AnalysisMode");
  correctPosAlg->setProperty("AnalysisMode", analysisMode);
  auto instrument = toCorrect->getInstrument();
  IComponent_const_sptr sample = this->getSurfaceSampleComponent(instrument);
  correctPosAlg->setProperty("SampleComponentName", sample->getName());
  correctPosAlg->setProperty("TwoThetaIn", thetaInDeg * 2);

  if (isPointDetector) {
    IComponent_const_sptr detector =
        this->getDetectorComponent(instrument, isPointDetector);
    correctPosAlg->setProperty("DetectorComponentName", detector->getName());
  } else {
    auto specNumbers = getSpectrumNumbers(toCorrect);
    correctPosAlg->setProperty("SpectrumNumbersOfDetectors", specNumbers);
    for (auto specNumber : specNumbers) {
      std::stringstream buffer;
      buffer << "Writing out: " << specNumber;
      g_log.notice(buffer.str());
    }
  }
  correctPosAlg->execute();
  MatrixWorkspace_sptr corrected =
      correctPosAlg->getProperty("OutputWorkspace");

  return corrected;
}
/**
* @param toConvert : workspace used to get instrument components
* @param thetaOut : angle between sample and detectors (in Degrees)
* @return Theta : the value by which we rotate the source (in Degrees)
*/
double ReflectometryReductionOne::getAngleForSourceRotation(
    MatrixWorkspace_sptr toConvert, double thetaOut) {
  auto instrument = toConvert->getInstrument();
  auto instrumentUpVector = instrument->getReferenceFrame()->vecPointingUp();
  // check to see if calculated theta is the same as theta from instrument setup
  auto instrumentBeamDirection = instrument->getBeamDirection();
  double currentThetaInFromInstrument =
      instrumentUpVector.angle(instrumentBeamDirection) * (180 / M_PI) - 90;
  bool isInThetaEqualToOutTheta =
      std::abs(currentThetaInFromInstrument - thetaOut) <
      Mantid::Kernel::Tolerance;
  // the angle by which we rotate the source
  double rotationTheta = 0.0;
  if (!isInThetaEqualToOutTheta /*source needs rotation*/) {
    rotationTheta = thetaOut - currentThetaInFromInstrument;
  }
  return rotationTheta;
}

/**
* Convert an input workspace into an IvsQ workspace.
*
* @param toConvert : Workspace to convert
* @param bCorrectPosition : Flag to indicate that detector positions should be
*corrected based on the input theta values.
* @param thetaInDeg : Theta in Degrees. Used for correction.
* @param isPointDetector: Is point detector analysis
* @return
*/
Mantid::API::MatrixWorkspace_sptr ReflectometryReductionOne::toIvsQ(
    API::MatrixWorkspace_sptr &toConvert, const bool bCorrectPosition,
    OptionalDouble &thetaInDeg, const bool isPointDetector) {
  /*
  * Can either calculate a missing theta value for the purposes of reporting,
  * or correct positions based on a theta value,
  * but not both. The processing is effectively circular if both are applied.
  */
  if (!thetaInDeg.is_initialized()) {
    g_log.debug("Calculating final theta.");

    auto correctThetaAlg =
        this->createChildAlgorithm("SpecularReflectionCalculateTheta");
    correctThetaAlg->initialize();
    correctThetaAlg->setProperty("InputWorkspace", toConvert);
    const std::string analysisMode = this->getProperty("AnalysisMode");
    correctThetaAlg->setProperty("AnalysisMode", analysisMode);
    const std::string sampleComponentName =
        this->getProperty("SampleComponentName");
    correctThetaAlg->setProperty("SampleComponentName", sampleComponentName);
    if (isPointDetector) {
      const std::string detectorComponentName =
          this->getPropertyValue("DetectorComponentName");
      correctThetaAlg->setProperty("DetectorComponentName",
                                   detectorComponentName);
    } else {
      std::vector<int> spectrumNumbers = getSpectrumNumbers(toConvert);
      correctThetaAlg->setProperty("SpectrumNumbersOfDetectors",
                                   spectrumNumbers);
    }
    correctThetaAlg->execute();
    const double twoTheta = correctThetaAlg->getProperty("TwoTheta");

    thetaInDeg = twoTheta / 2;

  } else if (bCorrectPosition) {
    toConvert = correctPosition(toConvert, thetaInDeg.get(), isPointDetector);
  }

  // Rotate the source (needed before ConvertUnits)
  double rotationTheta = getAngleForSourceRotation(toConvert, thetaInDeg.get());
  if (rotationTheta != 0.0) {
    auto rotateSource = this->createChildAlgorithm("RotateSource");
    rotateSource->setChild(true);
    rotateSource->initialize();
    rotateSource->setProperty("Workspace", toConvert);
    rotateSource->setProperty("Angle", rotationTheta);
    rotateSource->execute();
  }

  // Always convert units.
  auto convertUnits = this->createChildAlgorithm("ConvertUnits");
  convertUnits->initialize();
  convertUnits->setProperty("InputWorkspace", toConvert);
  convertUnits->setProperty("Target", "MomentumTransfer");
  convertUnits->execute();
  MatrixWorkspace_sptr inQ = convertUnits->getProperty("OutputWorkspace");

  // Rotate the source back to its original position
  if (rotationTheta != 0.0) {
    // for IvsLam Workspace
    auto rotateSource = this->createChildAlgorithm("RotateSource");
    rotateSource->setChild(true);
    rotateSource->initialize();
    rotateSource->setProperty("Workspace", toConvert);
    rotateSource->setProperty("Angle", -rotationTheta);
    rotateSource->execute();
    // for IvsQ Workspace
    rotateSource->setProperty("Workspace", inQ);
    rotateSource->setProperty("Angle", -rotationTheta);
    rotateSource->execute();
  }

  return inQ;
}

/**
* Get the sample component. Use the name provided as a property as the basis
*for the lookup as a priority.
*
* Throws if the name is invalid.
* @param inst : Instrument to search through
* @return : The component : The component object found.
*/
Mantid::Geometry::IComponent_const_sptr
ReflectometryReductionOne::getSurfaceSampleComponent(
    Mantid::Geometry::Instrument_const_sptr inst) {
  std::string sampleComponent = "some-surface-holder";
  if (!isPropertyDefault("SampleComponentName")) {
    sampleComponent = this->getPropertyValue("SampleComponentName");
  }
  auto searchResult = inst->getComponentByName(sampleComponent);
  if (searchResult == nullptr) {
    throw std::invalid_argument(sampleComponent +
                                " does not exist. Check input properties.");
  }
  return searchResult;
}

/**
* Get the detector component. Use the name provided as a property as the basis
*for the lookup as a priority.
*
* Throws if the name is invalid.
* @param inst : Instrument to search through.
* @param isPointDetector : True if this is a point detector. Used to guess a
*name.
* @return The component : The component object found.
*/
boost::shared_ptr<const Mantid::Geometry::IComponent>
ReflectometryReductionOne::getDetectorComponent(
    Mantid::Geometry::Instrument_const_sptr inst, const bool isPointDetector) {
  std::string componentToCorrect =
      isPointDetector ? "point-detector" : "line-detector";
  if (!isPropertyDefault("DetectorComponentName")) {
    componentToCorrect = this->getPropertyValue("DetectorComponentName");
  }
  boost::shared_ptr<const IComponent> searchResult =
      inst->getComponentByName(componentToCorrect);
  if (searchResult == nullptr) {
    throw std::invalid_argument(componentToCorrect +
                                " does not exist. Check input properties.");
  }
  return searchResult;
}

/**
* Sum spectra over a specified range.
* @param inWS
* @param startIndex
* @param endIndex
* @return Workspace with spectra summed over the specified range.
*/
MatrixWorkspace_sptr ReflectometryReductionOne::sumSpectraOverRange(
    MatrixWorkspace_sptr inWS, const int startIndex, const int endIndex) {
  auto sumSpectra = this->createChildAlgorithm("SumSpectra");
  sumSpectra->initialize();
  sumSpectra->setProperty("InputWorkspace", inWS);
  sumSpectra->setProperty("StartWorkspaceIndex", startIndex);
  sumSpectra->setProperty("EndWorkspaceIndex", endIndex);
  sumSpectra->execute();
  MatrixWorkspace_sptr outWS = sumSpectra->getProperty("OutputWorkspace");
  return outWS;
}

//----------------------------------------------------------------------------------------------
/** Execute the algorithm.
*/
void ReflectometryReductionOne::exec() {
  MatrixWorkspace_sptr runWS = getProperty("InputWorkspace");

  OptionalMatrixWorkspace_sptr firstTransmissionRun;
  OptionalMatrixWorkspace_sptr secondTransmissionRun;
  OptionalDouble stitchingStart;
  OptionalDouble stitchingDelta;
  OptionalDouble stitchingEnd;
  OptionalDouble stitchingStartOverlap;
  OptionalDouble stitchingEndOverlap;

  getTransmissionRunInfo(firstTransmissionRun, secondTransmissionRun,
                         stitchingStart, stitchingDelta, stitchingEnd,
                         stitchingStartOverlap, stitchingEndOverlap);

  OptionalDouble theta;
  if (!isPropertyDefault("ThetaIn")) {
    double temp = this->getProperty("ThetaIn");
    theta = temp;
  }

  const std::string strAnalysisMode = getProperty("AnalysisMode");
  const bool isPointDetector =
      (pointDetectorAnalysis.compare(strAnalysisMode) == 0);
  const bool isMultiDetector =
      (multiDetectorAnalysis.compare(strAnalysisMode) == 0);

  const MinMax wavelengthInterval =
      this->getMinMax("WavelengthMin", "WavelengthMax");
  const double wavelengthStep = getProperty("WavelengthStep");
  const MinMax monitorBackgroundWavelengthInterval = getMinMax(
      "MonitorBackgroundWavelengthMin", "MonitorBackgroundWavelengthMax");
  const MinMax monitorIntegrationWavelengthInterval = getMinMax(
      "MonitorIntegrationWavelengthMin", "MonitorIntegrationWavelengthMax");

  const std::string processingCommands = getWorkspaceIndexList();

  OptionalWorkspaceIndexes directBeam;
  fetchOptionalLowerUpperPropertyValue("RegionOfDirectBeam", isPointDetector,
                                       directBeam);

  const int i0MonitorIndex = getProperty("I0MonitorIndex");

  const bool correctDetectorPositions = getProperty("CorrectDetectorPositions");

  MatrixWorkspace_sptr IvsLam; // Output workspace
  MatrixWorkspace_sptr IvsQ;   // Output workspace

  auto xUnitID = runWS->getAxis(0)->unit()->unitID();

  if (xUnitID == "Wavelength") {
    // If the input workspace is in lambda, we don't need to do any corrections,
    // just use it as is.
    g_log.information("Input workspace already in unit 'Wavelength'. Skipping "
                      "lambda conversions.");
    IvsLam = runWS;
  } else if (xUnitID == "TOF") {
    // If the input workspace is in TOF, do some corrections and generate IvsLam
    // from it.
    DetectorMonitorWorkspacePair inLam =
        toLam(runWS, processingCommands, i0MonitorIndex, wavelengthInterval,
              monitorBackgroundWavelengthInterval, wavelengthStep);
    auto detectorWS = inLam.get<0>();
    auto monitorWS = inLam.get<1>();

    if (isMultiDetector) {
      if (directBeam.is_initialized()) {
        // Sum over the direct beam.
        WorkspaceIndexList db = directBeam.get();
        std::stringstream buffer;
        buffer << db.front() << "-" << db.back();
        MatrixWorkspace_sptr regionOfDirectBeamWS = this->toLamDetector(
            buffer.str(), runWS, wavelengthInterval, wavelengthStep);

        // Rebin to the detector workspace
        auto rebinToWorkspaceAlg =
            this->createChildAlgorithm("RebinToWorkspace");
        rebinToWorkspaceAlg->initialize();
        rebinToWorkspaceAlg->setProperty("WorkspaceToRebin",
                                         regionOfDirectBeamWS);
        rebinToWorkspaceAlg->setProperty("WorkspaceToMatch", detectorWS);
        rebinToWorkspaceAlg->execute();
        regionOfDirectBeamWS =
            rebinToWorkspaceAlg->getProperty("OutputWorkspace");

        // Normalize by the direct beam.
        detectorWS = divide(detectorWS, regionOfDirectBeamWS);
      }
    }

    const bool normalizeByIntMon = getProperty("NormalizeByIntegratedMonitors");
    if (normalizeByIntMon) {
      auto integrationAlg = this->createChildAlgorithm("Integration");
      integrationAlg->initialize();
      integrationAlg->setProperty("InputWorkspace", monitorWS);
      integrationAlg->setProperty(
          "RangeLower", monitorIntegrationWavelengthInterval.get<0>());
      integrationAlg->setProperty(
          "RangeUpper", monitorIntegrationWavelengthInterval.get<1>());
      integrationAlg->execute();
      MatrixWorkspace_sptr integratedMonitor =
          integrationAlg->getProperty("OutputWorkspace");

      IvsLam = divide(
          detectorWS,
          integratedMonitor); // Normalize by the integrated monitor counts.
    } else {
      IvsLam = divide(detectorWS, monitorWS);
    }
  } else {
    // Neither TOF or Lambda? Abort.
    throw std::invalid_argument(
        "InputWorkspace must have units of TOF or Wavelength");
  }

  if (firstTransmissionRun.is_initialized()) {
    // Perform transmission correction.
    IvsLam = this->transmissonCorrection(
        IvsLam, wavelengthInterval, monitorBackgroundWavelengthInterval,
        monitorIntegrationWavelengthInterval, i0MonitorIndex,
        firstTransmissionRun.get(), secondTransmissionRun, stitchingStart,
        stitchingDelta, stitchingEnd, stitchingStartOverlap,
        stitchingEndOverlap, wavelengthStep, processingCommands);
  } else if (getPropertyValue("CorrectionAlgorithm") != "None") {
    IvsLam = algorithmicCorrection(IvsLam);
  } else {
    g_log.warning("No transmission correction will be applied.");
  }

  IvsQ = this->toIvsQ(IvsLam, correctDetectorPositions, theta, isPointDetector);
  double momentumTransferMinimum = getProperty("MomentumTransferMinimum");
  double momentumTransferStep = getProperty("MomentumTransferStep");
  double momentumTransferMaximum = getProperty("MomentumTransferMaximum");
  MantidVec QParams;
<<<<<<< HEAD
  if (!isDefault("MomentumTransferMinimum") &&
      !isDefault("MomentumTransferStep") &&
      !isDefault("MomentumTransferMaximum")) {
    QParams.push_back(momentumTransferMinimum);
    QParams.push_back(-momentumTransferStep);
    QParams.push_back(momentumTransferMaximum);
  } else {
    momentumTransferMinimum = calculateQ(IvsLam->readX(0).back(), theta.get());
    momentumTransferMaximum = calculateQ(IvsLam->readX(0).front(), theta.get());
    if (isDefault("MomentumTransferStep")) {
      // if the DQQ is not given for this run.
      // we will use CalculateResoltion to produce this value
      // for us.
      IAlgorithm_sptr calcResAlg =
          AlgorithmManager::Instance().create("CalculateResolution");
      calcResAlg->setProperty("Workspace", runWS);
      calcResAlg->setProperty("TwoTheta", theta.get());
      calcResAlg->execute();
      if (!calcResAlg->isExecuted())
        throw std::runtime_error("CalculateResolution failed. Please manually "
                                 "enter a value in the dQ/Q column.");
      momentumTransferStep = calcResAlg->getProperty("Resolution");
    }
    QParams.push_back(momentumTransferMinimum);
    QParams.push_back(-momentumTransferStep);
    QParams.push_back(momentumTransferMaximum);
  }
=======
  if (isDefault("MomentumTransferMinimum"))
    momentumTransferMinimum = calculateQ(IvsLam->readX(0).back(), theta.get());
  if (isDefault("MomentumTransferMaximum"))
    momentumTransferMaximum = calculateQ(IvsLam->readX(0).front(), theta.get());
  if (isDefault("MomentumTransferStep")) {
    // if the DQQ is not given for this run.
    // we will use CalculateResoltion to produce this value
    // for us.
    IAlgorithm_sptr calcResAlg =
        AlgorithmManager::Instance().create("CalculateResolution");
    calcResAlg->setProperty("Workspace", runWS);
    calcResAlg->setProperty("TwoTheta", theta.get());
    calcResAlg->execute();
    if (!calcResAlg->isExecuted())
      throw std::runtime_error("CalculateResolution failed. Please manually "
                               "enter a value in the dQ/Q column.");
    momentumTransferStep = calcResAlg->getProperty("Resolution");
  }
  if (momentumTransferMinimum > momentumTransferMaximum)
    throw std::invalid_argument("MomentumTransferMinimum must be less than "
                                "MomentumTransferMaximum. Please check your "
                                "inputs for these Properties.");
  QParams.push_back(momentumTransferMinimum);
  QParams.push_back(-momentumTransferStep);
  QParams.push_back(momentumTransferMaximum);
>>>>>>> c7f4d699
  IAlgorithm_sptr algRebin = this->createChildAlgorithm("Rebin");
  algRebin->initialize();
  algRebin->setProperty("InputWorkspace", IvsQ);
  algRebin->setProperty("OutputWorkspace", IvsQ);
  algRebin->setProperty("Params", QParams);
  algRebin->execute();
  if (!algRebin->isExecuted())
    throw std::runtime_error("Failed to run Rebin algorithm");
  IvsQ = algRebin->getProperty("OutputWorkspace");
<<<<<<< HEAD

=======
>>>>>>> c7f4d699
  double scaleFactor = getProperty("ScaleFactor");
  if (!isDefault("ScaleFactor")) {
    IAlgorithm_sptr algScale = this->createChildAlgorithm("Scale");
    algScale->initialize();
    algScale->setProperty("InputWorkspace", IvsQ);
    algScale->setProperty("OutputWorkspace", IvsQ);
    algScale->setProperty("Factor", 1.0 / scaleFactor);
    algScale->execute();
    if (!algScale->isExecuted())
      throw std::runtime_error("Failed to run Scale algorithm");
    IvsQ = algScale->getProperty("OutputWorkspace");
  }
  setProperty("ThetaOut", theta.get());
  setProperty("OutputWorkspaceWavelength", IvsLam);
  setProperty("OutputWorkspace", IvsQ);
  // setting these values so the Interface can retrieve them from
  // ReflectometryReductionOneAuto.
  setProperty("MomentumTransferMinimum", momentumTransferMinimum);
  setProperty("MomentumTransferStep", momentumTransferStep);
  setProperty("MomentumTransferMaximum", momentumTransferMaximum);
  setProperty("ThetaIn", theta.get());
}

/**
* Perform Transmission Corrections.
* @param IvsLam : Run workspace which is to be normalized by the results of the
* transmission corrections.
* @param wavelengthInterval : Wavelength interval for the run workspace.
* @param wavelengthMonitorBackgroundInterval : Wavelength interval for the
* monitor background
* @param wavelengthMonitorIntegrationInterval : Wavelength interval for the
* monitor integration
* @param i0MonitorIndex : Monitor index for the I0 monitor
* @param firstTransmissionRun : The first transmission run
* @param secondTransmissionRun : The second transmission run (optional)
* @param stitchingStart : Stitching start in wavelength (optional but dependent
* on secondTransmissionRun)
* @param stitchingDelta : Stitching delta in wavelength (optional but dependent
* on secondTransmissionRun)
* @param stitchingEnd : Stitching end in wavelength (optional but dependent on
* secondTransmissionRun)
* @param stitchingStartOverlap : Stitching start wavelength overlap (optional
* but dependent on secondTransmissionRun)
* @param stitchingEndOverlap : Stitching end wavelength overlap (optional but
* dependent on secondTransmissionRun)
* @param wavelengthStep : Step in angstroms for rebinning for workspaces
* converted into wavelength.
* @param numeratorProcessingCommands: Processing commands used on detector
* workspace.
* @return Normalized run workspace by the transmission workspace, which have
* themselves been converted to Lam, normalized by monitors and possibly
* stitched together.
*/
MatrixWorkspace_sptr ReflectometryReductionOne::transmissonCorrection(
    MatrixWorkspace_sptr IvsLam, const MinMax &wavelengthInterval,
    const MinMax &wavelengthMonitorBackgroundInterval,
    const MinMax &wavelengthMonitorIntegrationInterval,
    const int &i0MonitorIndex, MatrixWorkspace_sptr firstTransmissionRun,
    OptionalMatrixWorkspace_sptr secondTransmissionRun,
    const OptionalDouble &stitchingStart, const OptionalDouble &stitchingDelta,
    const OptionalDouble &stitchingEnd,
    const OptionalDouble &stitchingStartOverlap,
    const OptionalDouble &stitchingEndOverlap, const double &wavelengthStep,
    const std::string &numeratorProcessingCommands) {
  g_log.debug(
      "Extracting first transmission run workspace indexes from spectra");

  const bool strictSpectrumChecking = getProperty("StrictSpectrumChecking");

  MatrixWorkspace_sptr denominator = firstTransmissionRun;
  Unit_const_sptr xUnit = firstTransmissionRun->getAxis(0)->unit();
  if (xUnit->unitID() == tofUnitId) {
    std::string spectrumProcessingCommands = numeratorProcessingCommands;
    /*
    If we have strict spectrum checking, the processing commands need to be
    made from the
    numerator workspace AND the transmission workspace based on matching
    spectrum numbers.
    */
    if (strictSpectrumChecking) {
      spectrumProcessingCommands =
          createWorkspaceIndexListFromDetectorWorkspace(IvsLam,
                                                        firstTransmissionRun);
    }

    // Make the transmission run.
    auto alg = this->createChildAlgorithm("CreateTransmissionWorkspace");
    alg->initialize();
    alg->setProperty("FirstTransmissionRun", firstTransmissionRun);
    if (secondTransmissionRun.is_initialized()) {
      alg->setProperty("SecondTransmissionRun", secondTransmissionRun.get());

      if (stitchingStart.is_initialized() && stitchingEnd.is_initialized() &&
          stitchingDelta.is_initialized()) {
        const std::vector<double> params = {
            stitchingStart.get(), stitchingDelta.get(), stitchingEnd.get()};
        alg->setProperty("Params", params);
      } else if (stitchingDelta.is_initialized()) {
        alg->setProperty("Params",
                         std::vector<double>(1, stitchingDelta.get()));
      }
      if (stitchingStartOverlap.is_initialized()) {
        alg->setProperty("StartOverlap", stitchingStartOverlap.get());
      }
      if (stitchingEndOverlap.is_initialized()) {
        alg->setProperty("EndOverlap", stitchingEndOverlap.get());
      }
    }
    alg->setProperty("ProcessingInstructions", spectrumProcessingCommands);
    alg->setProperty("I0MonitorIndex", i0MonitorIndex);
    alg->setProperty("WavelengthMin", wavelengthInterval.get<0>());
    alg->setProperty("WavelengthMax", wavelengthInterval.get<1>());
    alg->setProperty("WavelengthStep", wavelengthStep);
    alg->setProperty("MonitorBackgroundWavelengthMin",
                     wavelengthMonitorBackgroundInterval.get<0>());
    alg->setProperty("MonitorBackgroundWavelengthMax",
                     wavelengthMonitorBackgroundInterval.get<1>());
    alg->setProperty("MonitorIntegrationWavelengthMin",
                     wavelengthMonitorIntegrationInterval.get<0>());
    alg->setProperty("MonitorIntegrationWavelengthMax",
                     wavelengthMonitorIntegrationInterval.get<1>());
    alg->execute();
    denominator = alg->getProperty("OutputWorkspace");
  }

  // Rebin the transmission run to be the same as the input.
  auto rebinToWorkspaceAlg = this->createChildAlgorithm("RebinToWorkspace");
  rebinToWorkspaceAlg->initialize();
  rebinToWorkspaceAlg->setProperty("WorkspaceToMatch", IvsLam);
  rebinToWorkspaceAlg->setProperty("WorkspaceToRebin", denominator);
  rebinToWorkspaceAlg->execute();
  denominator = rebinToWorkspaceAlg->getProperty("OutputWorkspace");

  verifySpectrumMaps(IvsLam, denominator, strictSpectrumChecking);

  // Do normalization.
  MatrixWorkspace_sptr normalizedIvsLam = divide(IvsLam, denominator);
  return normalizedIvsLam;
}

/**
* Perform transmission correction using alternative correction algorithms.
* @param IvsLam : Run workspace which is to be normalized by the results of the
* transmission corrections.
* @return Corrected workspace
*/
MatrixWorkspace_sptr
ReflectometryReductionOne::algorithmicCorrection(MatrixWorkspace_sptr IvsLam) {

  const std::string corrAlgName = getProperty("CorrectionAlgorithm");

  IAlgorithm_sptr corrAlg = createChildAlgorithm(corrAlgName);
  corrAlg->initialize();
  if (corrAlgName == "PolynomialCorrection") {
    corrAlg->setPropertyValue("Coefficients", getPropertyValue("Polynomial"));
  } else if (corrAlgName == "ExponentialCorrection") {
    corrAlg->setPropertyValue("C0", getPropertyValue("C0"));
    corrAlg->setPropertyValue("C1", getPropertyValue("C1"));
  } else {
    throw std::runtime_error("Unknown correction algorithm: " + corrAlgName);
  }

  corrAlg->setProperty("InputWorkspace", IvsLam);
  corrAlg->setProperty("Operation", "Divide");
  corrAlg->execute();

  return corrAlg->getProperty("OutputWorkspace");
}

/**
@param ws1 : First workspace to compare
@param ws2 : Second workspace to compare against
@param severe: True to indicate that failure to verify should result in an
exception. Otherwise a warning is generated.
*/
void ReflectometryReductionOne::verifySpectrumMaps(
    MatrixWorkspace_const_sptr ws1, MatrixWorkspace_const_sptr ws2,
    const bool severe) {
  auto map1 = ws1->getSpectrumToWorkspaceIndexMap();
  auto map2 = ws2->getSpectrumToWorkspaceIndexMap();
  if (map1 != map2) {
    std::string message = "Spectrum maps between workspaces do NOT match up.";
    if (severe) {
      throw std::invalid_argument(message);
    } else {
      this->g_log.warning(message);
    }
  }
}

} // namespace Algorithms
} // namespace Mantid<|MERGE_RESOLUTION|>--- conflicted
+++ resolved
@@ -649,35 +649,6 @@
   double momentumTransferStep = getProperty("MomentumTransferStep");
   double momentumTransferMaximum = getProperty("MomentumTransferMaximum");
   MantidVec QParams;
-<<<<<<< HEAD
-  if (!isDefault("MomentumTransferMinimum") &&
-      !isDefault("MomentumTransferStep") &&
-      !isDefault("MomentumTransferMaximum")) {
-    QParams.push_back(momentumTransferMinimum);
-    QParams.push_back(-momentumTransferStep);
-    QParams.push_back(momentumTransferMaximum);
-  } else {
-    momentumTransferMinimum = calculateQ(IvsLam->readX(0).back(), theta.get());
-    momentumTransferMaximum = calculateQ(IvsLam->readX(0).front(), theta.get());
-    if (isDefault("MomentumTransferStep")) {
-      // if the DQQ is not given for this run.
-      // we will use CalculateResoltion to produce this value
-      // for us.
-      IAlgorithm_sptr calcResAlg =
-          AlgorithmManager::Instance().create("CalculateResolution");
-      calcResAlg->setProperty("Workspace", runWS);
-      calcResAlg->setProperty("TwoTheta", theta.get());
-      calcResAlg->execute();
-      if (!calcResAlg->isExecuted())
-        throw std::runtime_error("CalculateResolution failed. Please manually "
-                                 "enter a value in the dQ/Q column.");
-      momentumTransferStep = calcResAlg->getProperty("Resolution");
-    }
-    QParams.push_back(momentumTransferMinimum);
-    QParams.push_back(-momentumTransferStep);
-    QParams.push_back(momentumTransferMaximum);
-  }
-=======
   if (isDefault("MomentumTransferMinimum"))
     momentumTransferMinimum = calculateQ(IvsLam->readX(0).back(), theta.get());
   if (isDefault("MomentumTransferMaximum"))
@@ -703,7 +674,6 @@
   QParams.push_back(momentumTransferMinimum);
   QParams.push_back(-momentumTransferStep);
   QParams.push_back(momentumTransferMaximum);
->>>>>>> c7f4d699
   IAlgorithm_sptr algRebin = this->createChildAlgorithm("Rebin");
   algRebin->initialize();
   algRebin->setProperty("InputWorkspace", IvsQ);
@@ -713,10 +683,6 @@
   if (!algRebin->isExecuted())
     throw std::runtime_error("Failed to run Rebin algorithm");
   IvsQ = algRebin->getProperty("OutputWorkspace");
-<<<<<<< HEAD
-
-=======
->>>>>>> c7f4d699
   double scaleFactor = getProperty("ScaleFactor");
   if (!isDefault("ScaleFactor")) {
     IAlgorithm_sptr algScale = this->createChildAlgorithm("Scale");
