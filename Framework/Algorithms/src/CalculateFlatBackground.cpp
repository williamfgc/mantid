//----------------------------------------------------------------------
// Includes
//----------------------------------------------------------------------
#include "MantidAlgorithms/CalculateFlatBackground.h"
#include "MantidAPI/FunctionFactory.h"
#include "MantidAPI/HistogramValidator.h"
#include "MantidAPI/IFunction.h"
#include "MantidAPI/WorkspaceFactory.h"
#include "MantidAPI/WorkspaceOpOverloads.h"
#include "MantidGeometry/IDetector.h"
#include "MantidDataObjects/TableWorkspace.h"
#include "MantidKernel/ArrayProperty.h"
#include "MantidKernel/ListValidator.h"
#include "MantidKernel/MandatoryValidator.h"
#include "MantidKernel/VectorHelper.h"
#include <algorithm>
#include <climits>
#include <numeric>
#include <boost/lexical_cast.hpp>

namespace Mantid {
namespace Algorithms {

// Register the algorithm into the AlgorithmFactory
DECLARE_ALGORITHM(CalculateFlatBackground)

using namespace Kernel;
using namespace API;

void CalculateFlatBackground::init() {
  declareProperty(
      make_unique<WorkspaceProperty<>>(
          "InputWorkspace", "", Direction::Input,
          boost::make_shared<HistogramValidator>()),
      "The input workspace must either have constant width bins or is a "
      "distribution\n"
      "workspace. It is also assumed that all spectra have the same X bin "
      "boundaries");
  declareProperty(make_unique<WorkspaceProperty<>>("OutputWorkspace", "",
                                                   Direction::Output),
                  "Name to use for the output workspace.");
  auto mustHaveValue = boost::make_shared<MandatoryValidator<double>>();

  declareProperty("StartX", Mantid::EMPTY_DBL(), mustHaveValue,
                  "The X value at which to start the background fit");
  declareProperty("EndX", Mantid::EMPTY_DBL(), mustHaveValue,
                  "The X value at which to end the background fit");
  declareProperty(
      make_unique<ArrayProperty<int>>("WorkspaceIndexList"),
      "Indices of the spectra that will have their background removed\n"
      "default: modify all spectra");
  std::vector<std::string> modeOptions{"Linear Fit", "Mean"};
  declareProperty("Mode", "Linear Fit",
                  boost::make_shared<StringListValidator>(modeOptions),
                  "The background count rate is estimated either by taking a "
                  "mean or doing a\n"
                  "linear fit (default: Linear Fit)");
  // Property to determine whether we subtract the background or just return the
  // background.
  std::vector<std::string> outputOptions{"Subtract Background",
                                         "Return Background"};
  declareProperty("OutputMode", "Subtract Background",
                  boost::make_shared<StringListValidator>(outputOptions),
                  "Once the background has been determined it can either be "
                  "subtracted from \n"
                  "the InputWorkspace and returned or just returned (default: "
                  "Subtract Background)");
  declareProperty("SkipMonitors", false,
                  "By default, the algorithm calculates and removes background "
                  "from monitors in the same way as from normal detectors\n"
                  "If this property is set to true, background is not "
                  "calculated/removed from monitors.",
                  Direction::Input);
  declareProperty("NullifyNegativeValues", true,
                  "When background is subtracted, signals in some time "
                  "channels may become negative.\n"
                  "If this option is true, signal in such bins is nullified "
                  "and the module of the removed signal"
                  "is added to the error. If false, the signal and errors are "
                  "left unchanged",
                  Direction::Input);
}

void CalculateFlatBackground::exec() {
  // Retrieve the input workspace
  MatrixWorkspace_const_sptr inputWS = getProperty("InputWorkspace");
  // Copy over all the data
  const int numHists = static_cast<int>(inputWS->getNumberHistograms());
  const int blocksize = static_cast<int>(inputWS->blocksize());

  if (blocksize == 1)
    throw std::runtime_error("CalculateFlatBackground with only one bin is "
                             "not possible.");

  m_skipMonitors = getProperty("SkipMonitors");
  m_nullifyNegative = getProperty("NullifyNegativeValues");
  // Get the required X range
  double startX, endX;
  this->checkRange(startX, endX);

  std::vector<int> wsInds = getProperty("WorkspaceIndexList");
  // check if the user passed an empty list, if so all of spec will be processed
  this->getWsInds(wsInds, numHists);

  // Are we removing the background?
  const bool removeBackground =
      std::string(getProperty("outputMode")) == "Subtract Background";

  // Initialize the progress reporting object
  m_progress = new Progress(this, 0.0, 0.2, numHists);

  MatrixWorkspace_sptr outputWS = getProperty("OutputWorkspace");
  // If input and output workspaces are not the same, create a new workspace for
  // the output
  if (outputWS != inputWS) {
    outputWS = WorkspaceFactory::Instance().create(inputWS);
    PARALLEL_FOR2(inputWS, outputWS)
    for (int i = 0; i < numHists; ++i) {
      PARALLEL_START_INTERUPT_REGION
      outputWS->dataX(i) = inputWS->readX(i);
      outputWS->dataY(i) = inputWS->readY(i);
      outputWS->dataE(i) = inputWS->readE(i);
      m_progress->report();
      PARALLEL_END_INTERUPT_REGION
    }
    PARALLEL_CHECK_INTERUPT_REGION
  }

  convertToDistribution(outputWS);

  // these are used to report information to the user, one progress update for
  // each percent and a report on the size of the background found
  double prg(0.2), backgroundTotal(0);
  const double toFitsize(static_cast<double>(wsInds.size()));
  const int progStep(static_cast<int>(ceil(toFitsize / 80.0)));

  // Now loop over the required spectra
  std::vector<int>::const_iterator specIt;
  // local cache for global variable
  bool skipMonitors(m_skipMonitors);
  for (specIt = wsInds.begin(); specIt != wsInds.end(); ++specIt) {
    const int currentSpec = *specIt;
    try {
      if (skipMonitors) { // this will fail in Windows ReleaseWithDebug info
                          // mode if the loop above made parallel. MS2012
                          // Compiler bug.
        // the remedy in this case would be to extract the code within internal
        // true into separate routine.
        try {
          if (outputWS->getDetector(currentSpec)->isMonitor())
            continue;
        } catch (...) {
          // Do nothing.
          // not every spectra is the monitor or detector, some spectra have no
          // instrument components attached.
          g_log.information(" Can not find detector for spectra N: " +
                            boost::lexical_cast<std::string>(currentSpec) +
                            " Processing background anyway\n");
        }
      }

      // Only if Mean() is called will variance be changed
      double variance = -1;

      // Now call the function the user selected to calculate the background
      const double background =
          std::string(getProperty("mode")) == "Mean"
              ? this->Mean(outputWS, currentSpec, startX, endX, variance)
              : this->LinearFit(outputWS, currentSpec, startX, endX);

      if (background < 0) {
        g_log.warning() << "Problem with calculating the background number of "
                           "counts spectrum with index " << currentSpec
                        << ". The spectrum has been left unchanged.\n";
        g_log.debug() << "The background for spectra index " << currentSpec
                      << "was calculated to be " << background << std::endl;
        continue;
      } else { // only used for the logging that gets done at the end
        backgroundTotal += background;
      }

      MantidVec &E = outputWS->dataE(currentSpec);
      // only the Mean() function calculates the variance
      if (variance > 0) {
        // adjust the errors using the variance (variance = error^2)
        std::transform(
            E.begin(), E.end(), E.begin(),
            std::bind2nd(VectorHelper::AddVariance<double>(), variance));
      }
      // Get references to the current spectrum
      MantidVec &Y = outputWS->dataY(currentSpec);
      // Now subtract the background from the data
      for (int j = 0; j < blocksize; ++j) {
        if (removeBackground) {
          Y[j] -= background;
        } else {
          Y[j] = background;
        }
        // remove negative values
        if (m_nullifyNegative && Y[j] < 0.0) {
          Y[j] = 0;
          // The error estimate must go up in this nonideal situation and the
          // value of background is a good estimate for it. However, don't
          // reduce the error if it was already more than that
          E[j] = E[j] > background ? E[j] : background;
        }
      }
    } catch (std::exception &) {
      g_log.error() << "Error processing the spectrum with index "
                    << currentSpec << std::endl;
      throw;
    }

    // make regular progress reports and check for canceling the algorithm
    if (static_cast<int>(wsInds.end() - wsInds.begin()) % progStep == 0) {
      interruption_point();
      prg += (progStep * 0.7 / toFitsize);
      progress(prg);
    }
  } // Loop over spectra to be fitted

  g_log.debug() << toFitsize << " spectra corrected\n";
  if (!m_convertedFromRawCounts) {
    g_log.information() << "The mean background over the spectra region was "
                        << backgroundTotal / toFitsize << " per bin\n";
  } else {
    g_log.information()
        << "Background corrected in uneven bin sized workspace\n";
  }

  restoreDistributionState(outputWS);

  // Assign the output workspace to its property
  setProperty("OutputWorkspace", outputWS);
}
/** Converts only if the workspace requires it: workspaces that are
* distributions or have constant width bins
*  aren't affected. A flag is set if there was a change allowing the workspace
* to be converted back
*  @param workspace the workspace to check and possibly convert
*/
void CalculateFlatBackground::convertToDistribution(
    API::MatrixWorkspace_sptr workspace) {
  if (workspace->isDistribution()) {
    return;
  }

  bool variationFound(false);
  // the number of spectra we need to check to assess if the bin widths are all
  // the same
  const size_t total = WorkspaceHelpers::commonBoundaries(workspace)
                           ? 1
                           : workspace->getNumberHistograms();

  MantidVec adjacents(workspace->readX(0).size() - 1);
  for (std::size_t i = 0; i < total; ++i) {
    MantidVec X = workspace->readX(i);
    // Calculate bin widths
    std::adjacent_difference(X.begin() + 1, X.end(), adjacents.begin());
    // the first entry from adjacent difference is just a copy of the first
    // entry in the input vector, ignore this. The histogram validator for this
    // algorithm ensures that X.size() > 1
    MantidVec widths(adjacents.begin() + 1, adjacents.end());
    if (!VectorHelper::isConstantValue(widths)) {
      variationFound = true;
      break;
    }
  }

  if (variationFound) {
    // after all the above checks the conclusion is we need the conversion
    WorkspaceHelpers::makeDistribution(workspace, true);
    m_convertedFromRawCounts = true;
  }
}
/** Converts the workspace to a raw counts workspace if the flag
* m_convertedFromRawCounts
*  is set
*  @param workspace the workspace to, possibly, convert
*/
void CalculateFlatBackground::restoreDistributionState(
    API::MatrixWorkspace_sptr workspace) {
  if (m_convertedFromRawCounts) {
    WorkspaceHelpers::makeDistribution(workspace, false);
    m_convertedFromRawCounts = false;
  }
}
/** Checks that the range parameters have been set correctly
*  @param startX :: The starting point
*  @param endX ::   The ending point
*  @throw std::invalid_argument If XMin or XMax are not set, or XMax is less
* than XMin
*/
void CalculateFlatBackground::checkRange(double &startX, double &endX) {
  // use the overloaded operator =() to get the X value stored in each property
  startX = getProperty("StartX");
  endX = getProperty("EndX");

  if (startX > endX) {
    const std::string failure("XMax must be greater than XMin.");
    g_log.error(failure);
    throw std::invalid_argument(failure);
  }
}

/** checks if the array is empty and if so fills it with all the index numbers
*  in the workspace. Non-empty arrays are left untouched
*  @param output :: the array to be checked
*  @param workspaceTotal :: required to be the total number of spectra in the
* workspace
*/
<<<<<<< HEAD
void CalculateFlatBackground::getWsInds(std::vector<int> &output,
                                        const int workspaceTotal) {
  if (output.size() > 0) {
=======
void CalculateFlatBackground::getSpecInds(std::vector<int> &output,
                                          const int workspaceTotal) {
  if (!output.empty()) {
>>>>>>> 58ffffea
    return;
  }

  output.resize(workspaceTotal);
  for (int i = 0; i < workspaceTotal; ++i) {
    output[i] = i;
  }
}
/** Gets the mean number of counts in each bin the background region and the
* variance (error^2) of that
*  number
*  @param WS :: points to the input workspace
*  @param wsInd :: index of the spectrum to process
*  @param startX :: a X-value in the first bin that will be considered, must not
* be greater endX
*  @param endX :: a X-value in the last bin that will be considered, must not
* less than startX
*  @param variance :: will be set to the number of counts divided by the number
* of bins squared (= error^2)
*  @return the mean number of counts in each bin the background region
*  @throw out_of_range if either startX or endX are out of the range of X-values
* in the specified spectrum
*  @throw invalid_argument if endX has the value of first X-value one of the
* spectra
*/
double CalculateFlatBackground::Mean(const API::MatrixWorkspace_const_sptr WS,
                                     const int wsInd, const double startX,
                                     const double endX,
                                     double &variance) const {
  const MantidVec &XS = WS->readX(wsInd), &YS = WS->readY(wsInd);
  const MantidVec &ES = WS->readE(wsInd);
  // the function checkRange should already have checked that startX <= endX,
  // but we still need to check values weren't out side the ranges
  if (endX > XS.back() || startX < XS.front()) {
    throw std::out_of_range("Either the property startX or endX is outside the "
                            "range of X-values present in one of the specified "
                            "spectra");
  }
  // Get the index of the first bin contains the X-value, which means this is an
  // inclusive sum. The minus one is because lower_bound() returns index past
  // the last index pointing to a lower value. For example if startX has a
  // higher X value than the first bin boundary but lower than the second
  // lower_bound returns 1, which is the index of the second bin boundary
  ptrdiff_t startInd =
      std::lower_bound(XS.begin(), XS.end(), startX) - XS.begin() - 1;
  if (startInd == -1) { // happens if startX is the first X-value, e.g. the
                        // first X-value is zero and the user selects zero
    startInd = 0;
  }

  // the -1 matches definition of startIn, see the comment above that statement
  const ptrdiff_t endInd =
      std::lower_bound(XS.begin() + startInd, XS.end(), endX) - XS.begin() - 1;
  if (endInd == -1) { //
    throw std::invalid_argument("EndX was set to the start of one of the "
                                "spectra, it must greater than the first "
                                "X-value in any of the specified spectra");
  }

  // the +1 is because this is an inclusive sum (includes each bin that contains
  // each X-value). Hence if startInd == endInd we are still analyzing one bin
  const double numBins = static_cast<double>(1 + endInd - startInd);
  // the +1 here is because the accumulate() stops one before the location of
  // the last iterator
  double background =
      std::accumulate(YS.begin() + startInd, YS.begin() + endInd + 1, 0.0) /
      numBins;
  // The error on the total number of background counts in the background region
  // is taken as the sqrt the total number counts. To get the the error on the
  // counts in each bin just divide this by the number of bins. The variance =
  // error^2 that is the total variance divide by the number of bins _squared_.
  variance = std::accumulate(ES.begin() + startInd, ES.begin() + endInd + 1,
                             0.0, VectorHelper::SumSquares<double>()) /
             (numBins * numBins);
  // return mean number of counts in each bin, the sum of the number of counts
  // in all the bins divided by the number of bins used in that sum
  return background;
}

/**
* Uses linear algorithm to do the fitting.
*
* @param WS The workspace to fit
* @param spectrum The spectrum number to fit, using the workspace numbering of
*the spectra
* @param startX An X value in the first bin to be included in the fit
* @param endX An X value in the last bin to be included in the fit
*
* @return The value of the flat background
*/
double CalculateFlatBackground::LinearFit(API::MatrixWorkspace_sptr WS,
                                          int spectrum, double startX,
                                          double endX) {
  IAlgorithm_sptr childAlg = createChildAlgorithm("Fit");

  IFunction_sptr func =
      API::FunctionFactory::Instance().createFunction("LinearBackground");
  childAlg->setProperty<IFunction_sptr>("Function", func);

  childAlg->setProperty<MatrixWorkspace_sptr>("InputWorkspace", WS);
  childAlg->setProperty<bool>("CreateOutput", true);
  childAlg->setProperty<int>("WorkspaceIndex", spectrum);
  childAlg->setProperty<double>("StartX", startX);
  childAlg->setProperty<double>("EndX", endX);
  // Default minimizer doesn't work properly even on the easiest cases,
  // so Levenberg-MarquardtMD is used instead
  childAlg->setProperty<std::string>("Minimizer", "Levenberg-MarquardtMD");

  childAlg->executeAsChildAlg();

  std::string outputStatus = childAlg->getProperty("OutputStatus");
  if (outputStatus != "success") {
    g_log.warning("Unable to successfully fit the data: " + outputStatus);
    return -1.0;
  }

  Mantid::API::ITableWorkspace_sptr output =
      childAlg->getProperty("OutputParameters");

  // Find rows with parameters we are after
  size_t rowA0, rowA1;
  output->find(static_cast<std::string>("A0"), rowA0, 0);
  output->find(static_cast<std::string>("A1"), rowA1, 0);

  // Linear function is defined as A0 + A1*x
  const double intercept = output->cell<double>(rowA0, 1);
  const double slope = output->cell<double>(rowA1, 1);

  const double centre = (startX + endX) / 2.0;

  // Calculate the value of the flat background by taking the value at the
  // centre point of the fit
  return slope * centre + intercept;
}

} // namespace Algorithms
} // namespace Mantid<|MERGE_RESOLUTION|>--- conflicted
+++ resolved
@@ -309,15 +309,9 @@
 *  @param workspaceTotal :: required to be the total number of spectra in the
 * workspace
 */
-<<<<<<< HEAD
 void CalculateFlatBackground::getWsInds(std::vector<int> &output,
                                         const int workspaceTotal) {
-  if (output.size() > 0) {
-=======
-void CalculateFlatBackground::getSpecInds(std::vector<int> &output,
-                                          const int workspaceTotal) {
   if (!output.empty()) {
->>>>>>> 58ffffea
     return;
   }
 
