//----------------------------------------------------------------------
// Includes
//----------------------------------------------------------------------

#include "MantidAlgorithms/CalculateMuonAsymmetry.h"
#include "MantidAlgorithms/MuonAsymmetryHelper.h"

#include "MantidAPI/AlgorithmManager.h"
#include "MantidAPI/FuncMinimizerFactory.h"
#include "MantidAPI/IFuncMinimizer.h"
#include "MantidAPI/IFunction.h"
#include "MantidAPI/MatrixWorkspace.h"
#include "MantidAPI/Run.h"
#include "MantidAPI/Workspace_fwd.h"
#include "MantidAPI/WorkspaceFactory.h"

#include "MantidKernel/ArrayProperty.h"
#include "MantidKernel/BoundedValidator.h"
#include "MantidKernel/ListValidator.h"
#include "MantidKernel/PhysicalConstants.h"
#include "MantidKernel/StartsWithValidator.h"

#include <cmath>
#include <numeric>
#include <vector>

namespace Mantid {
namespace Algorithms {

using namespace Kernel;
using API::Progress;
using std::size_t;

// Register the class into the algorithm factory
DECLARE_ALGORITHM(CalculateMuonAsymmetry)

/** Initialisation method. Declares properties to be used in algorithm.
 *
 */
void CalculateMuonAsymmetry::init() {
  declareProperty(make_unique<API::WorkspaceProperty<API::MatrixWorkspace>>(
                      "InputWorkspace", "", Direction::Input),
                  "The name of the input 2D workspace.");
  declareProperty(make_unique<API::WorkspaceProperty<API::MatrixWorkspace>>(
                      "OutputWorkspace", "", Direction::Output),
                  "The name of the output 2D workspace.");
  std::vector<int> empty;
  declareProperty(
      Kernel::make_unique<Kernel::ArrayProperty<int>>("Spectra", empty),
      "The workspace indices to remove the exponential decay from.");
  declareProperty(
      "StartX", 0.1,
      "The lower limit for calculating the asymmetry (an X value).");
  declareProperty(
      "EndX", 15.0,
      "The upper limit for calculating the asymmetry  (an X value).");
  declareProperty(
      "FittingFunction",
      "name = GausOsc, A = 10.0, Sigma = 0.2, Frequency = 1.0, Phi = 0.0",
      "The additional fitting functions to be used.");
  declareProperty("InputDataType", "counts",
                  boost::make_shared<Mantid::Kernel::StringListValidator>(
                      std::vector<std::string>{"counts", "asymmetry"}),
                  "If the data is raw counts or asymmetry");
  std::vector<std::string> minimizerOptions =
      API::FuncMinimizerFactory::Instance().getKeys();
  Kernel::IValidator_sptr minimizerValidator =
      boost::make_shared<Kernel::StartsWithValidator>(minimizerOptions);
  declareProperty("Minimizer", "Levenberg-MarquardtMD", minimizerValidator,
                  "Minimizer to use for fitting.");
  auto mustBePositive = boost::make_shared<Kernel::BoundedValidator<int>>();
  mustBePositive->setLower(0);
  declareProperty(
      "MaxIterations", 500, mustBePositive->clone(),
      "Stop after this number of iterations if a good fit is not found");
 declareProperty(
      Kernel::make_unique<Kernel::ArrayProperty<double>>("NormalizationConstant", Direction::Output));
 std::vector<double> emptyDoubles;
 declareProperty(
      Kernel::make_unique<Kernel::ArrayProperty<double>>("PreviousNormalizationConstant",emptyDoubles),"Normalization constant used"
	" to estimate asymmetry");

}
/*
* Validate the input parameters
* @returns map with keys corresponding to properties with errors and values
* containing the error messages.
*/
std::map<std::string, std::string> CalculateMuonAsymmetry::validateInputs() {
  // create the map
  std::map<std::string, std::string> validationOutput;
  // check start and end times
  double startX = getProperty("StartX");
  double endX = getProperty("EndX");
  if (startX > endX) {
    validationOutput["StartX"] = "Start time is after the end time.";
  } else if (startX == endX) {
    validationOutput["StartX"] = "Start and end times are equal, there is no "
                                 "data to apply the algorithm to.";
  }
  std::string dataType = getProperty("InputDataType");
  std::vector<double> oldNorm = getProperty("PreviousNormalizationConstant");
  std::vector<int> spectra=getProperty("Spectra");
  if(dataType =="asymmetry" && oldNorm.empty()){
   validationOutput["PreviousNormalizationConstant"] = "Asymmetry data has been provided but"
		" no normalization constants have been provided.";
  
  }
  if(dataType=="asymmetry" && oldNorm.size() != spectra.size() ){

   validationOutput["PreviousNormalizationConstant"] = "Number of spectra and the list"
		" of normalization constants are inconsistant.";
  }
  return validationOutput;
}
/** Executes the algorithm
 *
 */

void CalculateMuonAsymmetry::exec() {
  std::vector<int> spectra = getProperty("Spectra");
  std::vector<double> oldNorm=getProperty("PreviousNormalizationConstant") ;
  // Get original workspace
  API::MatrixWorkspace_const_sptr inputWS = getProperty("InputWorkspace");
  auto numSpectra = inputWS->getNumberHistograms();
  // Create output workspace with same dimensions as input
  API::MatrixWorkspace_sptr outputWS = getProperty("OutputWorkspace");
  if (inputWS != outputWS) {
    outputWS = API::WorkspaceFactory::Instance().create(inputWS);
  }
  double startX = getProperty("StartX");
  double endX = getProperty("EndX");
  auto dataType = getPropertyValue("InputDataType");

  const Mantid::API::Run &run = inputWS->run();
  const double numGoodFrames = std::stod(run.getProperty("goodfrm")->value());

  g_log.warning("Assuming that the spectra and normalization constants are in the same order"); 

  // Share the X values
  for (size_t i = 0; i < static_cast<size_t>(numSpectra); ++i) {
    outputWS->setSharedX(i, inputWS->sharedX(i));
  }

  // No spectra specified = process all spectra
  if (spectra.empty()) {
    spectra = std::vector<int>(numSpectra);
    std::iota(spectra.begin(), spectra.end(), 0);
  }

  Progress prog(this, 0.0, 1.0, numSpectra + spectra.size());
  if (inputWS != outputWS) {

	  // Copy all the Y and E data
	  PARALLEL_FOR_IF(Kernel::threadSafe(*inputWS, *outputWS))
		  for (int64_t i = 0; i < int64_t(numSpectra); ++i) {
			  PARALLEL_START_INTERUPT_REGION
				  const auto index = static_cast<size_t>(i);
			  outputWS->setSharedY(index, inputWS->sharedY(index));
			  outputWS->setSharedE(index, inputWS->sharedE(index));
			  prog.report();
			  PARALLEL_END_INTERUPT_REGION
		  }
	  PARALLEL_CHECK_INTERUPT_REGION
  }

  // Do the specified spectra only
  int specLength = static_cast<int>(spectra.size());
  std::vector<double> norm(specLength, 0.0);
  PARALLEL_FOR_IF(Kernel::threadSafe(*inputWS, *outputWS))
<<<<<<< HEAD
  for (int i = 0; i < specLength; ++i) {
    PARALLEL_START_INTERUPT_REGION
    const auto specNum = static_cast<size_t>(spectra[i]);
    if (spectra[i] > static_cast<int>(numSpectra)) {
      g_log.error("The spectral index " + std::to_string(spectra[i]) +
                  " is greater than the number of spectra!");
      throw std::invalid_argument("The spectral index " +
                                  std::to_string(spectra[i]) +
                                  " is greater than the number of spectra!");
    }
    double estNormConst;
    if (dataType == "counts") {
      // inita of N0
      estNormConst = estimateNormalisationConst(inputWS->histogram(specNum),
                                                numGoodFrames, startX, endX);
      // Calculate the normalised counts
      outputWS->setHistogram(
          specNum, normaliseCounts(inputWS->histogram(specNum), numGoodFrames));
    } else {
      estNormConst = 1.0;
      outputWS->setHistogram(specNum, inputWS->histogram(specNum));
      outputWS->mutableY(specNum) += 1.0; // add offset back in
    }
    // get the normalisation constant
    const double normConst =
        getNormConstant(outputWS, spectra[i], estNormConst, startX, endX);
    // calculate the asymmetry
    outputWS->mutableY(specNum) /= normConst;
    outputWS->mutableY(specNum) -= 1.0;
    outputWS->mutableE(specNum) /= normConst;

    prog.report();
    PARALLEL_END_INTERUPT_REGION
  }
  PARALLEL_CHECK_INTERUPT_REGION
=======
	  for (int i = 0; i < specLength; ++i) {
		  PARALLEL_START_INTERUPT_REGION
			  const auto specNum = static_cast<size_t>(spectra[i]);
		  if (spectra[i] > static_cast<int>(numSpectra)) {
			  g_log.error("The spectral index " + std::to_string(spectra[i]) +
				  " is greater than the number of spectra!");
			  throw std::invalid_argument("The spectral index " +
				  std::to_string(spectra[i]) +
				  " is greater than the number of spectra!");
		  }
		  double estNormConst;
		  if (dataType == "counts") {
			  // inital estimate of N0
			  estNormConst = estimateNormalisationConst(inputWS->histogram(specNum),
				  numGoodFrames, startX, endX);
			  // Calculate the normalised counts
			  outputWS->setHistogram(
				  specNum, normaliseCounts(inputWS->histogram(specNum), numGoodFrames));

		  }
		  else {
			  estNormConst =oldNorm[i];
			  outputWS->setHistogram(specNum, inputWS->histogram(specNum));
			  // convert the data back to normalised counts
			  outputWS->mutableY(specNum) += 1.0; 
			  outputWS->mutableY(specNum) *= estNormConst;
			  outputWS->mutableE(specNum) *= estNormConst;
>>>>>>> 0f24cb3a

		  }
		  // get the normalisation constant
		  const double normConst =
			  getNormConstant(outputWS, spectra[i], estNormConst, startX, endX);
		  // calculate the asymmetry
		  outputWS->mutableY(specNum) /= normConst;
		  outputWS->mutableY(specNum) -= 1.0;
		  outputWS->mutableE(specNum) /= normConst;
		  norm[i]=normConst;
		  prog.report();
		  PARALLEL_END_INTERUPT_REGION
	  }
  PARALLEL_CHECK_INTERUPT_REGION

	  // Update Y axis units
	  outputWS->setYUnit("Asymmetry");
  setProperty("NormalizationConstant", norm);
  setProperty("OutputWorkspace", outputWS);
}
  
/**
 * Calculate normalisation constant after the exponential decay has been removed
 * to a linear fitting function
 * @param ws ::  workspace
 * @param wsIndex :: workspace index
 * @param estNormConstant :: estimate of normalisation constant
 * @param startX :: the smallest x value for the fit
 * @param endX :: the largest x value for the fit
 * @return normalisation constant
*/

double CalculateMuonAsymmetry::getNormConstant(API::MatrixWorkspace_sptr ws,
                                               int wsIndex,
                                               const double estNormConstant,
                                               const double startX,
                                               const double endX) {
  double retVal = 1.0;
  int maxIterations = getProperty("MaxIterations");
  auto minimizer = getProperty("Minimizer");
  API::IAlgorithm_sptr fit;
  fit = createChildAlgorithm("Fit", -1, -1, true);
  std::string tmpString = getProperty("FittingFunction");

  std::string function;
  function = "composite=ProductFunction;name=FlatBackground,A0=" +
             std::to_string(estNormConstant);
  function += ";(name=FlatBackground,A0=1.0,ties=(A0=1.0);";
  function += tmpString + ")";

  fit->setProperty("MaxIterations", maxIterations);
  fit->setPropertyValue("Function", function);
  fit->setProperty("InputWorkspace", ws);
  fit->setProperty("WorkspaceIndex", wsIndex);
  fit->setPropertyValue("Minimizer", minimizer);
  fit->setProperty("StartX", startX);
  fit->setProperty("EndX", endX);
  fit->execute();


  std::string fitStatus = fit->getProperty("OutputStatus");
  API::IFunction_sptr result = fit->getProperty("Function");
  const double A0 = result->getParameter(0);
  if (fitStatus == "success") { // to be explicit

    if (A0 < 0) {
      g_log.warning() << "When trying to fit Asymmetry normalisation constant "
                         "this constant comes out negative. For workspace "
                      << wsIndex << "."
                      << "To proceed Asym norm constant set to 1.0\n";
      retVal = 1.0;
    } else {
      retVal = A0;
    }
  } else {
    g_log.warning() << "Fit falled. Status = " << fitStatus
                    << "\nFor workspace index " << wsIndex
                    << "\nAsym norm constant set to 1.0\n";
    retVal = 1.0;
  }

  return retVal;
}

} // namespace Algorithm
} // namespace Mantid<|MERGE_RESOLUTION|>--- conflicted
+++ resolved
@@ -168,43 +168,6 @@
   int specLength = static_cast<int>(spectra.size());
   std::vector<double> norm(specLength, 0.0);
   PARALLEL_FOR_IF(Kernel::threadSafe(*inputWS, *outputWS))
-<<<<<<< HEAD
-  for (int i = 0; i < specLength; ++i) {
-    PARALLEL_START_INTERUPT_REGION
-    const auto specNum = static_cast<size_t>(spectra[i]);
-    if (spectra[i] > static_cast<int>(numSpectra)) {
-      g_log.error("The spectral index " + std::to_string(spectra[i]) +
-                  " is greater than the number of spectra!");
-      throw std::invalid_argument("The spectral index " +
-                                  std::to_string(spectra[i]) +
-                                  " is greater than the number of spectra!");
-    }
-    double estNormConst;
-    if (dataType == "counts") {
-      // inita of N0
-      estNormConst = estimateNormalisationConst(inputWS->histogram(specNum),
-                                                numGoodFrames, startX, endX);
-      // Calculate the normalised counts
-      outputWS->setHistogram(
-          specNum, normaliseCounts(inputWS->histogram(specNum), numGoodFrames));
-    } else {
-      estNormConst = 1.0;
-      outputWS->setHistogram(specNum, inputWS->histogram(specNum));
-      outputWS->mutableY(specNum) += 1.0; // add offset back in
-    }
-    // get the normalisation constant
-    const double normConst =
-        getNormConstant(outputWS, spectra[i], estNormConst, startX, endX);
-    // calculate the asymmetry
-    outputWS->mutableY(specNum) /= normConst;
-    outputWS->mutableY(specNum) -= 1.0;
-    outputWS->mutableE(specNum) /= normConst;
-
-    prog.report();
-    PARALLEL_END_INTERUPT_REGION
-  }
-  PARALLEL_CHECK_INTERUPT_REGION
-=======
 	  for (int i = 0; i < specLength; ++i) {
 		  PARALLEL_START_INTERUPT_REGION
 			  const auto specNum = static_cast<size_t>(spectra[i]);
@@ -232,8 +195,6 @@
 			  outputWS->mutableY(specNum) += 1.0; 
 			  outputWS->mutableY(specNum) *= estNormConst;
 			  outputWS->mutableE(specNum) *= estNormConst;
->>>>>>> 0f24cb3a
-
 		  }
 		  // get the normalisation constant
 		  const double normConst =
