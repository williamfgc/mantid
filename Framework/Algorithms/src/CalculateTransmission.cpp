
//----------------------------------------------------------------------
// Includes
//----------------------------------------------------------------------
#include "MantidAlgorithms/CalculateTransmission.h"
#include "MantidAPI/CommonBinsValidator.h"
#include "MantidAPI/FunctionFactory.h"
#include "MantidAPI/HistogramValidator.h"
#include "MantidAPI/IFunction.h"
#include "MantidAPI/WorkspaceUnitValidator.h"
#include "MantidAPI/WorkspaceOpOverloads.h"
#include "MantidGeometry/Instrument.h"
#include "MantidKernel/ArrayProperty.h"
#include "MantidKernel/BoundedValidator.h"
#include "MantidKernel/CompositeValidator.h"
#include "MantidKernel/ListValidator.h"
#include "MantidKernel/VectorHelper.h"

#include <algorithm>
#include <cassert>
#include <cmath>

#include <boost/algorithm/string/join.hpp>
#include <boost/foreach.hpp>
#include <boost/lexical_cast.hpp>

namespace Mantid {
namespace Algorithms {

using namespace Kernel;
using namespace API;

namespace // anonymous
    {
// For LOQ at least, the transmission monitor is 3.  (The incident beam
// monitor's UDET is 2.)
const detid_t LOQ_TRANSMISSION_MONITOR_UDET = 3;

/**
 * Helper function to convert a single detector ID to a workspace index.
 * Should we just go ahead and add this to the MatrixWorkspace class?
 *
 * @param ws    :: workspace containing det ID to ws index mapping
 * @param detID :: the detector ID to look for
 *
 * @returns workspace index corresponding to the given detector ID
 */
size_t getIndexFromDetectorID(MatrixWorkspace_sptr ws, detid_t detid) {
<<<<<<< HEAD
  const std::vector<detid_t> input = boost::assign::list_of(detid);
  std::vector<size_t> result = ws->getIndicesFromDetectorIDs(input);
=======
  const std::vector<detid_t> input = {detid};
  std::vector<size_t> result;

  ws->getIndicesFromDetectorIDs(input, result);
>>>>>>> 36fbc31e
  if (result.empty())
    throw std::invalid_argument(
        "Could not find the spectra corresponding to detector ID " +
        boost::lexical_cast<std::string>(detid));

  return result[0];
}
}

// Register the algorithm into the AlgorithmFactory
DECLARE_ALGORITHM(CalculateTransmission)

CalculateTransmission::CalculateTransmission()
    : API::Algorithm(), m_done(0.0) {}

CalculateTransmission::~CalculateTransmission() {}

void CalculateTransmission::init() {
  auto wsValidator = boost::make_shared<CompositeValidator>();
  wsValidator->add<WorkspaceUnitValidator>("Wavelength");
  wsValidator->add<CommonBinsValidator>();
  wsValidator->add<HistogramValidator>();

  declareProperty(new WorkspaceProperty<>("SampleRunWorkspace", "",
                                          Direction::Input, wsValidator),
                  "The workspace containing the sample transmission run. Must "
                  "have common binning and be in units of wavelength.");
  declareProperty(new WorkspaceProperty<>("DirectRunWorkspace", "",
                                          Direction::Input, wsValidator),
                  "The workspace containing the direct beam (no sample) "
                  "transmission run. The units and binning must match those of "
                  "the SampleRunWorkspace.");
  declareProperty(
      new WorkspaceProperty<>("OutputWorkspace", "", Direction::Output),
      "The name of the workspace in which to store the fitted transmission "
      "fractions.");

  auto zeroOrMore = boost::make_shared<BoundedValidator<int>>();
  zeroOrMore->setLower(0);

  declareProperty("IncidentBeamMonitor", EMPTY_INT(), zeroOrMore,
                  "The UDET of the incident beam monitor");
  declareProperty("TransmissionMonitor", EMPTY_INT(), zeroOrMore,
                  "The UDET of the transmission monitor");

  declareProperty(new ArrayProperty<double>("RebinParams"),
                  "A comma separated list of first bin boundary, width, last "
                  "bin boundary. Optionally\n"
                  "this can be followed by a comma and more widths and last "
                  "boundary pairs.\n"
                  "Negative width values indicate logarithmic binning.");

  std::vector<std::string> options(3);
  options[0] = "Linear";
  options[1] = "Log";
  options[2] = "Polynomial";

  declareProperty("FitMethod", "Log",
                  boost::make_shared<StringListValidator>(options),
                  "Whether to fit directly to the transmission curve using "
                  "Linear, Log or Polynomial.");
  auto twoOrMore = boost::make_shared<BoundedValidator<int>>();
  twoOrMore->setLower(2);
  declareProperty("PolynomialOrder", 2, twoOrMore, "Order of the polynomial to "
                                                   "fit. It is considered only "
                                                   "for FitMethod=Polynomial");

  declareProperty("OutputUnfittedData", false,
                  "If True, will output an additional workspace called "
                  "[OutputWorkspace]_unfitted containing the unfitted "
                  "transmission correction.");

  declareProperty(new ArrayProperty<detid_t>("TransmissionROI"),
                  "An optional ArrayProperty containing a list of detector "
                  "ID's.  These specify a region of interest "
                  "which is to be summed and then used instead of a "
                  "tranmission monitor. This allow for a \"beam stop "
                  "out\" method of transmission calculation.");
}

void CalculateTransmission::exec() {
  MatrixWorkspace_sptr sampleWS = getProperty("SampleRunWorkspace");
  MatrixWorkspace_sptr directWS = getProperty("DirectRunWorkspace");

  const detid_t beamMonitorID = getProperty("IncidentBeamMonitor");
  detid_t transMonitorID = getProperty("TransmissionMonitor");
  const std::vector<detid_t> transDetList = getProperty("TransmissionROI");

  const bool usingSameInstrument = sampleWS->getInstrument()->getName() ==
                                   directWS->getInstrument()->getName();
  if (!usingSameInstrument)
    throw std::invalid_argument(
        "The input workspaces do not come from the same instrument.");
  if (!WorkspaceHelpers::matchingBins(sampleWS, directWS))
    throw std::invalid_argument(
        "The input workspaces do not have matching bins.");

  bool usingMonitor = !isEmpty(transMonitorID);
  const bool usingROI = !transDetList.empty();
  if (usingMonitor && usingROI)
    throw std::invalid_argument("Unable to use both a monitor and a region of "
                                "interest in transmission calculation.");
  if (!usingMonitor && !usingROI) {
    transMonitorID = LOQ_TRANSMISSION_MONITOR_UDET;
    usingMonitor = true;
  }

  // Populate transmissionIndices with the workspace indices to use for the
  // transmission.
  // In the case of TransmissionMonitor this will be a single index
  // corresponding to a
  // monitor, in the case of TransmissionROI it will be one or more indices
  // corresponding
  // to a region of interest on the detector bank(s).
  std::vector<size_t> transmissionIndices;
  if (usingMonitor) {
    const size_t transmissionMonitorIndex =
        getIndexFromDetectorID(sampleWS, transMonitorID);
    transmissionIndices.push_back(transmissionMonitorIndex);
    logIfNotMonitor(sampleWS, directWS, transmissionMonitorIndex);
  } else if (usingROI) {
    transmissionIndices = sampleWS->getIndicesFromDetectorIDs(transDetList);
  } else
    assert(false);

  const std::string transPropName =
      usingMonitor ? "TransmissionMonitor" : "TransmissionROI";

  if (transmissionIndices.empty())
    throw std::invalid_argument(
        "The UDET(s) passed to " + transPropName +
        " do not correspond to spectra in the workspace.");

  // Check if we're normalising to the incident beam monitor.  If so, then it
  // needs to be a monitor that is not also used for the transmission.
  const bool normaliseToMonitor = !isEmpty(beamMonitorID);
  size_t beamMonitorIndex = 0;
  if (normaliseToMonitor) {
    beamMonitorIndex = getIndexFromDetectorID(sampleWS, beamMonitorID);
    logIfNotMonitor(sampleWS, directWS, beamMonitorIndex);

    BOOST_FOREACH (size_t transmissionIndex, transmissionIndices)
      if (transmissionIndex == beamMonitorIndex)
        throw std::invalid_argument(
            "The IncidentBeamMonitor UDET (" +
            boost::lexical_cast<std::string>(transmissionIndex) +
            ") matches a UDET given in " + transPropName + ".");
  }

  MatrixWorkspace_sptr sampleInc;
  if (normaliseToMonitor)
    sampleInc = this->extractSpectra(sampleWS,
                                     std::vector<size_t>(1, beamMonitorIndex));
  MatrixWorkspace_sptr sampleTrans =
      this->extractSpectra(sampleWS, transmissionIndices);

  MatrixWorkspace_sptr directInc;
  if (normaliseToMonitor)
    directInc = this->extractSpectra(directWS,
                                     std::vector<size_t>(1, beamMonitorIndex));
  MatrixWorkspace_sptr directTrans =
      this->extractSpectra(directWS, transmissionIndices);

  double start = m_done;
  Progress progress(this, start, m_done += 0.2, 2);
  progress.report("CalculateTransmission: Dividing transmission by incident");

  // The main calculation
  MatrixWorkspace_sptr transmission = sampleTrans / directTrans;
  if (normaliseToMonitor)
    transmission = transmission * (directInc / sampleInc);

  // This workspace is now a distribution
  progress.report("CalculateTransmission: Dividing transmission by incident");

  // Output this data if requested
  const bool outputRaw = getProperty("OutputUnfittedData");
  if (outputRaw) {
    IAlgorithm_sptr childAlg = createChildAlgorithm("ReplaceSpecialValues");
    childAlg->setProperty<MatrixWorkspace_sptr>("InputWorkspace", transmission);
    childAlg->setProperty<double>("NaNValue", 0.0);
    childAlg->setProperty<double>("NaNError", 0.0);
    childAlg->setProperty<double>("InfinityValue", 0.0);
    childAlg->setProperty<double>("InfinityError", 0.0);
    childAlg->executeAsChildAlg();
    transmission = childAlg->getProperty("OutputWorkspace");
    std::string outputWSName = getPropertyValue("OutputWorkspace");
    outputWSName += "_unfitted";
    declareProperty(new WorkspaceProperty<>("UnfittedData", outputWSName,
                                            Direction::Output));
    setProperty("UnfittedData", transmission);
  }

  // Check that there are more than a single bin in the transmission
  // workspace. Skip the fit it there isn't.
  if (transmission->dataY(0).size() > 1) {
    transmission =
        fit(transmission, getProperty("RebinParams"), getProperty("FitMethod"));
  }
  setProperty("OutputWorkspace", transmission);
}

/**
 * Extracts multiple spectra from a Workspace2D into a new workspaces, using
 *SumSpectra.
 *
 * @param ws      :: The workspace containing the spectrum to extract
 * @param indices :: The workspace index of the spectrum to extract
 *
 * @returns a Workspace2D containing the extracted spectrum
 * @throws runtime_error if the ExtractSingleSpectrum algorithm fails during
 *execution
 */
API::MatrixWorkspace_sptr
CalculateTransmission::extractSpectra(API::MatrixWorkspace_sptr ws,
                                      const std::vector<size_t> &indices) {
  // Compile a comma separated list of indices that we can pass to SumSpectra.
  std::vector<std::string> indexStrings(indices.size());
  // A bug in boost 1.53: https://svn.boost.org/trac/boost/ticket/7421
  // means that lexical_cast cannot be used directly as the call is ambiguous
  // so we need to define a function pointer that can resolve the overloaded
  // lexical_cast function
  typedef std::string (*from_size_t)(const size_t &);

  std::transform(
      indices.begin(), indices.end(), indexStrings.begin(),
      static_cast<from_size_t>(boost::lexical_cast<std::string, size_t>));
  const std::string commaIndexList = boost::algorithm::join(indexStrings, ",");

  double start = m_done;
  IAlgorithm_sptr childAlg =
      createChildAlgorithm("SumSpectra", start, m_done += 0.1);
  childAlg->setProperty<MatrixWorkspace_sptr>("InputWorkspace", ws);
  childAlg->setPropertyValue("ListOfWorkspaceIndices", commaIndexList);
  childAlg->executeAsChildAlg();

  // Only get to here if successful
  return childAlg->getProperty("OutputWorkspace");
}

/** Calculate a workspace that contains the result of the fit to the
* transmission fraction that was calculated
*  @param raw [in] the workspace with the unfitted transmission ratio data
*  @param rebinParams [in] the parameters for rebinning
*  @param fitMethod [in] string can be Log, Linear, Poly2, Poly3, Poly4, Poly5,
* Poly6
*  @return a workspace that contains the evaluation of the fit
*  @throw runtime_error if the Linear or ExtractSpectrum algorithm fails during
* execution
*/
API::MatrixWorkspace_sptr
CalculateTransmission::fit(API::MatrixWorkspace_sptr raw,
                           std::vector<double> rebinParams,
                           const std::string fitMethod) {
  MatrixWorkspace_sptr output =
      this->extractSpectra(raw, std::vector<size_t>(1, 0));

  Progress progress(this, m_done, 1.0, 4);
  progress.report("CalculateTransmission: Performing fit");

  // these are calculated by the call to fit below
  double grad(0.0), offset(0.0);
  std::vector<double> coeficients;
  const bool logFit = (fitMethod == "Log");
  if (logFit) {
    g_log.debug("Fitting to the logarithm of the transmission");

    MantidVec &Y = output->dataY(0);
    MantidVec &E = output->dataE(0);
    double start = m_done;
    Progress prog2(this, start, m_done += 0.1, Y.size());
    for (size_t i = 0; i < Y.size(); ++i) {
      // Take the log of each datapoint for fitting. Recalculate errors
      // remembering that d(log(a))/da  = 1/a
      E[i] = std::abs(E[i] / Y[i]);
      Y[i] = std::log10(Y[i]);
      progress.report("Fitting to the logarithm of the transmission");
    }

    // Now fit this to a straight line
    output = fitData(output, grad, offset);
  }                                 // logFit true
  else if (fitMethod == "Linear") { // Linear fit
    g_log.debug("Fitting directly to the data (i.e. linearly)");
    output = fitData(output, grad, offset);
  } else { // fitMethod Polynomial
    int order = getProperty("PolynomialOrder");
    std::stringstream info;
    info << "Fitting the transmission to polynomial order=" << order;
    g_log.information(info.str());
    output = fitPolynomial(output, order, coeficients);
  }

  progress.report("CalculateTransmission: Performing fit");

  // if no rebin parameters were set the output workspace will have the same
  // binning as the input ones, otherwise rebin
  if (!rebinParams.empty()) {
    output = rebin(rebinParams, output);
  }
  progress.report("CalculateTransmission: Performing fit");

  // if there was rebinnning or log fitting we need to recalculate the Ys,
  // otherwise we can just use the workspace kicked out by the fitData()'s call
  // to Linear
  if ((!rebinParams.empty()) || logFit) {
    const MantidVec &X = output->readX(0);
    MantidVec &Y = output->dataY(0);
    if (logFit) {
      // Need to transform back to 'unlogged'
      const double m(std::pow(10, grad));
      const double factor(std::pow(10, offset));

      MantidVec &E = output->dataE(0);
      for (size_t i = 0; i < Y.size(); ++i) {
        // the relationship between the grad and interspt of the log fit and the
        // un-logged value of Y contain this dependence on the X (bin center
        // values)
        Y[i] = factor * (std::pow(m, 0.5 * (X[i] + X[i + 1])));
        E[i] = std::abs(E[i] * Y[i]);
        progress.report();
      }
    } // end logFit
    else if (fitMethod == "Linear") {
      // the simpler linear situation
      for (size_t i = 0; i < Y.size(); ++i) {
        Y[i] = (grad * 0.5 * (X[i] + X[i + 1])) + offset;
      }
    } else { // the polynomial fit
      for (size_t i = 0; i < Y.size(); ++i) {
        double aux = 0;
        double x_v = 0.5 * (X[i] + X[i + 1]);

        for (int j = 0; j < static_cast<int>(coeficients.size()); ++j) {
          aux += coeficients[j] * std::pow(x_v, j);
        }
        Y[i] = aux;
      }
    }
  }
  progress.report("CalculateTransmission: Performing fit");

  return output;
}
/** Uses 'Linear' as a ChildAlgorithm to fit the log of the exponential curve
 * expected for the transmission.
 *  @param[in] WS The single-spectrum workspace to fit
 *  @param[out] grad The single-spectrum workspace to fit
 *  @param[out] offset The single-spectrum workspace to fit
 *  @return A workspace containing the fit
 *  @throw runtime_error if the Linear algorithm fails during execution
 */
API::MatrixWorkspace_sptr
CalculateTransmission::fitData(API::MatrixWorkspace_sptr WS, double &grad,
                               double &offset) {
  g_log.information("Fitting the experimental transmission curve");
  double start = m_done;
  IAlgorithm_sptr childAlg = createChildAlgorithm("Fit", start, m_done = 0.9);
  auto linearBack =
      API::FunctionFactory::Instance().createFunction("LinearBackground");
  childAlg->setProperty("Function", linearBack);
  childAlg->setProperty<MatrixWorkspace_sptr>("InputWorkspace", WS);
  childAlg->setProperty("Minimizer", "Levenberg-MarquardtMD");
  childAlg->setProperty("CreateOutput", true);
  childAlg->setProperty("IgnoreInvalidData", true);
  childAlg->executeAsChildAlg();

  std::string fitStatus = childAlg->getProperty("OutputStatus");
  if (fitStatus != "success") {
    g_log.error("Unable to successfully fit the data: " + fitStatus);
    throw std::runtime_error("Unable to successfully fit the data");
  }

  // Only get to here if successful
  offset = linearBack->getParameter(0);
  grad = linearBack->getParameter(1);
  return this->extractSpectra(childAlg->getProperty("OutputWorkspace"),
                              std::vector<size_t>(1, 1));
}
/** Uses Polynomial as a ChildAlgorithm to fit the log of the exponential curve
 * expected for the transmission.
 * @param[in] WS The single-spectrum workspace to fit
 * @param[in] order The order of the polynomial from 2 to 6
 * @param[out] coeficients of the polynomial. c[0] + c[1]x + c[2]x^2 + ...
 */
API::MatrixWorkspace_sptr
CalculateTransmission::fitPolynomial(API::MatrixWorkspace_sptr WS, int order,
                                     std::vector<double> &coeficients) {
  g_log.notice("Fitting the experimental transmission curve fitpolyno");
  double start = m_done;
  IAlgorithm_sptr childAlg = createChildAlgorithm("Fit", start, m_done = 0.9);
  auto polyfit = API::FunctionFactory::Instance().createFunction("Polynomial");
  polyfit->setAttributeValue("n", order);
  polyfit->initialize();
  childAlg->setProperty("Function", polyfit);
  childAlg->setProperty<MatrixWorkspace_sptr>("InputWorkspace", WS);
  childAlg->setProperty("Minimizer", "Levenberg-MarquardtMD");
  childAlg->setProperty("CreateOutput", true);
  childAlg->setProperty("IgnoreInvalidData", true);
  childAlg->executeAsChildAlg();
  std::string fitStatus = childAlg->getProperty("OutputStatus");
  if (fitStatus != "success") {
    g_log.error("Unable to successfully fit the data: " + fitStatus);
    throw std::runtime_error("Unable to successfully fit the data");
  }

  // Only get to here if successful
  coeficients.resize(order + 1);
  for (int i = 0; i <= order; i++) {
    coeficients[i] = polyfit->getParameter(i);
  }
  return this->extractSpectra(childAlg->getProperty("OutputWorkspace"),
                              std::vector<size_t>(1, 1));
}

/** Calls rebin as Child Algorithm
*  @param binParams this string is passed to rebin as the "Params" property
*  @param ws the workspace to rebin
*  @return the resultant rebinned workspace
*  @throw runtime_error if the rebin algorithm fails during execution
*/
API::MatrixWorkspace_sptr
CalculateTransmission::rebin(std::vector<double> &binParams,
                             API::MatrixWorkspace_sptr ws) {
  double start = m_done;
  IAlgorithm_sptr childAlg =
      createChildAlgorithm("Rebin", start, m_done += 0.05);
  childAlg->setProperty<MatrixWorkspace_sptr>("InputWorkspace", ws);
  childAlg->setProperty<std::vector<double>>("Params", binParams);
  childAlg->executeAsChildAlg();

  // Only get to here if successful
  return childAlg->getProperty("OutputWorkspace");
}

/**
 * Outputs message to log if the detector at the given index is not a monitor in
 *both input workspaces.
 *
 * @param sampleWS :: the input sample workspace
 * @param directWS :: the input direct workspace
 * @param index    :: the index of the detector to checked
 */
void CalculateTransmission::logIfNotMonitor(API::MatrixWorkspace_sptr sampleWS,
                                            API::MatrixWorkspace_sptr directWS,
                                            size_t index) {
  const std::string message = "The detector at index " +
                              boost::lexical_cast<std::string>(index) +
                              " is not a monitor in the ";
  if (!sampleWS->getDetector(index)->isMonitor())
    g_log.information(message + "sample workspace.");
  if (!directWS->getDetector(index)->isMonitor())
    g_log.information(message + "direct workspace.");
}

} // namespace Algorithm
} // namespace Mantid<|MERGE_RESOLUTION|>--- conflicted
+++ resolved
@@ -46,15 +46,8 @@
  * @returns workspace index corresponding to the given detector ID
  */
 size_t getIndexFromDetectorID(MatrixWorkspace_sptr ws, detid_t detid) {
-<<<<<<< HEAD
-  const std::vector<detid_t> input = boost::assign::list_of(detid);
+  const std::vector<detid_t> input = {detid};
   std::vector<size_t> result = ws->getIndicesFromDetectorIDs(input);
-=======
-  const std::vector<detid_t> input = {detid};
-  std::vector<size_t> result;
-
-  ws->getIndicesFromDetectorIDs(input, result);
->>>>>>> 36fbc31e
   if (result.empty())
     throw std::invalid_argument(
         "Could not find the spectra corresponding to detector ID " +
