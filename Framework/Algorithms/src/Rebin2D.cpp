--- conflicted
+++ resolved
@@ -2,11 +2,8 @@
 #include "MantidAPI/BinEdgeAxis.h"
 #include "MantidAPI/WorkspaceProperty.h"
 #include "MantidDataObjects/FractionalRebinning.h"
-<<<<<<< HEAD
+#include "MantidDataObjects/RebinnedOutput.h"
 #include "MantidDataObjects/WorkspaceCreation.h"
-=======
-#include "MantidDataObjects/RebinnedOutput.h"
->>>>>>> 9b06122b
 #include "MantidGeometry/Math/ConvexPolygon.h"
 #include "MantidGeometry/Math/PolygonIntersection.h"
 #include "MantidGeometry/Math/Quadrilateral.h"
@@ -184,13 +181,8 @@
 
   auto &newY = newYBins.mutableRawData();
   // First create the two sets of bin boundaries
-<<<<<<< HEAD
-  static_cast<void>(
-      createAxisFromRebinParams(getProperty("Axis1Binning"), newXBins));
-=======
-  const int newXSize = createAxisFromRebinParams(getProperty("Axis1Binning"),
-                                                 newXBins.mutableRawData());
->>>>>>> 9b06122b
+  static_cast<void>(createAxisFromRebinParams(getProperty("Axis1Binning"),
+                                              newXBins.mutableRawData()));
   const int newYSize =
       createAxisFromRebinParams(getProperty("Axis2Binning"), newY);
   // and now the workspace
@@ -207,14 +199,6 @@
   verticalAxis->title() = parent->getAxis(1)->title();
   outputWS->replaceAxis(1, verticalAxis);
 
-<<<<<<< HEAD
-=======
-  // Now set the axis values
-  for (size_t i = 0; i < static_cast<size_t>(newYSize - 1); ++i) {
-    outputWS->setBinEdges(i, newXBins);
-  }
-
->>>>>>> 9b06122b
   return outputWS;
 }
 
