//----------------------------------------------------------------------
// Includes
//----------------------------------------------------------------------
#include "MantidAlgorithms/IQTransform.h"
#include "MantidAPI/Axis.h"
#include "MantidAPI/IncreasingAxisValidator.h"
#include "MantidAPI/MatrixWorkspace.h"
#include "MantidAPI/RawCountValidator.h"
#include "MantidAPI/WorkspaceFactory.h"
#include "MantidAPI/WorkspaceUnitValidator.h"
#include "MantidKernel/ArrayProperty.h"
#include "MantidKernel/BoundedValidator.h"
#include "MantidKernel/CompositeValidator.h"
#include "MantidKernel/ListValidator.h"
#include "MantidKernel/Unit.h"
#include "MantidKernel/VectorHelper.h"

namespace Mantid {
namespace Algorithms {

// Register the algorithm into the AlgorithmFactory
DECLARE_ALGORITHM(IQTransform)

using namespace Kernel;
using namespace API;

IQTransform::IQTransform()
    : API::Algorithm(), m_label(boost::make_shared<Units::Label>()) {
  /* Just for fun, this is implemented as follows....
   * We fill a map below with the transformation name as the key and
   * a function pointer to the method that does the transformation as
   * the value. The 'TransformType' property is filled with the keys
   * and then we search on that to select the correct function in exec.
   */
  m_transforms["Guinier (spheres)"] = &IQTransform::guinierSpheres;
  m_transforms["Guinier (rods)"] = &IQTransform::guinierRods;
  m_transforms["Guinier (sheets)"] = &IQTransform::guinierSheets;
  m_transforms["Zimm"] = &IQTransform::zimm;
  m_transforms["Debye-Bueche"] = &IQTransform::debyeBueche;
  m_transforms["Holtzer"] = &IQTransform::holtzer;
  m_transforms["Kratky"] = &IQTransform::kratky;
  m_transforms["Porod"] = &IQTransform::porod;
  m_transforms["Log-Log"] = &IQTransform::logLog;
  m_transforms["General"] = &IQTransform::general;
}

void IQTransform::init() {
  auto wsValidator = boost::make_shared<CompositeValidator>();
  // Require the input to be in units of Q and to be a distribution
  // (which the result of a SANS reduction in Mantid will be)
  wsValidator->add<WorkspaceUnitValidator>("MomentumTransfer");
  wsValidator->add<RawCountValidator>(false);
  // Require X data to be increasing from left to right
  wsValidator->add<IncreasingAxisValidator>();

  declareProperty(make_unique<WorkspaceProperty<>>(
                      "InputWorkspace", "", Direction::Input, wsValidator),
                  "The input workspace must be a distribution with units of Q");
  declareProperty(make_unique<WorkspaceProperty<>>("OutputWorkspace", "",
                                                   Direction::Output),
                  "The name of the output workspace");

  // Extract the keys from the transformations map to pass to the property
  std::set<std::string> plottype;
  for (TransformMap::const_iterator it = m_transforms.begin();
       it != m_transforms.end(); ++it) {
    plottype.insert(it->first);
  }
  declareProperty(
      "TransformType", "", boost::make_shared<StringListValidator>(plottype),
      "The name of the transformation to be performed on the workspace");

  // A background to be subtracted can be a value or a workspace. Both
  // properties are optional.
  auto mustBePositive = boost::make_shared<BoundedValidator<double>>();
  mustBePositive->setLower(0.0);
  declareProperty(
      "BackgroundValue", 0.0, mustBePositive,
      "A constant value to subtract from the data prior to its transformation");
  declareProperty(
      make_unique<WorkspaceProperty<>>(
          "BackgroundWorkspace", "", Direction::Input, PropertyMode::Optional),
      "A workspace to subtract from the input workspace prior to its "
      "transformation."
      "Must be compatible with the input (as for the Minus algorithm).");

  declareProperty(
      make_unique<ArrayProperty<double>>("GeneralFunctionConstants"),
      "A set of 10 constants to be used (only) with the 'General' "
      "transformation");
}

void IQTransform::exec() {
  MatrixWorkspace_sptr inputWS = getProperty("InputWorkspace");
  // Print a warning if the input workspace has more than one spectrum
  if (inputWS->getNumberHistograms() > 1) {
    g_log.warning(
        "This algorithm is intended for use on single-spectrum workspaces.\n"
        "Only the first spectrum will be transformed.");
  }

  // Do background subtraction from a workspace first because it doesn't like
  // potential conversion to point data that follows. Requires a temporary
  // workspace.
  MatrixWorkspace_sptr tmpWS;
  MatrixWorkspace_sptr backgroundWS = getProperty("BackgroundWorkspace");
  if (backgroundWS)
    tmpWS = subtractBackgroundWS(inputWS, backgroundWS);
  else
    tmpWS = inputWS;

  // Create the output workspace
  const size_t length = tmpWS->blocksize();
  MatrixWorkspace_sptr outputWS =
      WorkspaceFactory::Instance().create(inputWS, 1, length, length);
  m_label->setLabel("");
  outputWS->setYUnit("");
  // Copy the data over. Assume single spectrum input (output will be).
  outputWS->setPoints(0, tmpWS->points(0));
  outputWS->setSharedY(0, tmpWS->sharedY(0));
  outputWS->setSharedE(0, tmpWS->sharedE(0));
<<<<<<< HEAD

  auto &Y = outputWS->mutableY(0);
=======
>>>>>>> 19b32f3b

  // Subtract a constant background if requested
  const double background = getProperty("BackgroundValue");
  if (background > 0.0)
    outputWS->mutableY(0) -= background;

  // Select the desired transformation function and call it
  TransformFunc f = m_transforms.find(getProperty("TransformType"))->second;
  (this->*f)(outputWS);

  // Need the generic label unit on this (unless the unit on the X axis hasn't
  // changed)
  if (!m_label->caption().empty())
    outputWS->getAxis(0)->unit() = m_label;
  setProperty("OutputWorkspace", outputWS);
}

<<<<<<< HEAD
/** Subtracts a constant from the data values in the given workspace
 *  @param Y :: The vector from which to subtract
 *  @param value :: The value to subtract from each data point
 */
void IQTransform::subtractBackgroundValue(HistogramData::HistogramY &Y,
                                          const double value) {
  g_log.debug() << "Subtracting the background value " << value
                << " from the input workspace.\n";
  std::transform(Y.cbegin(), Y.cend(), Y.begin(),
                 std::bind2nd(std::minus<double>(), value));
}

=======
>>>>>>> 19b32f3b
/** Uses the Minus algorithm to subtract the background workspace from the given
 * workspace.
 *  If the ChildAlgorithm fails (e.g. if the background workspace is the wrong
 * size), then this
 *  entire algorithm will.
 *  @param ws         The workspace to perform the subtraction on
 *  @param background The workspace containing the background values
 */
API::MatrixWorkspace_sptr
IQTransform::subtractBackgroundWS(API::MatrixWorkspace_sptr ws,
                                  API::MatrixWorkspace_sptr background) {
  g_log.debug() << "Subtracting the workspace " << background->getName()
                << " from the input workspace.\n";
  return ws - background;
}

/** @name Available transformation functions */
//@{

/** Performs the Guinier (spheres) transformation: Ln(I) v Q^2
 *  @param ws The workspace to be transformed
 *  @throw std::range_error if an attempt is made to take log of a negative
 * number
 */
void IQTransform::guinierSpheres(API::MatrixWorkspace_sptr ws) {
  auto &X = ws->mutableX(0);
  auto &Y = ws->mutableY(0);
  auto &E = ws->mutableE(0);
  std::transform(X.cbegin(), X.cend(), X.begin(),
                 VectorHelper::Squares<double>());
  std::transform(E.cbegin(), E.cend(), Y.begin(), E.begin(),
                 std::divides<double>());
  std::transform(Y.cbegin(), Y.cend(), Y.begin(),
                 VectorHelper::LogNoThrow<double>());

  ws->setYUnitLabel("Ln(I)");
  m_label->setLabel("Q^2");
}

/** Performs the Guinier (rods) transformation: Ln(IQ) v Q^2
 *  @param ws The workspace to be transformed
 *  @throw std::range_error if an attempt is made to take log of a negative
 * number
 */
void IQTransform::guinierRods(API::MatrixWorkspace_sptr ws) {
  auto &X = ws->mutableX(0);
  auto &Y = ws->mutableY(0);
  auto &E = ws->mutableE(0);

  std::transform(E.cbegin(), E.cend(), Y.begin(), E.begin(),
                 std::divides<double>());
  std::transform(Y.cbegin(), Y.cend(), X.begin(), Y.begin(),
                 std::multiplies<double>());
  std::transform(Y.cbegin(), Y.cend(), Y.begin(),
                 VectorHelper::LogNoThrow<double>());
  std::transform(X.cbegin(), X.cend(), X.begin(),
                 VectorHelper::Squares<double>());

  ws->setYUnitLabel("Ln(I x Q)");
  m_label->setLabel("Q^2");
}

/** Performs the Guinier (sheets) transformation: Ln(IQ^2) v Q^2
 *  @param ws The workspace to be transformed
 *  @throw std::range_error if an attempt is made to take log of a negative
 * number
 */
void IQTransform::guinierSheets(API::MatrixWorkspace_sptr ws) {
  auto &X = ws->mutableX(0);
  auto &Y = ws->mutableY(0);
  auto &E = ws->mutableE(0);

  std::transform(E.cbegin(), E.cend(), Y.begin(), E.begin(),
                 std::divides<double>());
  std::transform(X.cbegin(), X.cend(), X.begin(),
                 VectorHelper::Squares<double>());
  std::transform(Y.cbegin(), Y.cend(), X.begin(), Y.begin(),
                 std::multiplies<double>());
  std::transform(Y.cbegin(), Y.cend(), Y.begin(),
                 VectorHelper::LogNoThrow<double>());

  ws->setYUnitLabel("Ln(I x Q^2)");
  m_label->setLabel("Q^2");
}

/** Performs the Zimm transformation: 1/I v Q^2
 *  The output is set to zero for negative input Y values
 *  @param ws The workspace to be transformed
 */
void IQTransform::zimm(API::MatrixWorkspace_sptr ws) {
  auto &X = ws->mutableX(0);
  auto &Y = ws->mutableY(0);
  auto &E = ws->mutableE(0);
  std::transform(X.cbegin(), X.cend(), X.begin(),
                 VectorHelper::Squares<double>());
  for (size_t i = 0; i < Y.size(); ++i) {
    if (Y[i] > 0.0) {
      Y[i] = 1.0 / Y[i];
      E[i] *= std::pow(Y[i], 2);
    } else {
      Y[i] = 0.0;
      E[i] = 0.0;
    }
  }

  ws->setYUnitLabel("1/I");
  m_label->setLabel("Q^2");
}

/** Performs the Debye-Bueche transformation: 1/sqrt(I) v Q^2
 *  The output is set to zero for negative input Y values
 *  @param ws The workspace to be transformed
 */
void IQTransform::debyeBueche(API::MatrixWorkspace_sptr ws) {
  auto &X = ws->mutableX(0);
  auto &Y = ws->mutableY(0);
  auto &E = ws->mutableE(0);
  std::transform(X.cbegin(), X.cend(), X.begin(),
                 VectorHelper::Squares<double>());
  for (size_t i = 0; i < Y.size(); ++i) {
    if (Y[i] > 0.0) {
      Y[i] = 1.0 / std::sqrt(Y[i]);
      E[i] *= std::pow(Y[i], 3);
    } else {
      Y[i] = 0.0;
      E[i] = 0.0;
    }
  }

  ws->setYUnitLabel("1/sqrt(I)");
  m_label->setLabel("Q^2");
}

/** Performs the Holtzer transformation: IQ v Q
 *  @param ws The workspace to be transformed
 */
void IQTransform::holtzer(API::MatrixWorkspace_sptr ws) {
  auto &X = ws->mutableX(0);
  auto &Y = ws->mutableY(0);
  auto &E = ws->mutableE(0);
  std::transform(Y.cbegin(), Y.cend(), X.begin(), Y.begin(),
                 std::multiplies<double>());
  std::transform(E.cbegin(), E.cend(), X.begin(), E.begin(),
                 std::multiplies<double>());

  ws->setYUnitLabel("I x Q");
}

/** Performs the Kratky transformation: IQ^2 v Q
 *  @param ws The workspace to be transformed
 */
void IQTransform::kratky(API::MatrixWorkspace_sptr ws) {
  auto &X = ws->mutableX(0);
  auto &Y = ws->mutableY(0);
  auto &E = ws->mutableE(0);
  MantidVec Q2(X.size());
  std::transform(X.cbegin(), X.cend(), Q2.begin(),
                 VectorHelper::Squares<double>());
  std::transform(Y.cbegin(), Y.cend(), Q2.begin(), Y.begin(),
                 std::multiplies<double>());
  std::transform(E.cbegin(), E.cend(), Q2.begin(), E.begin(),
                 std::multiplies<double>());

  ws->setYUnitLabel("I x Q^2");
}

/** Performs the Porod transformation: IQ^4 v Q
 *  @param ws The workspace to be transformed
 */
void IQTransform::porod(API::MatrixWorkspace_sptr ws) {
  auto &X = ws->mutableX(0);
  auto &Y = ws->mutableY(0);
  auto &E = ws->mutableE(0);
  MantidVec Q4(X.size());
  std::transform(X.cbegin(), X.cend(), X.cbegin(), Q4.begin(),
                 VectorHelper::TimesSquares<double>());
  std::transform(Y.cbegin(), Y.cend(), Q4.begin(), Y.begin(),
                 std::multiplies<double>());
  std::transform(E.cbegin(), E.cend(), Q4.begin(), E.begin(),
                 std::multiplies<double>());

  ws->setYUnitLabel("I x Q^4");
}

/** Performs a log-log transformation: Ln(I) v Ln(Q)
 *  @param ws The workspace to be transformed
 *  @throw std::range_error if an attempt is made to take log of a negative
 * number
 */
void IQTransform::logLog(API::MatrixWorkspace_sptr ws) {
  auto &X = ws->mutableX(0);
  auto &Y = ws->mutableY(0);
  auto &E = ws->mutableE(0);

  std::transform(X.cbegin(), X.cend(), X.begin(), VectorHelper::Log<double>());
  std::transform(E.cbegin(), E.cend(), Y.begin(), E.begin(),
                 std::divides<double>());
  std::transform(Y.cbegin(), Y.cend(), Y.begin(),
                 VectorHelper::LogNoThrow<double>());

  ws->setYUnitLabel("Ln(I)");
  m_label->setLabel("Ln(Q)");
}

/** Performs a transformation of the form: Q^A x I^B x Ln(Q^C x I^D x E) v Q^F x
 * I^G x Ln(Q^H x I^I x J).
 *  Uses the 'GeneralFunctionConstants' property where A-J are the 10 (ordered)
 * input constants.
 *  @param ws The workspace to be transformed
 *  @throw std::range_error if an attempt is made to take log of a negative
 * number
 */
void IQTransform::general(API::MatrixWorkspace_sptr ws) {
  auto &X = ws->mutableX(0);
  auto &Y = ws->mutableY(0);
  auto &E = ws->mutableE(0);
  const std::vector<double> C = getProperty("GeneralFunctionConstants");
  // Check for the correct number of elements
  if (C.size() != 10) {
    std::string mess(
        "The General transformation requires 10 values to be provided.");
    g_log.error(mess);
    throw std::invalid_argument(mess);
  }

  for (size_t i = 0; i < Y.size(); ++i) {
    double tmpX = std::pow(X[i], C[7]) * std::pow(Y[i], C[8]) * C[9];
    if (tmpX <= 0.0)
      throw std::range_error(
          "Attempt to take log of a zero or negative number.");
    tmpX = std::pow(X[i], C[5]) * std::pow(Y[i], C[6]) * std::log(tmpX);
    const double tmpY = std::pow(X[i], C[2]) * std::pow(Y[i], C[3]) * C[4];
    if (tmpY <= 0.0)
      throw std::range_error(
          "Attempt to take log of a zero or negative number.");
    const double newY =
        std::pow(X[i], C[0]) * std::pow(Y[i], C[1]) * std::log(tmpY);

    E[i] *= std::pow(X[i], C[0]) *
            (C[1] * std::pow(Y[i], C[1] - 1) * std::log(tmpY) +
             ((std::pow(Y[i], C[1]) * std::pow(X[i], C[2]) * C[4] * C[3] *
               std::pow(Y[i], C[3] - 1)) /
              tmpY));
    X[i] = tmpX;
    Y[i] = newY;
  }

  std::stringstream ylabel;
  ylabel << "Q^" << C[0] << " x I^" << C[1] << " x Ln( Q^" << C[2] << " x I^"
         << C[3] << " x " << C[4] << ")";
  ws->setYUnitLabel(ylabel.str());
  std::stringstream xlabel;
  xlabel << "Q^" << C[5] << " x I^" << C[6] << " x Ln( Q^" << C[7] << " x I^"
         << C[8] << " x " << C[9] << ")";
  m_label->setLabel(xlabel.str());
}

//@}

} // namespace Algorithms
} // namespace Mantid<|MERGE_RESOLUTION|>--- conflicted
+++ resolved
@@ -119,11 +119,6 @@
   outputWS->setPoints(0, tmpWS->points(0));
   outputWS->setSharedY(0, tmpWS->sharedY(0));
   outputWS->setSharedE(0, tmpWS->sharedE(0));
-<<<<<<< HEAD
-
-  auto &Y = outputWS->mutableY(0);
-=======
->>>>>>> 19b32f3b
 
   // Subtract a constant background if requested
   const double background = getProperty("BackgroundValue");
@@ -141,21 +136,6 @@
   setProperty("OutputWorkspace", outputWS);
 }
 
-<<<<<<< HEAD
-/** Subtracts a constant from the data values in the given workspace
- *  @param Y :: The vector from which to subtract
- *  @param value :: The value to subtract from each data point
- */
-void IQTransform::subtractBackgroundValue(HistogramData::HistogramY &Y,
-                                          const double value) {
-  g_log.debug() << "Subtracting the background value " << value
-                << " from the input workspace.\n";
-  std::transform(Y.cbegin(), Y.cend(), Y.begin(),
-                 std::bind2nd(std::minus<double>(), value));
-}
-
-=======
->>>>>>> 19b32f3b
 /** Uses the Minus algorithm to subtract the background workspace from the given
  * workspace.
  *  If the ChildAlgorithm fails (e.g. if the background workspace is the wrong
