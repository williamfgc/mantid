--- conflicted
+++ resolved
@@ -881,13 +881,8 @@
   auto &pSpectr2 = inputWS->getSpectrum(wsIndex1);
   // assuming equally binned ws.
   // auto bins       = inputWS->dataX(wsIndex0);
-<<<<<<< HEAD
-  auto bins = pSpectr1->ptrX();
+  auto bins = pSpectr1.ptrX();
   size_t XLength = bins->size();
-=======
-  auto bins = pSpectr1.dataX();
-  size_t XLength = bins.size();
->>>>>>> ec7bc5cb
   size_t YLength = inputWS->dataY(wsIndex0).size();
   auto working_ws =
       API::WorkspaceFactory::Instance().create(inputWS, 2, XLength, YLength);
