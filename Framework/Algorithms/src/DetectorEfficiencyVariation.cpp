--- conflicted
+++ resolved
@@ -211,12 +211,8 @@
 
   const double deadValue(1.0);
   int numFailed(0);
-<<<<<<< HEAD
+  const auto &spectrumInfo = counts1->spectrumInfo();
   PARALLEL_FOR_IF(counts1.get(), counts2.get(), maskWS.get())
-=======
-  const auto &spectrumInfo = counts1->spectrumInfo();
-  PARALLEL_FOR3(counts1, counts2, maskWS)
->>>>>>> 65710734
   for (int i = 0; i < numSpec; ++i) {
     PARALLEL_START_INTERUPT_REGION
     // move progress bar
