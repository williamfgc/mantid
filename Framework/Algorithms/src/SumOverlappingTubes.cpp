--- conflicted
+++ resolved
@@ -88,18 +88,9 @@
   declareProperty("ScatteringAngleTolerance", 0.0, toleranceValidator,
                   "The relative tolerance for the scattering angles before the "
                   "counts are split.");
-<<<<<<< HEAD
-  declareProperty(make_unique<PropertyWithValue<bool>>("MirrorScatteringAngles",
-                                                       false, Direction::Input),
-                  "A flag to mirror the signed 2thetas. ");
-  declareProperty(make_unique<PropertyWithValue<bool>>("SplitCounts", false,
-                                                       Direction::Input),
-                  "A flag to split the counts between adjacent bins");
-=======
   setPropertySettings("ScatteringAngleTolerance",
                       Kernel::make_unique<Kernel::EnabledWhenProperty>(
                           "SplitCounts", IS_NOT_DEFAULT));
->>>>>>> c7418bbc
 }
 
 void SumOverlappingTubes::exec() {
