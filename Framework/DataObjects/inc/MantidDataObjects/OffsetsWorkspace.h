#ifndef MANTID_DATAOBJECTS_OFFSETSWORKSPACE_H_
#define MANTID_DATAOBJECTS_OFFSETSWORKSPACE_H_

#include "MantidAPI/MatrixWorkspace_fwd.h"
#include "MantidDataObjects/SpecialWorkspace2D.h"
#include "MantidDataObjects/Workspace2D.h"
#include "MantidKernel/System.h"

namespace Mantid {
namespace DataObjects {

/** An OffsetsWorkspace is a specialized Workspace2D where
 * the Y value at each pixel is the offset to be used for correcting
 * calculations (specifically AlignDetectors).
 *
 * @author Janik Zikovsky
 * @date 2011-05-09
 */
class DLLExport OffsetsWorkspace : public SpecialWorkspace2D {
public:
  OffsetsWorkspace();
  OffsetsWorkspace(Geometry::Instrument_const_sptr inst);
<<<<<<< HEAD
  ~OffsetsWorkspace() = default;
=======
  ~OffsetsWorkspace() override;
>>>>>>> fa8a40d8

  /// Returns a clone of the workspace
  std::unique_ptr<OffsetsWorkspace> clone() const {
    return std::unique_ptr<OffsetsWorkspace>(doClone());
  }

  /** Gets the name of the workspace type
  @return Standard string name  */
  const std::string id() const override { return "OffsetsWorkspace"; }

protected:
  /// Protected copy constructor. May be used by childs for cloning.
  OffsetsWorkspace(const OffsetsWorkspace &other) = default;
  /// Protected copy assignment operator. Assignment not implemented.
  OffsetsWorkspace &operator=(const OffsetsWorkspace &other) = delete;

private:
  OffsetsWorkspace *doClone() const override {
    return new OffsetsWorkspace(*this);
  }
};

/// shared pointer to the OffsetsWorkspace class
typedef boost::shared_ptr<OffsetsWorkspace> OffsetsWorkspace_sptr;

/// shared pointer to a const OffsetsWorkspace
typedef boost::shared_ptr<const OffsetsWorkspace> OffsetsWorkspace_const_sptr;

} // namespace Mantid
} // namespace DataObjects

#endif /* MANTID_DATAOBJECTS_OFFSETSWORKSPACE_H_ */<|MERGE_RESOLUTION|>--- conflicted
+++ resolved
@@ -20,11 +20,6 @@
 public:
   OffsetsWorkspace();
   OffsetsWorkspace(Geometry::Instrument_const_sptr inst);
-<<<<<<< HEAD
-  ~OffsetsWorkspace() = default;
-=======
-  ~OffsetsWorkspace() override;
->>>>>>> fa8a40d8
 
   /// Returns a clone of the workspace
   std::unique_ptr<OffsetsWorkspace> clone() const {
