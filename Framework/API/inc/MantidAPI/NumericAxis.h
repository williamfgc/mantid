#ifndef MANTID_API_NUMERICAXIS_H_
#define MANTID_API_NUMERICAXIS_H_

//----------------------------------------------------------------------
// Includes
//----------------------------------------------------------------------
#include "MantidAPI/Axis.h"

#include <string>
#include <vector>

namespace Mantid {
namespace API {
//----------------------------------------------------------------------
// Forward declaration
//----------------------------------------------------------------------
class MatrixWorkspace;

/** Class to represent a numeric axis of a workspace.

    @author Roman Tolchenov, Tessella plc
    @date 05/07/2010

    Copyright &copy; 2008 ISIS Rutherford Appleton Laboratory, NScD Oak Ridge
   National Laboratory & European Spallation Source

    This file is part of Mantid.

    Mantid is free software; you can redistribute it and/or modify
    it under the terms of the GNU General Public License as published by
    the Free Software Foundation; either version 3 of the License, or
    (at your option) any later version.

    Mantid is distributed in the hope that it will be useful,
    but WITHOUT ANY WARRANTY; without even the implied warranty of
    MERCHANTABILITY or FITNESS FOR A PARTICULAR PURPOSE.  See the
    GNU General Public License for more details.

    You should have received a copy of the GNU General Public License
    along with this program.  If not, see <http://www.gnu.org/licenses/>.

    File change history is stored at: <https://github.com/mantidproject/mantid>.
    Code Documentation is available at: <http://doxygen.mantidproject.org>
*/
class MANTID_API_DLL NumericAxis : public Axis {
public:
  /// Find the index of the value in the given set of edges
  static size_t indexOfValue(const double value,
                             const std::vector<double> &edges);

  NumericAxis(const std::size_t &length);
  NumericAxis(const std::vector<double> &centres);
<<<<<<< HEAD
  virtual ~NumericAxis() = default;
=======
  ~NumericAxis() override {}
>>>>>>> fa8a40d8

  Axis *clone(const MatrixWorkspace *const parentWorkspace) override;
  Axis *clone(const std::size_t length,
              const MatrixWorkspace *const parentWorkspace) override;
  /// Is the axis numeric - always true for this class
  bool isNumeric() const override { return true; }
  std::size_t length() const override { return m_values.size(); }
  /// Get a value at the specified index
  double operator()(const std::size_t &index,
                    const std::size_t &verticalIndex = 0) const override;
  /// Set the value at a specific index
  void setValue(const std::size_t &index, const double &value) override;
  size_t indexOfValue(const double value) const override;
  bool operator==(const Axis &) const override;
  virtual bool equalWithinTolerance(const Axis &axis2,
                                    const double tolerance) const;
  std::string label(const std::size_t &index) const override;
  /// Create bin boundaries from the point values
  virtual std::vector<double> createBinBoundaries() const;
  /// Return a const reference to the values
  virtual const std::vector<double> &getValues() const;
  /// returns min value defined on axis
  double getMin() const override { return m_values.front(); }
  /// returns max value defined on axis
  double getMax() const override { return m_values.back(); }

protected:
  /// Default constructor
  NumericAxis();

  /// A vector holding the centre values.
  std::vector<double> m_values;

private:
  /// Private, undefined copy assignment operator
  const NumericAxis &operator=(const NumericAxis &);

  /// A vector holding the edge values, computed from the distance between
  /// values
  std::vector<double> m_edges;
};

} // namespace API
} // namespace Mantid

#endif /* MANTID_API_NUMERICAXIS_H_ */<|MERGE_RESOLUTION|>--- conflicted
+++ resolved
@@ -50,11 +50,6 @@
 
   NumericAxis(const std::size_t &length);
   NumericAxis(const std::vector<double> &centres);
-<<<<<<< HEAD
-  virtual ~NumericAxis() = default;
-=======
-  ~NumericAxis() override {}
->>>>>>> fa8a40d8
 
   Axis *clone(const MatrixWorkspace *const parentWorkspace) override;
   Axis *clone(const std::size_t length,
