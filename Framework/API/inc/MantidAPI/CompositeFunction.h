--- conflicted
+++ resolved
@@ -220,16 +220,9 @@
   /// Declare a new parameter
   void declareParameter(const std::string &name, double initValue = 0,
                         const std::string &description = "") override;
-<<<<<<< HEAD
-=======
-  /// Change status of parameter
-  void setParameterStatus(size_t i, ParameterStatus status) override;
-  /// Get status of parameter
-  ParameterStatus getParameterStatus(size_t i) const override;
   /// Writes itself into a string
   std::string writeToString(
       const std::string &parentLocalAttributesStr = "") const override;
->>>>>>> 165457d7
 
   size_t paramOffset(size_t i) const { return m_paramOffsets[i]; }
 
