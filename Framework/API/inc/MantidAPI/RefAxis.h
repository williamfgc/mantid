--- conflicted
+++ resolved
@@ -43,11 +43,6 @@
 public:
   RefAxis(const std::size_t &length,
           const MatrixWorkspace *const parentWorkspace);
-<<<<<<< HEAD
-  virtual ~RefAxis() = default;
-=======
-  ~RefAxis() override;
->>>>>>> fa8a40d8
 
   Axis *clone(const MatrixWorkspace *const parentWorkspace) override;
   Axis *clone(const std::size_t length,
