// Mantid Repository : https://github.com/mantidproject/mantid
//
// Copyright &copy; 2018 ISIS Rutherford Appleton Laboratory UKRI,
//     NScD Oak Ridge National Laboratory, European Spallation Source
//     & Institut Laue - Langevin
// SPDX - License - Identifier: GPL - 3.0 +
#ifndef MANTID_API_MULTIPLEFILEPROPERTYTEST_H_
#define MANTID_API_MULTIPLEFILEPROPERTYTEST_H_

#include "MantidAPI/FileProperty.h"
#include "MantidAPI/MultipleFileProperty.h"
#include "MantidKernel/ConfigService.h"
#include "MantidKernel/Logger.h"
#include "MantidKernel/System.h"
#include "MantidKernel/Timer.h"

#include <cxxtest/TestSuite.h>

#include <Poco/File.h>
#include <Poco/Path.h>

#include <boost/algorithm/string/join.hpp>
#include <unordered_set>

using namespace Mantid;
using namespace Mantid::API;
using Mantid::API::FileProperty;

//////////////////////////////////////////////////////////////////////////////////////////////
// Helper functions.
//////////////////////////////////////////////////////////////////////////////////////////////

namespace // anonymous
{
/**
 * Given a directory name, create the directory and return its absolute path.
 *
 * @param dirPath :: the directory name.
 *
 * @returns the absolute path to the directory.
 */
std::string createAbsoluteDirectory(const std::string &dirPath) {
  Poco::File dir(dirPath);
  dir.createDirectories();
  Poco::Path path(dir.path());
  path = path.makeAbsolute();
  return path.toString();
}

/**
 * Given a set of filenames and a directory path, create each file inside the
 *directory.
 *
 * @param filenames :: the names of the files to create.
 * @param dirPath   :: the directory in which to create the files.
 */
void createFilesInDirectory(const std::unordered_set<std::string> &filenames,
                            const std::string &dirPath) {
  for (const auto &filename : filenames) {
    Poco::File file(dirPath + "/" + filename);
    file.createFile();
  }
}

} // anonymous namespace

class MultipleFilePropertyTest : public CxxTest::TestSuite {
public:
  // This pair of boilerplate methods prevent the suite being created statically
  // This means the constructor (& destructor) isn't called when running other
  // tests
  static MultipleFilePropertyTest *createSuite() {
    return new MultipleFilePropertyTest();
  }
  static void destroySuite(MultipleFilePropertyTest *suite) { delete suite; }

private:
  std::string m_multiFileLoadingSetting;
  std::string m_oldDataSearchDirectories;
  std::string m_oldDefaultFacility;
  std::string m_oldDefaultInstrument;
  std::string m_dummyFilesDir;
  std::string m_dirWithWhitespace;
  std::unordered_set<std::string> m_tempDirs;
  std::vector<std::string> m_exts;
  std::string m_oldArchiveSearchSetting;

  Mantid::Kernel::ConfigServiceImpl &g_config;

public:
  //////////////////////////////////////////////////////////////////////////////////////////////
  // Setting up the testing class.
  //////////////////////////////////////////////////////////////////////////////////////////////

  /**
   * Constructor containing one-time set up of the tests.
   *
   * Creates the necessary temp directories, fills them with dummy files, saves
   *the
   * user's current data search directories, and replaces them with temp
   *directories.
   */
  MultipleFilePropertyTest()
      : m_multiFileLoadingSetting(), m_oldDataSearchDirectories(),
        m_oldDefaultFacility(), m_oldDefaultInstrument(), m_dummyFilesDir(),
        m_dirWithWhitespace(), m_tempDirs(), m_exts{".raw", ".nxs"},
        m_oldArchiveSearchSetting(),
        g_config(Mantid::Kernel::ConfigService::Instance()) {
    m_dummyFilesDir =
        createAbsoluteDirectory("_MultipleFilePropertyTestDummyFiles");
    m_dirWithWhitespace = createAbsoluteDirectory(
        "_MultipleFilePropertyTest Folder With Whitespace");

    m_tempDirs.insert(m_dummyFilesDir);
    m_tempDirs.insert(m_dirWithWhitespace);

    std::unordered_set<std::string> dummyFilenames = {
        // Standard raw file runs.
        "TSC00001.raw", "TSC00002.raw", "TSC00003.raw", "TSC00004.raw",
        "TSC00005.raw",
        // Duplicates, but in NeXuS format.
        "TSC00001.nxs", "TSC00002.nxs", "TSC00003.nxs", "TSC00004.nxs",
        "TSC00005.nxs",
        // Standard NeXuS runs for another instrument.
        "IRS00001.raw", "IRS00002.raw", "IRS00003.raw", "IRS00004.raw",
        "IRS00005.raw",
        // Duplicates, but in NeXuS format.
        "IRS00001.nxs", "IRS00002.nxs", "IRS00003.nxs", "IRS00004.nxs",
        "IRS00005.nxs",
        // "Incorrect" zero padding file.
        "TSC9999999.raw",
        // "Non-run" files.
        "IRS10001_graphite002_info.nxs", "IRS10002_graphite002_info.nxs",
        "IRS10003_graphite002_info.nxs", "IRS10004_graphite002_info.nxs",
        "IRS10005_graphite002_info.nxs",
        // File with no extension.
        "bl6_flux_at_sample",
        // A single "non-run" file, that we should be able to load.
        "IRS10001-10005_graphite002_info.nxs",
        // A file with a "+" and "," in the name, to see if it can be loaded
        // when multifileloading is turned off via the preferences file.
        "_test_multiFileLoadingSwitchedOff_tempFileWithA+AndA,InTheName.txt",
        // Runs with no instrument name as prefix, commonplace at the ILL
        "111213.nxs", "141516.nxs", "171819.nxs"};

    std::unordered_set<std::string> whiteSpaceDirFilenames = {
        "file with whitespace.txt"};

    createFilesInDirectory(dummyFilenames, m_dummyFilesDir);
    createFilesInDirectory(whiteSpaceDirFilenames, m_dummyFilesDir);
  }

  /**
   * Destructor containing one-time tear down of the tests.
   *
   * Reset the user's data search directories.
   */
  ~MultipleFilePropertyTest() override {
    // Remove temp dirs.
    for (const auto &tempDir : m_tempDirs) {
      Poco::File dir(tempDir);
      dir.remove(true);
    }
  }

  void setUp() override {
    m_oldDataSearchDirectories = g_config.getString("datasearch.directories");
    m_oldDefaultFacility = g_config.getString("default.facilities");
    m_oldDefaultInstrument = g_config.getString("default.instrument");
    m_oldArchiveSearchSetting = g_config.getString("datasearch.searcharchive");

    g_config.setString("datasearch.directories",
                       m_dummyFilesDir + ";" + m_dirWithWhitespace + ";");
    g_config.setString("default.facility", "ISIS");
    g_config.setString("default.instrument", "TOSCA");
    g_config.setString("datasearch.searcharchive", "Off");

    // Make sure that multi file loading is enabled for each test.
    m_multiFileLoadingSetting =
        Kernel::ConfigService::Instance().getString("loading.multifile");
    Kernel::ConfigService::Instance().setString("loading.multifile", "On");
  }

  void tearDown() override {
    g_config.setString("datasearch.directories", m_oldDataSearchDirectories);
    g_config.setString("default.facility", m_oldDefaultFacility);
    g_config.setString("default.instrument", m_oldDefaultInstrument);
    g_config.setString("datasearch.searcharchive", m_oldArchiveSearchSetting);

    // Replace user's preference after the test has run.
    Kernel::ConfigService::Instance().setString("loading.multifile",
                                                m_multiFileLoadingSetting);
  }

  //////////////////////////////////////////////////////////////////////////////////////////////
  // Testing of MultipleFileProperty objects when multiple file loading has been
  // switched ON.
  //////////////////////////////////////////////////////////////////////////////////////////////

  void test_singeFile_fullPath() {
    MultipleFileProperty p("Filename");
    p.setValue(dummyFile("TSC1.raw"));
    std::vector<std::vector<std::string>> fileNames = p();

    TS_ASSERT_EQUALS(fileNames[0][0], dummyFile("TSC00001.raw"));
  }

  void test_singeFile_noInst() {
    MultipleFileProperty p("Filename");
    p.setValue(dummyFile("1.raw"));
    std::vector<std::vector<std::string>> fileNames = p();

    TS_ASSERT_EQUALS(fileNames[0][0], dummyFile("TSC00001.raw"));
  }

  void test_singeFile_noExt() {
    MultipleFileProperty p("Filename", m_exts);
    p.setValue(dummyFile("TSC1"));
    std::vector<std::vector<std::string>> fileNames = p();

    TS_ASSERT_EQUALS(fileNames[0][0], dummyFile("TSC00001.raw"));
  }

  void test_singeFile_noInstNoExt() {
    MultipleFileProperty p("Filename", m_exts);
    p.setValue(dummyFile("1"));
    std::vector<std::vector<std::string>> fileNames = p();

    TS_ASSERT_EQUALS(fileNames[0][0], dummyFile("TSC00001.raw"));
  }

  void test_singeFile_noDir() {
    MultipleFileProperty p("Filename");
    p.setValue("TSC1.raw");
    std::vector<std::vector<std::string>> fileNames = p();

    TS_ASSERT_EQUALS(fileNames[0][0], dummyFile("TSC00001.raw"));
  }

  void test_singeFile_noDirNoInst() {
    MultipleFileProperty p("Filename");
    p.setValue("1.raw");
    std::vector<std::vector<std::string>> fileNames = p();

    TS_ASSERT_EQUALS(fileNames[0][0], dummyFile("TSC00001.raw"));
  }

  void test_singeFile_noDirNoExt() {
    MultipleFileProperty p("Filename", m_exts);
    p.setValue("TSC1");
    std::vector<std::vector<std::string>> fileNames = p();

    TS_ASSERT_EQUALS(fileNames[0][0], dummyFile("TSC00001.raw"));
  }

  void test_singeFile_noDirNoInstNoExt() {
    MultipleFileProperty p("Filename", m_exts);
    p.setValue("1");
    std::vector<std::vector<std::string>> fileNames = p();

    TS_ASSERT_EQUALS(fileNames[0][0], dummyFile("TSC00001.raw"));
  }

  void test_singleFile_shortZeroPadding() {
    MultipleFileProperty p("Filename");
    p.setValue("TSC001.raw");
    std::vector<std::vector<std::string>> fileNames = p();

    TS_ASSERT_EQUALS(fileNames[0][0], dummyFile("TSC00001.raw"));
  }

  void test_singleFile_longZeroPadding() {
    MultipleFileProperty p("Filename");
    p.setValue("TSC000000000001.raw");
    std::vector<std::vector<std::string>> fileNames = p();

    TS_ASSERT_EQUALS(fileNames[0][0], dummyFile("TSC00001.raw"));
  }

  void test_singleFile_fileWithIncorrectZeroPaddingStillFound() {
    MultipleFileProperty p("Filename");
    p.setValue("TSC9999999.raw");
    std::vector<std::vector<std::string>> fileNames = p();

    TS_ASSERT_EQUALS(fileNames[0][0], dummyFile("TSC9999999.raw"));
  }

  void test_singleFile_longForm_singleFileLooksLikeARangeWithSuffix() {
    // This test essentially is here to show the reason why we dont support
    // suffixes along with multifile parsing.  Consider the case where:
    //
    // p.setValue("IRS10001-10005_graphite002_info.nxs");
    //
    // Which of the following should be loaded?
    //
    // a) "IRS10001-10005_graphite002_info.nxs"; or
    // b) "IRS10001_graphite002_info.nxs",
    //    "IRS10002_graphite002_info.nxs",
    //    "IRS10003_graphite002_info.nxs",
    //    "IRS10004_graphite002_info.nxs",
    //    "IRS10005_graphite002_info.nxs"
    //
    // If both a) and b) exist (as they do in this test case), then we have no
    // choice but to load a).

    MultipleFileProperty p("Filename");
    p.setValue("IRS10001-10005_graphite002_info.nxs");
    std::vector<std::vector<std::string>> fileNames = p();

    TS_ASSERT_EQUALS(fileNames[0][0],
                     dummyFile("IRS10001-10005_graphite002_info.nxs"));
  }

  void test_singleFile_fileThatHasNoExtension() {
    MultipleFileProperty p("Filename");
    p.setValue("bl6_flux_at_sample");
    std::vector<std::vector<std::string>> fileNames = p();

    TS_ASSERT_EQUALS(fileNames[0][0], dummyFile("bl6_flux_at_sample"));
  }

  void test_multipleFiles_shortForm_commaList() {
    MultipleFileProperty p("Filename");
    p.setValue("TSC1,2,3,4,5.raw");
    std::vector<std::vector<std::string>> fileNames = p();

    TS_ASSERT_EQUALS(fileNames[0][0], dummyFile("TSC00001.raw"));
    TS_ASSERT_EQUALS(fileNames[1][0], dummyFile("TSC00002.raw"));
    TS_ASSERT_EQUALS(fileNames[2][0], dummyFile("TSC00003.raw"));
    TS_ASSERT_EQUALS(fileNames[3][0], dummyFile("TSC00004.raw"));
    TS_ASSERT_EQUALS(fileNames[4][0], dummyFile("TSC00005.raw"));
  }

  void test_multipleFiles_shortForm_plusList() {
    MultipleFileProperty p("Filename");
    p.setValue("TSC1+2+3+4+5.raw");
    std::vector<std::vector<std::string>> fileNames = p();

    TS_ASSERT_EQUALS(fileNames[0][0], dummyFile("TSC00001.raw"));
    TS_ASSERT_EQUALS(fileNames[0][1], dummyFile("TSC00002.raw"));
    TS_ASSERT_EQUALS(fileNames[0][2], dummyFile("TSC00003.raw"));
    TS_ASSERT_EQUALS(fileNames[0][3], dummyFile("TSC00004.raw"));
    TS_ASSERT_EQUALS(fileNames[0][4], dummyFile("TSC00005.raw"));
  }

  void test_multipleFiles_shortForm_range() {
    MultipleFileProperty p("Filename");
    p.setValue("TSC1:5.raw");
    std::vector<std::vector<std::string>> fileNames = p();

    TS_ASSERT_EQUALS(fileNames[0][0], dummyFile("TSC00001.raw"));
    TS_ASSERT_EQUALS(fileNames[1][0], dummyFile("TSC00002.raw"));
    TS_ASSERT_EQUALS(fileNames[2][0], dummyFile("TSC00003.raw"));
    TS_ASSERT_EQUALS(fileNames[3][0], dummyFile("TSC00004.raw"));
    TS_ASSERT_EQUALS(fileNames[4][0], dummyFile("TSC00005.raw"));
  }

  void test_multipleFiles_shortForm_addedRange() {
    MultipleFileProperty p("Filename");
    p.setValue("TSC1-5.raw");
    std::vector<std::vector<std::string>> fileNames = p();

    TS_ASSERT_EQUALS(fileNames[0][0], dummyFile("TSC00001.raw"));
    TS_ASSERT_EQUALS(fileNames[0][1], dummyFile("TSC00002.raw"));
    TS_ASSERT_EQUALS(fileNames[0][2], dummyFile("TSC00003.raw"));
    TS_ASSERT_EQUALS(fileNames[0][3], dummyFile("TSC00004.raw"));
    TS_ASSERT_EQUALS(fileNames[0][4], dummyFile("TSC00005.raw"));
  }

  void test_multipleFiles_shortForm_steppedRange() {
    MultipleFileProperty p("Filename");
    p.setValue("TSC1:5:2.raw");
    std::vector<std::vector<std::string>> fileNames = p();

    TS_ASSERT_EQUALS(fileNames[0][0], dummyFile("TSC00001.raw"));
    TS_ASSERT_EQUALS(fileNames[1][0], dummyFile("TSC00003.raw"));
    TS_ASSERT_EQUALS(fileNames[2][0], dummyFile("TSC00005.raw"));
  }

  void test_multipleFiles_shortForm_steppedAddedRange() {
    MultipleFileProperty p("Filename");
    p.setValue("TSC1-5:2.raw");
    std::vector<std::vector<std::string>> fileNames = p();

    TS_ASSERT_EQUALS(fileNames[0][0], dummyFile("TSC00001.raw"));
    TS_ASSERT_EQUALS(fileNames[0][1], dummyFile("TSC00003.raw"));
    TS_ASSERT_EQUALS(fileNames[0][2], dummyFile("TSC00005.raw"));
  }

  void test_multipleFiles_shortForm_complex() {
    MultipleFileProperty p("Filename");
    p.setValue("TSC1,2:5,1+2+3,2-4.raw");
    std::vector<std::vector<std::string>> fileNames = p();

    TS_ASSERT_EQUALS(fileNames[0][0], dummyFile("TSC00001.raw"));
    TS_ASSERT_EQUALS(fileNames[1][0], dummyFile("TSC00002.raw"));
    TS_ASSERT_EQUALS(fileNames[2][0], dummyFile("TSC00003.raw"));
    TS_ASSERT_EQUALS(fileNames[3][0], dummyFile("TSC00004.raw"));
    TS_ASSERT_EQUALS(fileNames[4][0], dummyFile("TSC00005.raw"));
    TS_ASSERT_EQUALS(fileNames[5][0], dummyFile("TSC00001.raw"));
    TS_ASSERT_EQUALS(fileNames[5][1], dummyFile("TSC00002.raw"));
    TS_ASSERT_EQUALS(fileNames[5][2], dummyFile("TSC00003.raw"));
    TS_ASSERT_EQUALS(fileNames[6][0], dummyFile("TSC00002.raw"));
    TS_ASSERT_EQUALS(fileNames[6][1], dummyFile("TSC00003.raw"));
    TS_ASSERT_EQUALS(fileNames[6][2], dummyFile("TSC00004.raw"));
  }

  void test_multipleFiles_shortForm_addRanges() {
    MultipleFileProperty p("Filename");
    p.setValue("TSC1-2+4-5.raw");
    std::vector<std::vector<std::string>> fileNames = p();

    TS_ASSERT_EQUALS(fileNames[0][0], dummyFile("TSC00001.raw"));
    TS_ASSERT_EQUALS(fileNames[0][1], dummyFile("TSC00002.raw"));
    TS_ASSERT_EQUALS(fileNames[0][2], dummyFile("TSC00004.raw"));
    TS_ASSERT_EQUALS(fileNames[0][3], dummyFile("TSC00005.raw"));
  }

  void test_multipleFiles_shortForm_addSingleToRange() {
    MultipleFileProperty p("Filename");
    p.setValue("TSC2+4-5.raw");
    std::vector<std::vector<std::string>> fileNames = p();

    TS_ASSERT_EQUALS(fileNames[0][0], dummyFile("TSC00002.raw"));
    TS_ASSERT_EQUALS(fileNames[0][1], dummyFile("TSC00004.raw"));
    TS_ASSERT_EQUALS(fileNames[0][2], dummyFile("TSC00005.raw"));
  }

  void test_multipleFiles_shortForm_rangeToSingle() {
    MultipleFileProperty p("Filename");
    p.setValue("TSC1-2+5.raw");
    std::vector<std::vector<std::string>> fileNames = p();

    TS_ASSERT_EQUALS(fileNames[0][0], dummyFile("TSC00001.raw"));
    TS_ASSERT_EQUALS(fileNames[0][1], dummyFile("TSC00002.raw"));
    TS_ASSERT_EQUALS(fileNames[0][2], dummyFile("TSC00005.raw"));
  }

  void test_multipleFiles_longForm_commaList() {
    MultipleFileProperty p("Filename");
    p.setValue("TSC1.raw,TSC2.raw,TSC3.raw,TSC4.raw,TSC5.raw");
    std::vector<std::vector<std::string>> fileNames = p();

    TS_ASSERT_EQUALS(fileNames[0][0], dummyFile("TSC00001.raw"));
    TS_ASSERT_EQUALS(fileNames[1][0], dummyFile("TSC00002.raw"));
    TS_ASSERT_EQUALS(fileNames[2][0], dummyFile("TSC00003.raw"));
    TS_ASSERT_EQUALS(fileNames[3][0], dummyFile("TSC00004.raw"));
    TS_ASSERT_EQUALS(fileNames[4][0], dummyFile("TSC00005.raw"));
  }

  void test_multipleFiles_longForm_plusList() {
    MultipleFileProperty p("Filename");
    p.setValue("TSC1.raw+TSC2.raw+TSC3.raw+TSC4.raw+TSC5.raw");
    std::vector<std::vector<std::string>> fileNames = p();

    TS_ASSERT_EQUALS(fileNames[0][0], dummyFile("TSC00001.raw"));
    TS_ASSERT_EQUALS(fileNames[0][1], dummyFile("TSC00002.raw"));
    TS_ASSERT_EQUALS(fileNames[0][2], dummyFile("TSC00003.raw"));
    TS_ASSERT_EQUALS(fileNames[0][3], dummyFile("TSC00004.raw"));
    TS_ASSERT_EQUALS(fileNames[0][4], dummyFile("TSC00005.raw"));
  }

  void test_multipleFiles_longForm_nonRunFiles() {
    MultipleFileProperty p("Filename");
    p.setValue("IRS10001_graphite002_info.nxs+IRS10002_graphite002_info.nxs,"
               "IRS10003_graphite002_info.nxs");
    std::vector<std::vector<std::string>> fileNames = p();

    TS_ASSERT_EQUALS(fileNames[0][0],
                     dummyFile("IRS10001_graphite002_info.nxs"));
    TS_ASSERT_EQUALS(fileNames[0][1],
                     dummyFile("IRS10002_graphite002_info.nxs"));
    TS_ASSERT_EQUALS(fileNames[1][0],
                     dummyFile("IRS10003_graphite002_info.nxs"));
  }

  void test_multipleFiles_mixedForm_1() {
    MultipleFileProperty p("Filename");
    p.setValue("TSC1,2.raw,TSC3,4,5.raw");
    std::vector<std::vector<std::string>> fileNames = p();

    TS_ASSERT_EQUALS(fileNames[0][0], dummyFile("TSC00001.raw"));
    TS_ASSERT_EQUALS(fileNames[1][0], dummyFile("TSC00002.raw"));
    TS_ASSERT_EQUALS(fileNames[2][0], dummyFile("TSC00003.raw"));
    TS_ASSERT_EQUALS(fileNames[3][0], dummyFile("TSC00004.raw"));
    TS_ASSERT_EQUALS(fileNames[4][0], dummyFile("TSC00005.raw"));
  }

  void test_multipleFiles_mixedForm_2() {
    MultipleFileProperty p("Filename");
    p.setValue("TSC1,2.raw,TSC3:5.raw");
    std::vector<std::vector<std::string>> fileNames = p();

    TS_ASSERT_EQUALS(fileNames[0][0], dummyFile("TSC00001.raw"));
    TS_ASSERT_EQUALS(fileNames[1][0], dummyFile("TSC00002.raw"));
    TS_ASSERT_EQUALS(fileNames[2][0], dummyFile("TSC00003.raw"));
    TS_ASSERT_EQUALS(fileNames[3][0], dummyFile("TSC00004.raw"));
    TS_ASSERT_EQUALS(fileNames[4][0], dummyFile("TSC00005.raw"));
  }

  void test_multipleFiles_mixedForm_mixedInstAndExt() {
    MultipleFileProperty p("Filename");
    // This would never load successfully as the Load algo currently forbids
    // mixing loaders (this makes processing other algorithm inputs easier),
    // however, there is no reason why MultipleFileProperty can't at least
    // handle it.
    p.setValue("TSC1-5:1.raw,IRS1-5:1.nxs");
    std::vector<std::vector<std::string>> fileNames = p();

    TS_ASSERT_EQUALS(fileNames[0][0], dummyFile("TSC00001.raw"));
    TS_ASSERT_EQUALS(fileNames[0][1], dummyFile("TSC00002.raw"));
    TS_ASSERT_EQUALS(fileNames[0][2], dummyFile("TSC00003.raw"));
    TS_ASSERT_EQUALS(fileNames[0][3], dummyFile("TSC00004.raw"));
    TS_ASSERT_EQUALS(fileNames[0][4], dummyFile("TSC00005.raw"));
    TS_ASSERT_EQUALS(fileNames[1][0], dummyFile("IRS00001.nxs"));
    TS_ASSERT_EQUALS(fileNames[1][1], dummyFile("IRS00002.nxs"));
    TS_ASSERT_EQUALS(fileNames[1][2], dummyFile("IRS00003.nxs"));
    TS_ASSERT_EQUALS(fileNames[1][3], dummyFile("IRS00004.nxs"));
    TS_ASSERT_EQUALS(fileNames[1][4], dummyFile("IRS00005.nxs"));
  }

  void
  test_multipleFiles_mixedForm_missingExtensionsMeansFirstDefaultExtIsUsed() {
    // ".raw" appears first in m_exts, so raw files will be found.
    MultipleFileProperty p("Filename", m_exts);
    p.setValue("TSC1-5:1,IRS1-5:1");
    std::vector<std::vector<std::string>> fileNames = p();

    TS_ASSERT_EQUALS(fileNames[0][0], dummyFile("TSC00001.raw"));
    TS_ASSERT_EQUALS(fileNames[0][1], dummyFile("TSC00002.raw"));
    TS_ASSERT_EQUALS(fileNames[0][2], dummyFile("TSC00003.raw"));
    TS_ASSERT_EQUALS(fileNames[0][3], dummyFile("TSC00004.raw"));
    TS_ASSERT_EQUALS(fileNames[0][4], dummyFile("TSC00005.raw"));
    TS_ASSERT_EQUALS(fileNames[1][0], dummyFile("IRS00001.raw"));
    TS_ASSERT_EQUALS(fileNames[1][1], dummyFile("IRS00002.raw"));
    TS_ASSERT_EQUALS(fileNames[1][2], dummyFile("IRS00003.raw"));
    TS_ASSERT_EQUALS(fileNames[1][3], dummyFile("IRS00004.raw"));
    TS_ASSERT_EQUALS(fileNames[1][4], dummyFile("IRS00005.raw"));
  }

  void
  test_multipleFiles_mixedForm_someMissingExtensionsMeansFirstSpecifiedIsUsed() {
    MultipleFileProperty p("Filename", m_exts);
    p.setValue("IRS1-5:1,TSC1-5:1.nxs");
    std::vector<std::vector<std::string>> fileNames = p();

    TS_ASSERT_EQUALS(fileNames[0][0], dummyFile("IRS00001.nxs"));
    TS_ASSERT_EQUALS(fileNames[0][1], dummyFile("IRS00002.nxs"));
    TS_ASSERT_EQUALS(fileNames[0][2], dummyFile("IRS00003.nxs"));
    TS_ASSERT_EQUALS(fileNames[0][3], dummyFile("IRS00004.nxs"));
    TS_ASSERT_EQUALS(fileNames[0][4], dummyFile("IRS00005.nxs"));
    TS_ASSERT_EQUALS(fileNames[1][0], dummyFile("TSC00001.nxs"));
    TS_ASSERT_EQUALS(fileNames[1][1], dummyFile("TSC00002.nxs"));
    TS_ASSERT_EQUALS(fileNames[1][2], dummyFile("TSC00003.nxs"));
    TS_ASSERT_EQUALS(fileNames[1][3], dummyFile("TSC00004.nxs"));
    TS_ASSERT_EQUALS(fileNames[1][4], dummyFile("TSC00005.nxs"));
  }

  void test_multipleFiles_mixedForm_complex() {
    MultipleFileProperty p("Filename");
    p.setValue("TSC1,2:5.raw,TSC1+2+3,2-4.raw");
    std::vector<std::vector<std::string>> fileNames = p();

    TS_ASSERT_EQUALS(fileNames[0][0], dummyFile("TSC00001.raw"));
    TS_ASSERT_EQUALS(fileNames[1][0], dummyFile("TSC00002.raw"));
    TS_ASSERT_EQUALS(fileNames[2][0], dummyFile("TSC00003.raw"));
    TS_ASSERT_EQUALS(fileNames[3][0], dummyFile("TSC00004.raw"));
    TS_ASSERT_EQUALS(fileNames[4][0], dummyFile("TSC00005.raw"));
    TS_ASSERT_EQUALS(fileNames[5][0], dummyFile("TSC00001.raw"));
    TS_ASSERT_EQUALS(fileNames[5][1], dummyFile("TSC00002.raw"));
    TS_ASSERT_EQUALS(fileNames[5][2], dummyFile("TSC00003.raw"));
    TS_ASSERT_EQUALS(fileNames[6][0], dummyFile("TSC00002.raw"));
    TS_ASSERT_EQUALS(fileNames[6][1], dummyFile("TSC00003.raw"));
    TS_ASSERT_EQUALS(fileNames[6][2], dummyFile("TSC00004.raw"));
  }

  void test_multipleFiles_mixedForm_complexAndNonRunFile() {
    MultipleFileProperty p("Filename");
    p.setValue("TSC1,2:5.raw,IRS10001_graphite002_info.nxs,TSC1+2+3,2-4.raw");
    std::vector<std::vector<std::string>> fileNames = p();

    TS_ASSERT_EQUALS(fileNames[0][0], dummyFile("TSC00001.raw"));
    TS_ASSERT_EQUALS(fileNames[1][0], dummyFile("TSC00002.raw"));
    TS_ASSERT_EQUALS(fileNames[2][0], dummyFile("TSC00003.raw"));
    TS_ASSERT_EQUALS(fileNames[3][0], dummyFile("TSC00004.raw"));
    TS_ASSERT_EQUALS(fileNames[4][0], dummyFile("TSC00005.raw"));
    TS_ASSERT_EQUALS(fileNames[5][0],
                     dummyFile("IRS10001_graphite002_info.nxs"));
    TS_ASSERT_EQUALS(fileNames[6][0], dummyFile("TSC00001.raw"));
    TS_ASSERT_EQUALS(fileNames[6][1], dummyFile("TSC00002.raw"));
    TS_ASSERT_EQUALS(fileNames[6][2], dummyFile("TSC00003.raw"));
    TS_ASSERT_EQUALS(fileNames[7][0], dummyFile("TSC00002.raw"));
    TS_ASSERT_EQUALS(fileNames[7][1], dummyFile("TSC00003.raw"));
    TS_ASSERT_EQUALS(fileNames[7][2], dummyFile("TSC00004.raw"));
  }

  void test_multipleFiles_mixedForm_addingTwoLists_FAILS() {
    MultipleFileProperty p("Filename");
    p.setValue("TSC1,2.raw+TSC3,4.raw");
    std::vector<std::vector<std::string>> fileNames = p();

    TS_ASSERT_EQUALS(fileNames.size(), 0);
  }

  void test_fails_addingTwoPlussedLists() {
    MultipleFileProperty p("Filename");
    p.setValue("TSC1+2.raw+TSC3+4.raw");
    std::vector<std::vector<std::string>> fileNames = p();

    TS_ASSERT_EQUALS(fileNames[0][0], dummyFile("TSC00001.raw"));
    TS_ASSERT_EQUALS(fileNames[0][1], dummyFile("TSC00002.raw"));
    TS_ASSERT_EQUALS(fileNames[0][2], dummyFile("TSC00003.raw"));
    TS_ASSERT_EQUALS(fileNames[0][3], dummyFile("TSC00004.raw"));
  }

<<<<<<< HEAD
  void test_allowEmptyTokenOptionalLoad() {
    g_config.setString("default.facility", "ILL");
    g_config.setString("default.instrument", "IN16B");
    MultipleFileProperty p("Filename", FileProperty::FileAction::OptionalLoad,
                           {".nxs"}, true);
    p.setValue("111213,0,171819");
    std::vector<std::vector<std::string>> fileNames = p();
    TS_ASSERT_EQUALS(fileNames.size(), 3);
    TS_ASSERT_EQUALS(fileNames[0][0], dummyFile("111213.nxs"));
    TS_ASSERT_EQUALS(fileNames[1][0], "000000");
    TS_ASSERT_EQUALS(fileNames[2][0], dummyFile("171819.nxs"));
    g_config.setString("default.facility", "ISIS");
    g_config.setString("default.instrument", "TOSCA");
  }

  void test_allowEmptyTokenLoad() {
    g_config.setString("default.facility", "ILL");
    g_config.setString("default.instrument", "IN16B");
    MultipleFileProperty p("Filename", FileProperty::FileAction::Load, {".nxs"},
                           true);
    TS_ASSERT_THROWS_EQUALS(p.setValue("111213,0,171819"),
                            const std::invalid_argument &err,
                            std::string(err.what()),
                            "When setting value of property \"Filename\": "
                            "Could not validate the following file(s): 000000");
    g_config.setString("default.facility", "ISIS");
    g_config.setString("default.instrument", "TOSCA");
=======
  void test_multipleFiles_consistent_spaces() {
    MultipleFileProperty p("Filename");
    p.setValue("1, 2, 3, 4, 5");

    std::vector<std::vector<std::string>> fileNames = p();

    TS_ASSERT_EQUALS(fileNames[0][0], dummyFile("TSC00001.nxs"));
    TS_ASSERT_EQUALS(fileNames[1][0], dummyFile("TSC00002.nxs"));
    TS_ASSERT_EQUALS(fileNames[2][0], dummyFile("TSC00003.nxs"));
    TS_ASSERT_EQUALS(fileNames[3][0], dummyFile("TSC00004.nxs"));
    TS_ASSERT_EQUALS(fileNames[4][0], dummyFile("TSC00005.nxs"));
  }

  void test_multipleFiles_inconsistent_spaces() {
    MultipleFileProperty p("Filename");
    p.setValue("1,2, 3  ,  4, 5");

    std::vector<std::vector<std::string>> fileNames = p();

    TS_ASSERT_EQUALS(fileNames[0][0], dummyFile("TSC00001.nxs"));
    TS_ASSERT_EQUALS(fileNames[1][0], dummyFile("TSC00002.nxs"));
    TS_ASSERT_EQUALS(fileNames[2][0], dummyFile("TSC00003.nxs"));
    TS_ASSERT_EQUALS(fileNames[3][0], dummyFile("TSC00004.nxs"));
    TS_ASSERT_EQUALS(fileNames[4][0], dummyFile("TSC00005.nxs"));
  }

  void test_multipleFiles_space_after_first() {
    MultipleFileProperty p("Filename");
    p.setValue("1, 2,3,4,5");

    std::vector<std::vector<std::string>> fileNames = p();

    TS_ASSERT_EQUALS(fileNames[0][0], dummyFile("TSC00001.nxs"));
    TS_ASSERT_EQUALS(fileNames[1][0], dummyFile("TSC00002.nxs"));
    TS_ASSERT_EQUALS(fileNames[2][0], dummyFile("TSC00003.nxs"));
    TS_ASSERT_EQUALS(fileNames[3][0], dummyFile("TSC00004.nxs"));
    TS_ASSERT_EQUALS(fileNames[4][0], dummyFile("TSC00005.nxs"));
  }

  void test_multipleFiles_ranges_with_spaces() {
    MultipleFileProperty p("Filename");
    p.setValue("1-5, 3-4");
    std::vector<std::vector<std::string>> fileNames = p();

    TS_ASSERT_EQUALS(fileNames[0][0], dummyFile("TSC00001.nxs"));
    TS_ASSERT_EQUALS(fileNames[0][1], dummyFile("TSC00002.nxs"));
    TS_ASSERT_EQUALS(fileNames[0][2], dummyFile("TSC00003.nxs"));
    TS_ASSERT_EQUALS(fileNames[0][3], dummyFile("TSC00004.nxs"));
    TS_ASSERT_EQUALS(fileNames[0][4], dummyFile("TSC00005.nxs"));
    TS_ASSERT_EQUALS(fileNames[1][0], dummyFile("TSC00003.nxs"));
    TS_ASSERT_EQUALS(fileNames[1][1], dummyFile("TSC00004.nxs"));
>>>>>>> 5c95f160
  }

  //////////////////////////////////////////////////////////////////////////////////////////////
  // Testing of MultipleFileProperty objects when multiple file loading has been
  // switched OFF.
  //////////////////////////////////////////////////////////////////////////////////////////////

  void test_multiFileLoadingSwitchedOff_ignoreDelimeters() {
    g_config.setString("loading.multifile", "Off");

    MultipleFileProperty p("Filename");
    p.setValue(
        "_test_multiFileLoadingSwitchedOff_tempFileWithA+AndA,InTheName.txt");
    std::vector<std::vector<std::string>> fileNames = p();

    TS_ASSERT_EQUALS(fileNames.size(), 1);
    TS_ASSERT_EQUALS(fileNames[0].size(), 1);
  }

  void test_multiFileLoadingSwitchedOff_normalRunFile() {
    g_config.setString("loading.multifile", "Off");

    MultipleFileProperty p("Filename");
    p.setValue("TSC00001.raw");
    std::vector<std::vector<std::string>> fileNames = p();

    TS_ASSERT_EQUALS(fileNames.size(), 1);
    TS_ASSERT_EQUALS(fileNames[0].size(), 1);
  }

  void test_multiFileLoadingSwitchedOff_multiFileLoadingFails() {
    g_config.setString("loading.multifile", "Off");

    MultipleFileProperty p("Filename");
    p.setValue("TSC00001.raw, TSC0001.raw");

    std::vector<std::vector<std::string>> fileNames = p();
    TS_ASSERT_EQUALS(fileNames.size(), 0);
  }

  void test_multiFileLoadingSwitchedOff_fileWithWhitespace() {
    g_config.setString("loading.multifile", "Off");

    MultipleFileProperty p("Filename");
    p.setValue("file with whitespace.txt");
    std::vector<std::vector<std::string>> fileNames = p();

    TS_ASSERT_EQUALS(fileNames.size(), 1);
    TS_ASSERT_EQUALS(fileNames[0].size(), 1);
  }

  void test_multiFileOptionalLoad() {
    MultipleFileProperty p("Filename", FileProperty::OptionalLoad);
    p.setValue("myJunkFile.nxs");
    TS_ASSERT(p.isValid().empty());
  }

  void test_multiFileOptionalLoadEmpty() {
    MultipleFileProperty p("Filename", FileProperty::OptionalLoad);
    p.setValue("");
    TS_ASSERT(p.isValid().empty());
  }

private:
  //////////////////////////////////////////////////////////////////////////////////////////////
  // Private helper functions.
  //////////////////////////////////////////////////////////////////////////////////////////////
  std::string dummyFile(const std::string &filename) {
    return m_dummyFilesDir + Poco::Path::separator() + filename;
  }
};

#endif /* MANTID_API_MULTIPLEFILEPROPERTYTEST_H_ */<|MERGE_RESOLUTION|>--- conflicted
+++ resolved
@@ -613,7 +613,6 @@
     TS_ASSERT_EQUALS(fileNames[0][3], dummyFile("TSC00004.raw"));
   }
 
-<<<<<<< HEAD
   void test_allowEmptyTokenOptionalLoad() {
     g_config.setString("default.facility", "ILL");
     g_config.setString("default.instrument", "IN16B");
@@ -641,7 +640,8 @@
                             "Could not validate the following file(s): 000000");
     g_config.setString("default.facility", "ISIS");
     g_config.setString("default.instrument", "TOSCA");
-=======
+  }
+
   void test_multipleFiles_consistent_spaces() {
     MultipleFileProperty p("Filename");
     p.setValue("1, 2, 3, 4, 5");
@@ -693,7 +693,6 @@
     TS_ASSERT_EQUALS(fileNames[0][4], dummyFile("TSC00005.nxs"));
     TS_ASSERT_EQUALS(fileNames[1][0], dummyFile("TSC00003.nxs"));
     TS_ASSERT_EQUALS(fileNames[1][1], dummyFile("TSC00004.nxs"));
->>>>>>> 5c95f160
   }
 
   //////////////////////////////////////////////////////////////////////////////////////////////
