--- conflicted
+++ resolved
@@ -69,37 +69,6 @@
         << count
         << " Finished algorithms removed from the managed algorithms list. "
         << m_managed_algs.size() << " remaining.\n";
-<<<<<<< HEAD
-    // If this takes us beyond the maximum size, then remove the oldest one(s)
-    while (m_managed_algs.size() >=
-           static_cast<std::deque<IAlgorithm_sptr>::size_type>(m_max_no_algs)) {
-      std::deque<IAlgorithm_sptr>::iterator it;
-      it = m_managed_algs.begin();
-
-      // Look for the first (oldest) algo that is NOT running right now.
-      while (it != m_managed_algs.end()) {
-        if (!(*it)->isRunning())
-          break;
-        ++it;
-      }
-
-      if (it == m_managed_algs.end()) {
-        // Unusual case where ALL algorithms are running
-        g_log.warning()
-            << "All algorithms in the AlgorithmManager are running. "
-            << "Cannot pop oldest algorithm. "
-            << "You should increase your 'algorithms.retained' value. "
-            << m_managed_algs.size() << " in queue.\n";
-        break;
-      } else {
-        // Normal; erase that algorithm
-        g_log.debug() << "Popping out oldest algorithm " << (*it)->name()
-                      << '\n';
-        m_managed_algs.erase(it);
-      }
-    }
-=======
->>>>>>> 997a2534
 
     // Add to list of managed ones
     m_managed_algs.emplace_back(alg);
