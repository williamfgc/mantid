--- conflicted
+++ resolved
@@ -68,12 +68,8 @@
     : m_moderatorModel(), m_choppers(), m_sample(new Sample()),
       m_run(new Run()), m_parmap(new ParameterMap()),
       sptr_instrument(new Instrument()),
-<<<<<<< HEAD
-      m_detectorInfo(boost::make_shared<Beamline::DetectorInfo>(0)),
+      m_detectorInfo(boost::make_shared<Beamline::DetectorInfo>()),
       m_componentInfo(boost::make_shared<Beamline::ComponentInfo>()) {
-=======
-      m_detectorInfo(boost::make_shared<Beamline::DetectorInfo>()) {
->>>>>>> 04d09c4e
   m_parmap->setDetectorInfo(m_detectorInfo);
 }
 
@@ -189,7 +185,6 @@
                              "instrument");
 }
 
-<<<<<<< HEAD
 std::vector<size_t> registerComponentInfo(
     std::vector<std::vector<size_t>> &componentDetectorIndexes,
     std::vector<Mantid::Geometry::ComponentID> &componentIds,
@@ -224,12 +219,15 @@
   return localDetectorIndexes;
 }
 
-class GeometryVisitor : public Mantid::Geometry::ComponentVisitor {
+class APIComponentVisitor : public Mantid::Geometry::ComponentVisitor {
 private:
   std::vector<Mantid::Geometry::ComponentID> m_componentIds;
   std::vector<std::vector<size_t>> m_componentDetectorIndexes;
+  const Mantid::API::DetectorInfo &m_detectorInfo;
 
 public:
+  APIComponentVisitor(const Mantid::API::DetectorInfo &detectorInfo)
+      : m_detectorInfo(detectorInfo) {}
   virtual void registerComponentAssembly(
       const ICompAssembly &bank,
       std::vector<size_t> &parentDetectorIndexes) override {
@@ -259,11 +257,11 @@
   registerDetector(const IDetector &detector,
                    std::vector<size_t> &parentDetectorIndexes) override {
 
-    parentDetectorIndexes.push_back(detector.index());
+    parentDetectorIndexes.push_back(m_detectorInfo.indexOf(detector.getID()));
     m_componentDetectorIndexes.emplace_back(std::vector<size_t>());
     m_componentIds.emplace_back(detector.getComponentID());
   }
-  virtual ~GeometryVisitor() {}
+  virtual ~APIComponentVisitor() {}
   std::vector<Mantid::Geometry::ComponentID> componentIds() const {
     return m_componentIds;
   }
@@ -283,7 +281,7 @@
   // registerComponentInfo(componentDetectorIndexes, componentIds,
   // oldInstr,detectorInfo);
 
-  GeometryVisitor visitor;
+  APIComponentVisitor visitor(detectorInfo);
   std::vector<size_t> detectorIndexes; // Not strictly needed at this level
   oldInstr.registerContents(visitor, detectorIndexes);
 
@@ -298,7 +296,8 @@
   auto componentDetectorIndexes = visitor.componentDetectorIndexes();
   return boost::make_shared<Mantid::Beamline::ComponentInfo>(
       std::move(componentDetectorIndexes));
-=======
+}
+
 void clearPositionAndRotationsParameters(ParameterMap &pmap,
                                          const IDetector &det) {
   pmap.clearParametersByName(ParameterMap::pos(), &det);
@@ -309,7 +308,6 @@
   pmap.clearParametersByName(ParameterMap::rotx(), &det);
   pmap.clearParametersByName(ParameterMap::roty(), &det);
   pmap.clearParametersByName(ParameterMap::rotz(), &det);
->>>>>>> 04d09c4e
 }
 
 std::unique_ptr<Beamline::DetectorInfo>
