--- conflicted
+++ resolved
@@ -164,17 +164,13 @@
   set(WINSOCK ws2_32)
 endif()
 
-<<<<<<< HEAD
 target_include_directories ( SINQ SYSTEM PUBLIC ${Boost_INCLUDE_DIRS} )
-target_link_libraries ( SINQ LINK_PRIVATE ${TCMALLOC_LIBRARIES_LINKTIME} ${MANTIDLIBS} ${NEXUS_LIBRARIES} ${WINSOCK} )
-=======
 target_link_libraries(SINQ
                       LINK_PRIVATE
                       ${TCMALLOC_LIBRARIES_LINKTIME}
                       ${MANTIDLIBS}
                       ${NEXUS_LIBRARIES}
                       ${WINSOCK})
->>>>>>> 6ce4b118
 
 # Add the unit tests directory
 add_subdirectory(test)
