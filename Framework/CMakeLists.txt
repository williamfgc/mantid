--- conflicted
+++ resolved
@@ -151,13 +151,7 @@
 ###########################################################################
 
 set ( FRAMEWORK_LIBS Kernel HistogramData Indexing Beamline Geometry API DataObjects
-<<<<<<< HEAD
-                     PythonKernelModule PythonGeometryModule PythonAPIModule
-                     PythonDataObjectsModule PythonCurveFittingModule
-                     DataHandling Nexus NexusGeometry Algorithms CurveFitting ICat
-=======
-                     PythonInterface DataHandling Nexus Algorithms CurveFitting ICat
->>>>>>> 90ff34af
+                     PythonInterface DataHandling Nexus NexusGeometry Algorithms CurveFitting ICat
                      Crystal MDAlgorithms WorkflowAlgorithms
                      LiveData RemoteAlgorithms RemoteJobManagers
                      SINQ
