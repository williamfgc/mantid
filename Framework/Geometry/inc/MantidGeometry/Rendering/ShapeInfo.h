--- conflicted
+++ resolved
@@ -82,14 +82,11 @@
 
   void getObjectGeometry(GeometryShape &shape, std::vector<Kernel::V3D> &points,
                          double &radius, double &height) const;
-<<<<<<< HEAD
-=======
   CuboidGeometry cuboidGeometry() const;
   HexahedronGeometry hexahedronGeometry() const;
   SphereGeometry sphereGeometry() const;
   CylinderGeometry cylinderGeometry() const;
   ConeGeometry coneGeometry() const;
->>>>>>> aff05cdc
   /// sets the geometry handler for a cuboid
   void setCuboid(const Kernel::V3D &, const Kernel::V3D &, const Kernel::V3D &,
                  const Kernel::V3D &);
