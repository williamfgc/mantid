#ifndef MANTID_GEOMETRY_CYCLICGROUP_H_
#define MANTID_GEOMETRY_CYCLICGROUP_H_

#include "MantidGeometry/DllConfig.h"
#include "MantidGeometry/Crystal/Group.h"

#include <boost/shared_ptr.hpp>
#include <set>

namespace Mantid {
namespace Geometry {

/**
    @class CyclicGroup

    A cyclic group G has the property that it can be represented by
    powers of one symmetry operation S of order n:

        G = { S^1, S^2, ..., S^n = S^0 = I }

    The operation S^m is defined as carrying out the multiplication
    S * S * ... * S. To illustrate this, a four-fold rotation around
    the z-axis is considered. The symmetry operation representing the
    transformation by this symmetry element is "-y,x,z". This is also the
    first member of the resulting group:

        S^1 = S = -y,x,z

    Then, multiplying this by itself:

        S^2 = S * S = -x,-y,z
        S^3 = S * S * S = y,-x,z
        S^4 = S * S * S * S = x,y,z = I

    Thus, the cyclic group G resulting from the operation "-y,x,z" contains
    the following members:

        G = { S^1, S^2, S^3, I } = { -y,x,z; -x,-y,z; y,-x,z; x,y,z }

    This example shows in fact how the point group "4" can be generated as
    a cyclic group by the generator S = -y,x,z. Details about this
    are given for example in [1].

    In code, the example is very concise:

        Group_const_sptr pointGroup4 =
            GroupFactory::create<CyclicGroup>("-y,x,z");

    This is much more convenient than having to construct a Group,
    where all four symmetry operations would have to be supplied.

    Related to this class is ProductOfCyclicGroups, which provides an easy way
    to express a group that is the product of multiple cyclic groups
    (such as some point groups).

    [1] Shmueli, U. Acta Crystallogr. A 40, 559–567 (1984).
        http://dx.doi.org/10.1107/S0108767384001161

      @author Michael Wedel, Paul Scherrer Institut - SINQ
      @date 03/10/2014

    Copyright © 2014 PSI-MSS

    This file is part of Mantid.

    Mantid is free software; you can redistribute it and/or modify
    it under the terms of the GNU General Public License as published by
    the Free Software Foundation; either version 3 of the License, or
    (at your option) any later version.

    Mantid is distributed in the hope that it will be useful,
    but WITHOUT ANY WARRANTY; without even the implied warranty of
    MERCHANTABILITY or FITNESS FOR A PARTICULAR PURPOSE.  See the
    GNU General Public License for more details.

    You should have received a copy of the GNU General Public License
    along with this program.  If not, see <http://www.gnu.org/licenses/>.

    File change history is stored at: <https://github.com/mantidproject/mantid>
    Code Documentation is available at: <http://doxygen.mantidproject.org>
  */
class MANTID_GEOMETRY_DLL CyclicGroup : public Group {
public:
  CyclicGroup(const std::string &symmetryOperationString);
  CyclicGroup(const SymmetryOperation &symmetryOperation);
<<<<<<< HEAD
  virtual ~CyclicGroup() = default;
=======
  ~CyclicGroup() override {}
>>>>>>> fa8a40d8

protected:
  std::vector<SymmetryOperation>
  generateAllOperations(const SymmetryOperation &operation) const;
};

typedef boost::shared_ptr<CyclicGroup> CyclicGroup_sptr;
typedef boost::shared_ptr<const CyclicGroup> CyclicGroup_const_sptr;

} // namespace Geometry
} // namespace Mantid

#endif /* MANTID_GEOMETRY_CYCLICGROUP_H_ */<|MERGE_RESOLUTION|>--- conflicted
+++ resolved
@@ -83,11 +83,6 @@
 public:
   CyclicGroup(const std::string &symmetryOperationString);
   CyclicGroup(const SymmetryOperation &symmetryOperation);
-<<<<<<< HEAD
-  virtual ~CyclicGroup() = default;
-=======
-  ~CyclicGroup() override {}
->>>>>>> fa8a40d8
 
 protected:
   std::vector<SymmetryOperation>
