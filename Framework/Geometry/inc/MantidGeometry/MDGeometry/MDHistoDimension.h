--- conflicted
+++ resolved
@@ -50,13 +50,6 @@
         m_frame(other->getMDFrame().clone()), m_min(other->getMinimum()),
         m_max(other->getMaximum()), m_numBins(other->getNBins()),
         m_binWidth(other->getBinWidth()) {}
-
-  /// Destructor
-<<<<<<< HEAD
-  virtual ~MDHistoDimension() = default;
-=======
-  ~MDHistoDimension() override {}
->>>>>>> fa8a40d8
 
   /// Return the name of the dimension as can be displayed along the axis
   std::string getName() const override { return m_name; }
