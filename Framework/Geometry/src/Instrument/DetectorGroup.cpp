--- conflicted
+++ resolved
@@ -455,14 +455,11 @@
   throw std::runtime_error("A DetectorGroup cannot have an index");
 }
 
-<<<<<<< HEAD
-=======
 void DetectorGroup::registerContents(class ComponentVisitor &) const {
   throw std::runtime_error("DetectorGroup::registerContents. This should not "
                            "be called. DetectorGroups are not part of the "
                            "instrument. On-the-fly only.");
 }
 
->>>>>>> d3c062ad
 } // namespace Geometry
 } // namespace Mantid