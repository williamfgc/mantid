--- conflicted
+++ resolved
@@ -1,36 +1,24 @@
 set ( SRC_FILES
         src/ApplyMuonDetectorGrouping.cpp
-<<<<<<< HEAD
+        src/ApplyMuonDetectorGroupPairing.cpp
         src/ConvertFitFunctionForMuonTFAsymmetry.cpp
         src/LoadAndApplyMuonDetectorGrouping.cpp
-=======
-        src/ApplyMuonDetectorGroupPairing.cpp
-        src/ConvertFitFunctionForMuonTFAsymmetry.cpp
->>>>>>> 825549a7
         src/MuonAlgorithmHelper.cpp
 )
 
 set ( INC_FILES
         inc/MantidMuon/ApplyMuonDetectorGrouping.h
-<<<<<<< HEAD
+        inc/MantidMuon/ApplyMuonDetectorGroupPairing.h
         inc/MantidMuon/ConvertFitFunctionForMuonTFAsymmetry.h
         inc/MantidMuon/LoadAndApplyMuonDetectorGrouping.h
-=======
-        inc/MantidMuon/ApplyMuonDetectorGroupPairing.h
-        inc/MantidMuon/ConvertFitFunctionForMuonTFAsymmetry.h
->>>>>>> 825549a7
         inc/MantidMuon/MuonAlgorithmHelper.h
 )
 
 set ( TEST_FILES
         ApplyMuonDetectorGroupingTest.h
-<<<<<<< HEAD
+        ApplyMuonDetectorGroupPairingTest.h
         ConvertFitFunctionForMuonTFAsymmetryTest.h
         LoadAndApplyMuonDetectorGroupingTest.h
-=======
-        ApplyMuonDetectorGroupPairingTest.h
-        ConvertFitFunctionForMuonTFAsymmetryTest.h
->>>>>>> 825549a7
         MuonAlgorithmHelperTest.h)
 
 if (COVERALLS)
