--- conflicted
+++ resolved
@@ -1,5 +1,6 @@
 #include "MantidDataHandling/LoadIsawDetCal.h"
 
+#include "MantidAPI/FileProperty.h"
 #include "MantidAPI/InstrumentValidator.h"
 #include "MantidAPI/MultipleFileProperty.h"
 #include "MantidAPI/Run.h"
@@ -48,15 +49,12 @@
       Kernel::make_unique<API::MultipleFileProperty>("Filename", exts),
       "The input filename of the ISAW DetCal file (Two files "
       "allowed for SNAP) ");
-<<<<<<< HEAD
-=======
 
   declareProperty(
       Kernel::make_unique<API::FileProperty>(
           "Filename2", "", API::FileProperty::OptionalLoad, ".DetCal"),
       "The input filename of the second ISAW DetCal file (West "
       "banks for SNAP) ");
->>>>>>> bb2629f0
 
   declareProperty("TimeOffset", 0.0, "Time Offset", Direction::Output);
 }
@@ -508,15 +506,12 @@
     std::copy(outer.begin(), outer.end(),
               std::back_inserter(filenamesFromPropertyUnraveld));
   }
-<<<<<<< HEAD
-=======
 
   // shouldn't be used except for legacy cases
   const std::string filename2 = this->getProperty("Filename2");
   if (!filename2.empty())
     filenamesFromPropertyUnraveld.push_back(filename2);
 
->>>>>>> bb2629f0
   return filenamesFromPropertyUnraveld;
 }
 
