--- conflicted
+++ resolved
@@ -1882,10 +1882,6 @@
   double *err_end = err_start + nchannels;
   double *farea_start = nullptr;
   double *farea_end = nullptr;
-<<<<<<< HEAD
-=======
-  const size_t nxbins(m_xbins.size());
->>>>>>> adabe9c9
   double *xErrors_start = nullptr;
   double *xErrors_end = nullptr;
   size_t dx_increment = nchannels;
@@ -1969,10 +1965,6 @@
   double *err_end = err_start + nchannels;
   double *farea_start = nullptr;
   double *farea_end = nullptr;
-<<<<<<< HEAD
-=======
-  const size_t nxbins(m_xbins.size());
->>>>>>> adabe9c9
   double *xErrors_start = nullptr;
   double *xErrors_end = nullptr;
   size_t dx_increment = nchannels;
