#include "MantidDataHandling/SaveGSS.h"

#include "MantidAPI/AlgorithmHistory.h"
#include "MantidAPI/FileProperty.h"
#include "MantidAPI/Run.h"
#include "MantidAPI/SpectrumInfo.h"
#include "MantidAPI/WorkspaceHistory.h"
#include "MantidAPI/WorkspaceUnitValidator.h"
#include "MantidGeometry/Instrument.h"
#include "MantidKernel/TimeSeriesProperty.h"
#include "MantidKernel/ListValidator.h"
#include "MantidKernel/PhysicalConstants.h"
#include "MantidHistogramData/Histogram.h"

#include <Poco/File.h>
#include <Poco/Path.h>

#include <cmath>
#include <fstream>

namespace Mantid {
namespace DataHandling {

using namespace Mantid::API;

// Register the algorithm into the AlgorithmFactory
DECLARE_ALGORITHM(SaveGSS)

namespace {
const std::string RALF("RALF");
const std::string SLOG("SLOG");
const double TOLERANCE = 1.e-10;
}

SaveGSS::SaveGSS() : Mantid::API::Algorithm(), m_useSpecAsBank(false) {}

bool isEqual(const double left, const double right) {
  if (left == right)
    return true;
  return (2. * std::fabs(left - right) <=
          std::fabs(TOLERANCE * (right + left)));
}

bool isConstantDelta(const HistogramData::HistogramX &xAxis) {
  const double deltaX = (xAxis[1] - xAxis[0]);
  for (std::size_t i = 1; i < xAxis.size(); ++i) {
    if (!isEqual(xAxis[i] - xAxis[i - 1], deltaX)) {
      return false;
    }
  }
  return true;
}

/** Initialise the algorithm
  */
void SaveGSS::init() {
  // Data must be in TOF
  declareProperty(Kernel::make_unique<API::WorkspaceProperty<>>(
                      "InputWorkspace", "", Kernel::Direction::Input,
                      boost::make_shared<API::WorkspaceUnitValidator>("TOF")),
                  "The input workspace, which must be in time-of-flight");
  declareProperty(Kernel::make_unique<API::FileProperty>(
                      "Filename", "", API::FileProperty::Save),
                  "The filename to use for the saved data");
  declareProperty("SplitFiles", true,
                  "Whether to save each spectrum into a separate file ('true') "
                  "or not ('false'). "
                  "Note that this is a string, not a boolean property.");
  declareProperty(
      "Append", true,
      "If true and Filename already exists, append, else overwrite ");
  declareProperty(
      "Bank", 1,
      "The bank number to include in the file header for the first spectrum, "
      "i.e., the starting bank number. "
      "This will increment for each spectrum or group member. ");
  std::vector<std::string> formats;
  formats.push_back(RALF);
  formats.push_back(SLOG);
  declareProperty("Format", RALF,
                  boost::make_shared<Kernel::StringListValidator>(formats),
                  "GSAS format to save as");
  declareProperty("MultiplyByBinWidth", true,
                  "Multiply the intensity (Y) by the bin width; default TRUE.");
  declareProperty(
      "ExtendedHeader", false,
      "Add information to the header about iparm file and normalization");

  declareProperty(
      "UseSpectrumNumberAsBankID", false,
      "If true, then each bank's bank ID is equal to the spectrum number; "
      "otherwise, the continous bank IDs are applied. ");
}

/** Execute the algorithm
  */
void SaveGSS::exec() {
  // Process properties
  // Retrieve the input workspace
  inputWS = getProperty("InputWorkspace");

  // Check whether it is PointData or Histogram
  if (!inputWS->isHistogramData())
    g_log.warning("Input workspace is NOT histogram!  SaveGSS may not work "
                  "well with PointData.");

  // Check the number of histogram/spectra < 99
  const int nHist = static_cast<int>(inputWS->getNumberHistograms());
  if (nHist > 99) {
    std::stringstream errss;
    errss << "Number of Spectra (" << nHist
          << ") cannot be larger than 99 for GSAS file";
    g_log.error(errss.str());
    throw std::invalid_argument(errss.str());
  }

  std::string filename = getProperty("Filename");

  const int bank = getProperty("Bank");
  const bool MultiplyByBinWidth = getProperty("MultiplyByBinWidth");
  bool split = getProperty("SplitFiles");

  std::string outputFormat = getProperty("Format");

  m_useSpecAsBank = getProperty("UseSpectrumNumberAsBankID");

  // Check whether to append to an already existing file or overwrite
  bool append = getProperty("Append");

  // Check whether append or not
  if (!split) {
    Poco::File fileobj(filename);
    if (fileobj.exists() && !append) {
      // Non-append mode and will be overwritten
      g_log.warning() << "Target GSAS file " << filename
                      << " exists and will be overwritten. "
                      << "\n";
    } else if (!fileobj.exists() && append) {
      // File does not exist but in append mode
      g_log.warning() << "Target GSAS file " << filename
                      << " does not exist.  Append mode is set to false "
                      << "\n";
      append = false;
    }
  }

  writeGSASFile(filename, append, bank, MultiplyByBinWidth, split,
                outputFormat);
}

/** Write GSAS file based on user-specified request
  */
void SaveGSS::writeGSASFile(const std::string &outfilename, bool append,
                            int basebanknumber, bool multiplybybinwidth,
                            bool split, const std::string &outputFormat) {
  // Initialize the file stream
  using std::ios_base;
  ios_base::openmode mode =
      (append ? (ios_base::out | ios_base::app) : ios_base::out);

  // Instrument related
  Geometry::Instrument_const_sptr instrument = inputWS->getInstrument();
  Geometry::IComponent_const_sptr source;
  Geometry::IComponent_const_sptr sample;
  bool has_instrument = false;
  if (instrument != nullptr) {
    source = instrument->getSource();
    sample = instrument->getSample();
    if (source && sample)
      has_instrument = true;
  }

  // Write GSAS file for each histogram (spectrum)
  std::stringstream outbuffer;

  int nHist = static_cast<int>(inputWS->getNumberHistograms());
  Progress p(this, 0.0, 1.0, nHist);

  const auto &spectrumInfo = inputWS->spectrumInfo();
  // Loop over each histogram within the workspace
  for (int histoIndex = 0; histoIndex < nHist; histoIndex++) {
    // Determine whether to skip the spectrum due to being masked
    if (has_instrument) {
      if (!spectrumInfo.hasDetectors(histoIndex)) {
        has_instrument = false;
        g_log.warning() << "There is no detector associated with spectrum "
                        << histoIndex
                        << ". Workspace is treated as NO-INSTRUMENT case. \n";
      } else if (spectrumInfo.isMasked(histoIndex)) {
        continue;
      }
    }

    // Obtain detector information
    double l1, l2, tth, difc;
<<<<<<< HEAD
    if (has_instrument) {
      l1 = spectrumInfo.l1();
      l2 = spectrumInfo.l2(iws);
      tth = spectrumInfo.twoTheta(iws);
      difc =
          ((2.0 * PhysicalConstants::NeutronMass * sin(tth * 0.5) * (l1 + l2)) /
           (PhysicalConstants::h * 1.e4));

    } else {
      l1 = l2 = tth = difc = 0;
    }
    g_log.debug() << "Spectrum " << iws << ": L1 = " << l1 << "  L2 = " << l2
                  << "  2theta = " << tth << "\n";
=======
    if (has_instrument)
      getFocusedPos(inputWS, histoIndex, l1, l2, tth, difc);
    else
      l1 = l2 = tth = difc = 0;
    g_log.debug() << "Spectrum " << histoIndex << ": L1 = " << l1
                  << "  L2 = " << l2 << "  2theta = " << tth << "\n";
>>>>>>> 5b95f24b

    std::stringstream tmpbuffer;

    // Header: 2 cases requires header: (1) first bank in non-append mode and
    // (2) split
    g_log.debug() << "[DB9933] Append = " << append << ", split = " << split
                  << "\n";

    bool writeheader = false;
    std::string splitfilename;
    if (!split && histoIndex == 0 && !append) {
      // Non-split mode and first spectrum and in non-append mode
      writeheader = true;
    } else if (split) {
      std::stringstream number;
      number << "-" << histoIndex;

      Poco::Path path(outfilename);
      std::string basename = path.getBaseName(); // Filename minus extension
      std::string ext = path.getExtension();
      // Chop off filename
      path.makeParent();
      path.append(basename + number.str() + "." + ext);
      Poco::File fileobj(path);
      const bool exists = fileobj.exists();
      if (!exists || !append)
        writeheader = true;
      if (fileobj.exists() && !append)
        g_log.warning() << "File " << path.getFileName()
                        << " exists and will be overwritten."
                        << "\n";
      splitfilename = path.toString();
    }

    // Create header
    if (writeheader)
      writeHeaders(outputFormat, tmpbuffer, l1);

    // Write bank header
    if (has_instrument) {
      tmpbuffer << "# Total flight path " << (l1 + l2) << "m, tth "
                << (tth * 180. / M_PI) << "deg, DIFC " << difc << "\n";
    }
    tmpbuffer << "# Data for spectrum :" << histoIndex << "\n";

    // Determine bank number into GSAS file
    int bankid;
    if (m_useSpecAsBank) {
      bankid =
          static_cast<int>(inputWS->getSpectrum(histoIndex).getSpectrumNo());
    } else {
      bankid = basebanknumber + histoIndex;
    }

    // Write data
    if (RALF.compare(outputFormat) == 0) {
      this->writeRALFdata(bankid, multiplybybinwidth, tmpbuffer,
                          inputWS->histogram(histoIndex));
    } else if (SLOG.compare(outputFormat) == 0) {
      this->writeSLOGdata(bankid, multiplybybinwidth, tmpbuffer,
                          inputWS->histogram(histoIndex));
    } else {
      throw std::runtime_error("Cannot write to the unknown " + outputFormat +
                               "output format");
    }

    // Write out to file if necessary
    if (split) {
      // Create a new file name and a new file with ofstream
      std::ofstream out;
      out.open(splitfilename.c_str(), mode);
      out.write(tmpbuffer.str().c_str(), tmpbuffer.str().size());
      out.close();
    } else {
      outbuffer << tmpbuffer.str();
    }

    p.report();

  } // ENDFOR (histoIndex)

  // Write file
  if (!split) {
    std::ofstream out;
    out.open(outfilename.c_str(), mode);
    out.write(outbuffer.str().c_str(), outbuffer.str().length());
    out.close();
  }
}

/** Ensures that when a workspace group is passed as output to this workspace
   *  everything is saved to one file and the bank number increments for each
   *  group member.
   *  @param alg ::           Pointer to the algorithm
   *  @param propertyName ::  Name of the property
   *  @param propertyValue :: Value  of the property
   *  @param periodNum ::     Effectively a counter through the group members
   */
void SaveGSS::setOtherProperties(IAlgorithm *alg,
                                 const std::string &propertyName,
                                 const std::string &propertyValue,
                                 int periodNum) {
  // We want to append subsequent group members to the first one
  if (propertyName == "Append") {
    if (periodNum != 1) {
      alg->setPropertyValue(propertyName, "1");
    } else
      alg->setPropertyValue(propertyName, propertyValue);
  }
  // We want the bank number to increment for each member of the group
  else if (propertyName == "Bank") {
    alg->setProperty("Bank", atoi(propertyValue.c_str()) + periodNum - 1);
  } else
    Algorithm::setOtherProperties(alg, propertyName, propertyValue, periodNum);
}

/** Write value from a RunInfo property (i.e., log) to a stream
    */
void writeLogValue(std::ostream &os, const Run &runinfo,
                   const std::string &name,
                   const std::string &defValue = "UNKNOWN") {
  // Return without property exists
  if (!runinfo.hasProperty(name)) {
    os << defValue;
    return;
  }

  // Get handler of property
  Kernel::Property *prop = runinfo.getProperty(name);

  // Return without a valid pointer to property
  if (prop == nullptr) {
    os << defValue;
    return;
  }

  // Get value
  Kernel::TimeSeriesProperty<double> *log =
      dynamic_cast<Kernel::TimeSeriesProperty<double> *>(prop);
  if (log) {
    // Time series to get mean
    os << log->getStatistics().mean;
  } else {
    // None time series
    os << prop->value();
  }

  // Unit
  std::string units = prop->units();
  if (!units.empty())
    os << " " << units;
}

//--------------------------------------------------------------------------------------------
/** Write the header information, which is independent of bank, from the given
 * workspace
   * @param format :: The string containing the header formatting
   * @param os :: The stream to use to write the information
   * @param primaryflightpath :: Value for the moderator to sample distance
   */
void SaveGSS::writeHeaders(const std::string &format, std::stringstream &os,
                           double primaryflightpath) const {
  const Run &runinfo = inputWS->run();
  std::ios::fmtflags fflags(os.flags());

  // Run number
  if (format.compare(SLOG) == 0) {
    os << "Sample Run: ";
    writeLogValue(os, runinfo, "run_number");
    os << " Vanadium Run: ";
    writeLogValue(os, runinfo, "van_number");
    os << " Wavelength: ";
    writeLogValue(os, runinfo, "LambdaRequest");
    os << "\n";
  }

  if (this->getProperty("ExtendedHeader")) {
    // the instrument parameter file
    if (runinfo.hasProperty("iparm_file")) {
      Kernel::Property *prop = runinfo.getProperty("iparm_file");
      if (prop != nullptr && (!prop->value().empty())) {
        std::stringstream line;
        line << "#Instrument parameter file: " << prop->value();
        os << std::setw(80) << std::left << line.str() << "\n";
      }
    }

    // write out the gsas monitor counts
    os << "Monitor: ";
    if (runinfo.hasProperty("gsas_monitor")) {
      writeLogValue(os, runinfo, "gsas_monitor");
    } else {
      writeLogValue(os, runinfo, "gd_prtn_chrg", "1");
    }
    os << "\n";
  }

  if (format.compare(SLOG) == 0) {
    os << "# "; // make the next line a comment
  }
  os << inputWS->getTitle() << "\n";
  os << "# " << inputWS->getNumberHistograms() << " Histograms\n";
  os << "# File generated by Mantid:\n";
  os << "# Instrument: " << inputWS->getInstrument()->getName() << "\n";
  os << "# From workspace named : " << inputWS->getName() << "\n";
  if (getProperty("MultiplyByBinWidth"))
    os << "# with Y multiplied by the bin widths.\n";
  os << "# Primary flight path " << primaryflightpath << "m \n";
  if (format.compare(SLOG) == 0) {
    os << "# Sample Temperature: ";
    writeLogValue(os, runinfo, "SampleTemp");
    os << " Freq: ";
    writeLogValue(os, runinfo, "SpeedRequest1");
    os << " Guide: ";
    writeLogValue(os, runinfo, "guide");
    os << "\n";

    // print whether it is normalized by monitor or pcharge
    bool norm_by_current = false;
    bool norm_by_monitor = false;
    const Mantid::API::AlgorithmHistories &algohist =
        inputWS->getHistory().getAlgorithmHistories();
    for (const auto &algo : algohist) {
      if (algo->name().compare("NormaliseByCurrent") == 0)
        norm_by_current = true;
      if (algo->name().compare("NormaliseToMonitor") == 0)
        norm_by_monitor = true;
    }
    os << "#";
    if (norm_by_current)
      os << " Normalised to pCharge";
    if (norm_by_monitor)
      os << " Normalised to monitor";
    os << "\n";
  }

  os.flags(fflags);
}

/** Write a single line for bank
  */
inline void writeBankLine(std::stringstream &out, const std::string &bintype,
                          const int banknum, const size_t datasize) {
  std::ios::fmtflags fflags(out.flags());
  out << "BANK " << std::fixed << std::setprecision(0)
      << banknum // First bank should be 1 for GSAS; this can be changed
      << std::fixed << " " << datasize << std::fixed << " " << datasize
      << std::fixed << " " << bintype;
  out.flags(fflags);
}

/** Fix error if value is less than zero or infinity
  */
inline double fixErrorValue(const double value) {
  if (value <= 0. ||
      !std::isfinite(value)) // Negative errors cannot be read by GSAS
    return 0.;
  else
    return value;
}

/**
  */
void SaveGSS::writeRALFdata(const int bank, const bool MultiplyByBinWidth,
                            std::stringstream &out,
                            const HistogramData::Histogram &histo) const {

  const auto &xVals = histo.x();
  const auto &yVals = histo.y();
  const auto &eVals = histo.e();
  const size_t datasize = yVals.size();
  const double bc1 = xVals[0] * 32;
  const double bc2 = (xVals[1] - xVals[0]) * 32;
  // Logarithmic step
  double bc4 = (xVals[1] - xVals[0]) / xVals[0];
  if (!std::isfinite(bc4))
    bc4 = 0; // If X is zero for BANK

  // Write out the data header
  writeBankLine(out, "RALF", bank, datasize);
  out << std::fixed << " " << std::setprecision(0) << std::setw(8) << bc1
      << std::fixed << " " << std::setprecision(0) << std::setw(8) << bc2
      << std::fixed << " " << std::setprecision(0) << std::setw(8) << bc1
      << std::fixed << " " << std::setprecision(5) << std::setw(7) << bc4
      << " FXYE\n";

  // Run over each Y entry
  for (size_t j = 0; j < datasize; j++) {
    // Calculate the error
    double Epos;
    if (MultiplyByBinWidth)
      Epos = eVals[j] * (xVals[j + 1] - xVals[j]); // E[j]*X[j]*bc4;
    else
      Epos = eVals[j];
    Epos = fixErrorValue(Epos);

    // The center of the X bin.
    out << std::fixed << std::setprecision(5) << std::setw(15)
        << 0.5 * (xVals[j] + xVals[j + 1]);

    // The Y value
    if (MultiplyByBinWidth)
      out << std::fixed << std::setprecision(8) << std::setw(18)
          << yVals[j] * (xVals[j + 1] - xVals[j]);
    else
      out << std::fixed << std::setprecision(8) << std::setw(18) << yVals[j];

    // The error
    out << std::fixed << std::setprecision(8) << std::setw(18) << Epos << "\n";
  }
}

//--------------------------------------------------------------------------------------------
/** Write data in SLOG format
  */
void SaveGSS::writeSLOGdata(const int bank, const bool MultiplyByBinWidth,
                            std::stringstream &out,
                            const HistogramData::Histogram &histo) const {
  const auto &xVals = histo.x();
  const auto &yVals = histo.y();
  const auto &eVals = histo.e();

  const size_t datasize = yVals.size();
  const double bc1 = xVals.front(); // minimum TOF in microseconds
  if (bc1 <= 0.) {
    throw std::runtime_error(
        "Cannot write out logarithmic data starting at zero");
  }
  if (isConstantDelta(xVals)) {
    std::stringstream msg;
    msg << "While writing SLOG format: Found constant delta-T binning for bank "
        << bank;
    throw std::runtime_error(msg.str());
  }
  const double bc2 =
      0.5 * (*(xVals.rbegin()) +
             *(xVals.rbegin() + 1)); // maximum TOF (in microseconds?)
  const double bc3 = (*(xVals.begin() + 1) - bc1) / bc1; // deltaT/T

  g_log.debug() << "SaveGSS(): Min TOF = " << bc1 << '\n';

  writeBankLine(out, "SLOG", bank, datasize);
  out << std::fixed << " " << std::setprecision(0) << std::setw(10) << bc1
      << std::fixed << " " << std::setprecision(0) << std::setw(10) << bc2
      << std::fixed << " " << std::setprecision(7) << std::setw(10) << bc3
      << std::fixed << " 0 FXYE\n";

  for (size_t i = 0; i < datasize; i++) {
    double y = yVals[i];
    double e = eVals[i];
    if (MultiplyByBinWidth) {
      // Multiple by bin width as
      double delta = xVals[i + 1] - xVals[i];
      y *= delta;
      e *= delta;
    }
    e = fixErrorValue(e);

    out << "  " << std::fixed << std::setprecision(9) << std::setw(20)
        << 0.5 * (xVals[i] + xVals[i + 1]) << "  " << std::fixed
        << std::setprecision(9) << std::setw(20) << y << "  " << std::fixed
        << std::setprecision(9) << std::setw(20) << e << std::setw(12) << " "
        << "\n"; // let it flush its own buffer
  }
  out << std::flush;
}

} // namespace DataHandling
} // namespace Mantid<|MERGE_RESOLUTION|>--- conflicted
+++ resolved
@@ -193,11 +193,10 @@
 
     // Obtain detector information
     double l1, l2, tth, difc;
-<<<<<<< HEAD
     if (has_instrument) {
       l1 = spectrumInfo.l1();
-      l2 = spectrumInfo.l2(iws);
-      tth = spectrumInfo.twoTheta(iws);
+      l2 = spectrumInfo.l2(histoIndex);
+      tth = spectrumInfo.twoTheta(histoIndex);
       difc =
           ((2.0 * PhysicalConstants::NeutronMass * sin(tth * 0.5) * (l1 + l2)) /
            (PhysicalConstants::h * 1.e4));
@@ -205,16 +204,8 @@
     } else {
       l1 = l2 = tth = difc = 0;
     }
-    g_log.debug() << "Spectrum " << iws << ": L1 = " << l1 << "  L2 = " << l2
+    g_log.debug() << "Spectrum " << histoIndex << ": L1 = " << l1 << "  L2 = " << l2
                   << "  2theta = " << tth << "\n";
-=======
-    if (has_instrument)
-      getFocusedPos(inputWS, histoIndex, l1, l2, tth, difc);
-    else
-      l1 = l2 = tth = difc = 0;
-    g_log.debug() << "Spectrum " << histoIndex << ": L1 = " << l1
-                  << "  L2 = " << l2 << "  2theta = " << tth << "\n";
->>>>>>> 5b95f24b
 
     std::stringstream tmpbuffer;
 
