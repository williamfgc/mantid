#include "MantidDataHandling/LoadMask.h"
#include "MantidKernel/System.h"
#include "MantidAPI/FileProperty.h"
#include "MantidAPI/FileFinder.h"
#include "MantidKernel/MandatoryValidator.h"
#include "MantidKernel/ListValidator.h"
#include "MantidKernel/Exception.h"
#include "MantidKernel/EnabledWhenProperty.h"
#include "MantidDataObjects/Workspace2D.h"
#include "MantidDataObjects/MaskWorkspace.h"
#include "MantidKernel/Strings.h"
#include "MantidGeometry/Instrument.h"
#include "MantidGeometry/ICompAssembly.h"
#include "MantidGeometry/IDTypes.h"

#include <fstream>
#include <sstream>
#include <map>

#include <Poco/DOM/Document.h>
#include <Poco/DOM/DOMParser.h>
#include <Poco/DOM/Element.h>
#include <Poco/DOM/NodeFilter.h>
#include <Poco/DOM/NodeIterator.h>
#include <Poco/DOM/NodeList.h>
#include <Poco/Exception.h>

#include <boost/algorithm/string.hpp>

using Poco::XML::DOMParser;
using Poco::XML::Document;
using Poco::XML::Element;
using Poco::XML::Node;
using Poco::XML::NodeList;
using Poco::XML::NodeIterator;
using Poco::XML::NodeFilter;

using namespace Mantid::Kernel;
using namespace Mantid::API;
using namespace std;

namespace Mantid {
namespace DataHandling {

DECLARE_ALGORITHM(LoadMask)

//----------------------------------------------------------------------------------------------
/** Constructor
 */
LoadMask::LoadMask()
    : m_maskWS(), m_instrumentPropValue(""), m_pDoc(nullptr),
      m_pRootElem(nullptr), m_defaultToUse(true) {}

//----------------------------------------------------------------------------------------------
/** Destructor
 */
LoadMask::~LoadMask() {
  // note Poco::XML::Document and Poco::XML::Element declare their constructors
  // as protected
  if (m_pDoc)
    m_pDoc->release();
  // note that m_pRootElem does not need a release(), and that can
  // actually cause a double free corruption, as
  // Poco::DOM::Document::documentElement() does not require a
  // release(). So just to be explicit that they're gone:
  m_pDoc = nullptr;
  m_pRootElem = nullptr;
}

/// Initialise the properties
void LoadMask::init() {

  // 1. Declare property
  declareProperty("Instrument", "",
                  "The name of the instrument to apply the mask.");
  declareProperty(
      Kernel::make_unique<WorkspaceProperty<API::MatrixWorkspace> >("Workspace", "",
          Direction::Input, PropertyMode::Optional),
      "The name of the workspace with defined insrtument and spectra, "
      "used as the source of the spectra-detector map for the mask to load.");
 
  setPropertySettings("Workspace",
      Kernel::make_unique<Kernel::EnabledWhenProperty>(
      "Instrument", Kernel::ePropertyCriterion::IS_DEFAULT));

  const std::vector<std::string> maskExts{".xml", ".msk"};
  declareProperty(Kernel::make_unique<FileProperty>(
                      "InputFile", "", FileProperty::Load, maskExts),
                  "Masking file for masking. Supported file format is XML and "
                  "ISIS ASCII. ");
  declareProperty(
      Kernel::make_unique<WorkspaceProperty<DataObjects::MaskWorkspace>>(
          "OutputWorkspace", "Masking", Direction::Output),
      "Output Masking Workspace");
}

//----------------------------------------------------------------------------------------------
/** Main execution body of this algorithm
  */
void LoadMask::exec() {
  // 1. Load Instrument and create output Mask workspace
  const std::string instrumentname = getProperty("Instrument");
  m_sourceMapWS = getProperty("Workspace");

  m_instrumentPropValue = instrumentname;
  if (m_instrumentPropValue.size() == 0) { 
     // m_mapWS is not empty and has instrument due to the validator
      m_instrumentPropValue = m_sourceMapWS->getInstrument()->getName();
  }

  this->intializeMaskWorkspace();
  setProperty("OutputWorkspace", m_maskWS);

  m_defaultToUse = true;

  // 2. Parse Mask File
  std::string filename = getProperty("InputFile");

  if (boost::ends_with(filename, "l") || boost::ends_with(filename, "L")) {
    // 2.1 XML File
    this->initializeXMLParser(filename);
    this->parseXML();
  } else if (boost::ends_with(filename, "k") ||
             boost::ends_with(filename, "K")) {
    // 2.2 ISIS Masking file
    loadISISMaskFile(filename, m_MaskSpecID);
    m_defaultToUse = true;
  } else {
    g_log.error() << "File " << filename << " is not in supported format. \n";
    return;
  }

  // 3. Translate and set geometry
  g_log.information() << "To Mask: \n";
  std::vector<int32_t> maskdetids;
  std::vector<int32_t> maskdetidpairsL;
  std::vector<int32_t> maskdetidpairsU;

  componentToDetectors(mask_bankid_single, maskdetids);
  detectorToDetectors(mask_detid_single, mask_detid_pair_low,
                      mask_detid_pair_up, maskdetids, maskdetidpairsL,
                      maskdetidpairsU);

  g_log.information() << "To UnMask: \n";
  std::vector<int32_t> unmaskdetids;
  std::vector<int32_t> unmaskdetidpairsL;
  std::vector<int32_t> unmaskdetidpairsU;

  this->bankToDetectors(unmask_bankid_single, unmaskdetids, unmaskdetidpairsL,
                        unmaskdetidpairsU);
  this->detectorToDetectors(unmask_detid_single, unmask_detid_pair_low,
                            unmask_detid_pair_up, unmaskdetids,
                            unmaskdetidpairsL, unmaskdetidpairsU);

  // 4. Apply
  this->initDetectors();
  const detid2index_map indexmap = m_maskWS->getDetectorIDToWorkspaceIndexMap(true);

  this->processMaskOnWorkspaceIndex(true, m_MaskSpecID,maskdetids);

  this->processMaskOnDetectors(indexmap,true, maskdetids, maskdetidpairsL,
                               maskdetidpairsU);

  this->processMaskOnDetectors(indexmap,false, unmaskdetids, unmaskdetidpairsL,
                               unmaskdetidpairsU);
}

void LoadMask::initDetectors() {

  if (!m_defaultToUse) { // Default is to use all detectors
    size_t numHist = m_maskWS->getNumberHistograms();
    for (size_t wkspIndex = 0; wkspIndex < numHist; wkspIndex++) {
      m_maskWS->setMaskedIndex(wkspIndex);
    }
  }
}

//----------------------------------------------------------------------------------------------
/**  Mask detectors or Unmask detectors
 *   @param tomask:  true to mask, false to unmask
 *   @param singledetids: list of individual det ids to mask
 *   @param pairdetids_low: list of lower bound of det ids to mask
 *   @param pairdetids_up: list of upper bound of det ids to mask
 */
void LoadMask::processMaskOnDetectors(const detid2index_map &indexmap, bool tomask,
    std::vector<int32_t> singledetids,
    std::vector<int32_t> pairdetids_low,
    std::vector<int32_t> pairdetids_up) {
    // 1. Get index map
    // 2. Mask
    g_log.debug() << "Mask = " << tomask
        << "  Final Single IDs Size = " << singledetids.size() << '\n';

    for (auto detid : singledetids) {
        detid2index_map::const_iterator it;
        it = indexmap.find(detid);
        if (it != indexmap.end()) {
            size_t index = it->second;
            if (tomask)
                m_maskWS->dataY(index)[0] = 1;
            else
                m_maskWS->dataY(index)[0] = 0;
        }
        else {
            g_log.error() << "Pixel w/ ID = " << detid << " Cannot Be Located\n";
        }
    }

<<<<<<< HEAD
    // 3. Mask pairs
    for (size_t i = 0; i < pairdetids_low.size(); ++i) {
        g_log.error() << "To Be Implemented Soon For Pair (" << pairdetids_low[i]
            << ", " << pairdetids_up[i] << "!\n";
    }

    return;
=======
  // 3. Mask pairs
  for (size_t i = 0; i < pairdetids_low.size(); ++i) {
    g_log.error() << "To Be Implemented Soon For Pair (" << pairdetids_low[i]
                  << ", " << pairdetids_up[i] << "!\n";
  }
>>>>>>> e8c17377
}

//----------------------------------------------------------------------------------------------
/** Convert a component to detectors.  It is a generalized version of
 * bankToDetectors()
 */
void LoadMask::componentToDetectors(const std::vector<std::string> &componentnames,
                                    std::vector<int32_t> &detectors) {
  Geometry::Instrument_const_sptr minstrument = m_maskWS->getInstrument();

  for (auto &componentname : componentnames) {
    g_log.debug() << "Component name = " << componentname << '\n';

    // a) get component
    Geometry::IComponent_const_sptr component =
        minstrument->getComponentByName(componentname);
    if (component)
      g_log.debug() << "Component ID = " << component->getComponentID() << '\n';
    else {
      // A non-exiting component.  Ignore
      g_log.warning() << "Component " << componentname << " does not exist!\n";
      continue;
    }

    // b) component -> component assembly --> children (more than detectors)
    boost::shared_ptr<const Geometry::ICompAssembly> asmb =
        boost::dynamic_pointer_cast<const Geometry::ICompAssembly>(component);
    std::vector<Geometry::IComponent_const_sptr> children;
    asmb->getChildren(children, true);

    g_log.debug() << "Number of Children = " << children.size() << '\n';

    int32_t numdets = 0;
    int32_t id_min = 1000000;
    int32_t id_max = 0;

    for (const auto &child : children) {
      // c) convert component to detector
      Geometry::IDetector_const_sptr det =
          boost::dynamic_pointer_cast<const Geometry::IDetector>(child);

      if (det) {
        int32_t detid = det->getID();
        detectors.push_back(detid);
        numdets++;
        if (detid < id_min)
          id_min = detid;
        if (detid > id_max)
          id_max = detid;
      }
    }

    g_log.debug() << "Number of Detectors in Children = " << numdets
                  << "  Range = " << id_min << ", " << id_max << '\n';
  } // for component
}

//----------------------------------------------------------------------------------------------
/** Convert bank to detectors
 */
void LoadMask::bankToDetectors(const std::vector<std::string> &singlebanks,
                               std::vector<int32_t> &detectors,
                               std::vector<int32_t> &detectorpairslow,
                               std::vector<int32_t> &detectorpairsup) {
  std::stringstream infoss;
  infoss << "Bank IDs to be converted to detectors: \n";
  for (auto &singlebank : singlebanks) {
    infoss << "Bank: " << singlebank << '\n';
  }
  g_log.debug(infoss.str());

  Geometry::Instrument_const_sptr minstrument = m_maskWS->getInstrument();

  for (auto &singlebank : singlebanks) {
    std::vector<Geometry::IDetector_const_sptr> idetectors;

    minstrument->getDetectorsInBank(idetectors, singlebank);
    g_log.debug() << "Bank: " << singlebank << " has " << idetectors.size()
                  << " detectors\n";

    // a) get information
    size_t numdets = idetectors.size();
    detid_t detid_first = idetectors.front()->getID();
    detid_t detid_last = idetectors.back()->getID();

    // b) set detectors
    if (detid_first + int32_t(numdets) == detid_last + 1 && false) {
      // TODO This save-time method is not used at this stage
      g_log.information() << "Using Range of Detectors\n";

      detectorpairslow.push_back(detid_first);
      detectorpairsup.push_back(detid_last);

    } else {
      g_log.debug() << "Apply 1 by 1  "
                    << "DetID: " << detid_first << ", " << detid_last << '\n';

      for (const auto &det : idetectors) {
        int32_t detid = det->getID();
        detectors.push_back(detid);
      }

    } // if-else
  }   // ENDFOR
}

//----------------------------------------------------------------------------------------------
/** Set the mask on the spectrum numbers or convert them to detector-s id if
 *  sample workspace is provided
 *@param  mask           -- to mask or unmask appropriate spectra
 *@param maskedSpecID    -- vector of the spectra numbers to process
 *@param singleDetIds    -- vector of det-id-s to extend if workspace-
 *                          source of spectra-detector map is provided
 */
void LoadMask::processMaskOnWorkspaceIndex(bool mask,
    std::vector<int32_t> &maskedSpecID, std::vector<int32_t> &singleDetIds) {
    // 1. Check
    if (maskedSpecID.empty())
        return;


    if (m_sourceMapWS) {
        // convert spectra masks into det-id mask using source workspace
        convertSpMasksToDetIDs(m_sourceMapWS,maskedSpecID, singleDetIds);
        maskedSpecID.clear(); // specrtra ID not neede any more as converted to det-ids
        return;
    }
    // 2. Get Map
    const spec2index_map s2imap = m_maskWS->getSpectrumToWorkspaceIndexMap();

    spec2index_map::const_iterator s2iter;

    // 3. Set mask
    auto spec0 = maskedSpecID[0];
    auto prev_masks = spec0;
    for (size_t i = 0; i < maskedSpecID.size(); i++) {

        auto spec2mask = maskedSpecID[i];

        s2iter = s2imap.find(spec2mask);
        if (s2iter == s2imap.end()) {
            // spectrum not found.  bad branch
            g_log.error()
                << "Spectrum " << spec2mask
                << " does not have an entry in GroupWorkspace's spec2index map\n";
            throw std::runtime_error("Logic error");
        }
        else {
            size_t wsindex = s2iter->second;
            if (wsindex >= m_maskWS->getNumberHistograms()) {
                // workspace index is out of range.  bad branch
                g_log.error() << "Group workspace's spec2index map is set wrong: "
                    << " Found workspace index = " << wsindex
                    << " for spectrum No " << spec2mask
                    << " with workspace size = "
                    << m_maskWS->getNumberHistograms() << '\n';
            }
            else {
                // Finally set the maskiing;
                if (mask)
                    m_maskWS->dataY(wsindex)[0] = 1.0;
                else
                    m_maskWS->dataY(wsindex)[0] = 0.0;
            } // IF-ELSE: ws index out of range
        }   // IF-ELSE: spectrum No has an entry

        if (spec2mask > prev_masks + 1) {
            g_log.debug() << "Masked Spectrum " << spec0 << "  To " << prev_masks
                << '\n';
            spec0 = spec2mask;
        }
    }     // FOR EACH SpecNo
<<<<<<< HEAD

=======
  }       // FOR EACH Pair
>>>>>>> e8c17377
}

//----------------------------------------------------------------------------------------------
/** Convert spectrum to detectors
 */
void LoadMask::detectorToDetectors(const std::vector<int32_t> &singles,
    const std::vector<int32_t> &pairslow,
    const std::vector<int32_t> &pairsup,
    std::vector<int32_t> &detectors,
    std::vector<int32_t> &detectorpairslow,
    std::vector<int32_t> &detectorpairsup) {
  UNUSED_ARG(detectorpairslow)
  UNUSED_ARG(detectorpairsup)

  /*
  for (size_t i = 0; i < singles.size(); i ++){
    g_log.information() << "Detector " << singles[i] << '\n';
  }
  for (size_t i = 0; i < pairslow.size(); i ++){
    g_log.information() << "Detector " << pairslow[i] << "  To " << pairsup[i]
  << '\n';
  }
  */
  detectors.insert(detectors.end(), singles.begin(), singles.end());
  for (size_t i = 0; i < pairslow.size(); i++) {
    for (int32_t j = 0; j < pairsup[i] - pairslow[i] + 1; j++) {
      int32_t detid = pairslow[i] + j;
      detectors.push_back(detid);
    }
    /*
    detectorpairslow.push_back(pairslow[i]);
    detectorpairsup.push_back(pairsup[i]);
    */
  }
}

//----------------------------------------------------------------------------------------------
/** Initalize Poco XML Parser
 */
void LoadMask::initializeXMLParser(const std::string &filename) {
  // const std::string instName
  std::cout << "Load File " << filename << '\n';
  const std::string xmlText = Kernel::Strings::loadFile(filename);
  std::cout << "Successfully Load XML File \n";

  // Set up the DOM parser and parse xml file
  DOMParser pParser;
  try {
    m_pDoc = pParser.parseString(xmlText);
  } catch (Poco::Exception &exc) {
    throw Kernel::Exception::FileError(
        exc.displayText() + ". Unable to parse File:", filename);
  } catch (...) {
    throw Kernel::Exception::FileError("Unable to parse File:", filename);
  }
  // Get pointer to root element
  m_pRootElem = m_pDoc->documentElement();
  if (!m_pRootElem->hasChildNodes()) {
    g_log.error("XML file: " + filename + "contains no root element.");
    throw Kernel::Exception::InstrumentDefinitionError(
        "No root element in XML instrument file", filename);
  }
}

//----------------------------------------------------------------------------------------------
/** Parse XML file
 */
void LoadMask::parseXML() {
  // 0. Check
  if (!m_pDoc)
    throw std::runtime_error("Call LoadMask::initialize() before parseXML.");

  // 1. Parse and create a structure
  Poco::AutoPtr<NodeList> pNL_type = m_pRootElem->getElementsByTagName("type");
  g_log.information() << "Node Size = " << pNL_type->length() << '\n';

  Poco::XML::NodeIterator it(m_pDoc, Poco::XML::NodeFilter::SHOW_ELEMENT);
  Poco::XML::Node *pNode = it.nextNode();

  bool tomask = true;
  bool ingroup = false;
  while (pNode) {
    const Poco::XML::XMLString value = pNode->innerText();

    if (pNode->nodeName().compare("group") == 0) {
      // Node "group"
      ingroup = true;
      tomask = true;
      /*
      // get type
      Poco::AutoPtr<Poco::XML::NamedNodeMap> att = pNode->attributes();
      Poco::XML::Node* cNode = att->item(0);
      if (cNode->getNodeValue().compare("mask") == 0 ||
      cNode->getNodeValue().compare("notuse") == 0){
        tomask = true;
      } else if (cNode->getNodeValue().compare("unmask") == 0 ||
      cNode->getNodeValue().compare("use") == 0){
        tomask = false;
      } else {
        g_log.error() << "Type (" << cNode->localName() << ") = " <<
      cNode->getNodeValue() << " is not supported!\n";
      }
      g_log.information() << "Node Group:  child Node Name = " <<
      cNode->localName() << ": " << cNode->getNodeValue()
              << "(always)"<< '\n';
      */

    } else if (pNode->nodeName().compare("component") == 0) {
      // Node "component"
      if (ingroup) {
        this->parseComponent(value, tomask);
      } else {
        g_log.error() << "XML File heirachial (component) error!\n";
      }
      // g_log.information() << "Component: " << value << '\n';

    } else if (pNode->nodeName().compare("ids") == 0) {
      // Node "ids"
      if (ingroup) {
        this->parseSpectrumNos(value, m_MaskSpecID);
      } else {
        g_log.error() << "XML File (ids) heirachial error!"
                      << "  Inner Text = " << pNode->innerText() << '\n';
      }
      // g_log.information() << "detids: " << value << '\n';

    } else if (pNode->nodeName().compare("detids") == 0) {
      // Node "detids"
      if (ingroup) {
        this->parseDetectorIDs(value, tomask);
      } else {
        g_log.error() << "XML File (detids) heirachial error!\n";
      }

    } else if (pNode->nodeName().compare("detector-masking") == 0) {
      // Node "detector-masking".  Check default value
      m_defaultToUse = true;
      /*
      Poco::AutoPtr<Poco::XML::NamedNodeMap> att = pNode->attributes();
      if (att->length() > 0){
        Poco::XML::Node* cNode = att->item(0);
        m_defaultToUse = true;
        if (cNode->localName().compare("default") == 0){
          if (cNode->getNodeValue().compare("use") == 0){
            m_defaultToUse = true;
          } else {
            m_defaultToUse = false;
          }
      } // if - att-length
      */
    } // END-IF-ELSE: pNode->nodeName()

    pNode = it.nextNode();
  } // ENDWHILE
}

//----------------------------------------------------------------------------------------------
/** Parse bank IDs (string name)
 * Sample:  bank2
 * @param valuetext:  must be bank name
 * @param tomask: if true, mask, if not unmask
 */
void LoadMask::parseComponent(const std::string &valuetext, bool tomask) {

  // 1. Parse bank out
  /*
  std::vector<std::string> values;
  this->splitString(valuetext, values, "bank");
  if (values.size() <= 1){
    g_log.error() << "Bank information format error!\n";
    return;
  }
  */

  if (tomask) {
    mask_bankid_single.push_back(valuetext);
  } else {
    unmask_bankid_single.push_back(valuetext);
  }

  /*
  for (size_t i = 0; i < singles.size(); i ++){
    g_log.information() << "Bank " << singles[i] << '\n';
  }
  for (size_t i = 0; i < pairs.size()/2; i ++){
    g_log.information() << "Bank " << pairs[2*i] << "  To " << pairs[2*i+1] <<
  '\n';
  }
  */
}

//----------------------------------------------------------------------------------------------
/** Parse input string for spectrum No
 *@param inputstr :: string to parce
 *@param targetMask :: output array containing spectra numbers to mask
 */
void LoadMask::parseSpectrumNos(const std::string &inputstr,
    std::vector<int32_t> &targetMask) {

    // 1. Parse range out
    std::vector<int32_t> singles;
    std::vector<int32_t> pairs;
    this->parseRangeText(inputstr, singles, pairs);

    m_MaskSpecID.insert(m_MaskSpecID.end(), singles.begin(),
        singles.end());
    for (size_t i = 0; i < pairs.size(); i += 2) {
        for (int32_t spectranum = pairs[2 * i];
            spectranum <= pairs[2 * i + 1]; spectranum++) {

            m_MaskSpecID.push_back(spectranum);
        }
    }
<<<<<<< HEAD

=======
  }
>>>>>>> e8c17377
}

//----------------------------------------------------------------------------------------------
/** Parse input string for detector ID
 */
void LoadMask::parseDetectorIDs(const std::string &inputstr, bool tomask) {
  // g_log.information() << "Detector IDs: " << inputstr << '\n';

  // 1. Parse range out
  std::vector<int32_t> singles;
  std::vector<int32_t> pairs;
  this->parseRangeText(inputstr, singles, pairs);

  // 2. Set to data storage
  if (tomask) {
    mask_detid_single.insert(mask_detid_single.end(), singles.begin(),
                             singles.end());
    for (size_t i = 0; i < pairs.size() / 2; i++) {
      mask_detid_pair_low.push_back(pairs[2 * i]);
      mask_detid_pair_up.push_back(pairs[2 * i + 1]);
    }
  } else {
    unmask_detid_single.insert(unmask_detid_single.end(), singles.begin(),
                               singles.end());
    for (size_t i = 0; i < pairs.size() / 2; i++) {
      unmask_detid_pair_low.push_back(pairs[2 * i]);
      unmask_detid_pair_up.push_back(pairs[2 * i + 1]);
    }
  }
}

/*
 * Parse index range text to singles and pairs
 * Example: 3,4,9-10,33
 */
void LoadMask::parseRangeText(const std::string &inputstr,
                              std::vector<int32_t> &singles,
                              std::vector<int32_t> &pairs) {
  // 1. Split ','
  std::vector<std::string> rawstrings;
  this->splitString(inputstr, rawstrings, ",");

  // 2. Filter
  std::vector<std::string> strsingles;
  std::vector<std::string> strpairs;
  for (auto &rawstring : rawstrings) {
    // a) Find '-':
    bool containto = false;
    const char *tempchs = rawstring.c_str();
    for (size_t j = 0; j < rawstring.size(); j++)
      if (tempchs[j] == '-') {
        containto = true;
        break;
      }
    // b) Rebin
    if (containto)
      strpairs.push_back(rawstring);
    else
      strsingles.push_back(rawstring);
  } // ENDFOR i

  // 3. Treat singles
  for (auto &strsingle : strsingles) {
    int32_t itemp = atoi(strsingle.c_str());
    singles.push_back(itemp);
  }

  // 4. Treat pairs
  for (auto &strpair : strpairs) {
    // a) split and check
    std::vector<std::string> ptemp;
    this->splitString(strpair, ptemp, "-");
    if (ptemp.size() != 2) {
      g_log.error() << "Range string " << strpair << " has a wrong format!\n";
      throw std::invalid_argument("Wrong format");
    }

    // b) parse
    int32_t intstart = atoi(ptemp[0].c_str());
    int32_t intend = atoi(ptemp[1].c_str());
    if (intstart >= intend) {
      g_log.error() << "Range string " << strpair << " has a reversed order\n";
      throw std::invalid_argument("Wrong format");
    }
    pairs.push_back(intstart);
    pairs.push_back(intend);
  }
}

void LoadMask::splitString(const std::string &inputstr,
                           std::vector<std::string> &strings, std::string sep) {

  // std::vector<std::string> SplitVec;
  boost::split(strings, inputstr, boost::is_any_of(sep),
               boost::token_compress_on);

  // g_log.information() << "Inside... split size = " << strings.size() <<
  // '\n';
}

/*
 * Load and parse an ISIS masking file
 @param isisfilename :: the string containing full path to an ISIS mask file
 @param SpectraMasks :: list of the spectra numbers to mask.
 */
void LoadMask::loadISISMaskFile(const std::string &isisfilename, 
  std::vector<int32_t> &SpectraMasks) {

  std::vector<int32_t> mask_specid_pair_low, mask_specid_pair_up;

  std::ifstream ifs;
  ifs.open(isisfilename.c_str(), std::ios::in);
  if (!ifs.is_open()) {
    g_log.error() << "Cannot open ISIS mask file " << isisfilename << '\n';
    throw std::invalid_argument("Cannot open ISIS mask file");
  }

  std::string isisline;
  while (getline(ifs, isisline)) {
    boost::trim(isisline);

    // a. skip empty line
    if (isisline.size() == 0)
      continue;

    // b. skip comment line
    if (isisline.c_str()[0] < '0' || isisline.c_str()[0] > '9')
      continue;

    // c. parse
    g_log.debug() << "Input: " << isisline << '\n';
    parseISISStringToVector(isisline, mask_specid_pair_low,
                            mask_specid_pair_up);
  }
  size_t n_masked_spectra(0);
  for (size_t i = 0; i < mask_specid_pair_low.size(); i++) {
    g_log.debug() << i << ": " << mask_specid_pair_low[i] << ", "
                  << mask_specid_pair_up[i] << '\n';
    n_masked_spectra += mask_specid_pair_up[i]- mask_specid_pair_low[i]+1;
  }

  ifs.close();
<<<<<<< HEAD

  SpectraMasks.reserve(n_masked_spectra);
  for (size_t i = 0; i < mask_specid_pair_low.size(); i++) {
      for(int32_t nmask = mask_specid_pair_low[i]; nmask<= mask_specid_pair_up[i];nmask++)
        SpectraMasks.push_back(nmask);
  }

  return;
=======
>>>>>>> e8c17377
}

/*
 * Parse a line in an ISIS mask file string to vector
 * Combination of 5 types of format for unit
 * (1) a (2) a-b (3) a - b (4) a- b (5) a- b
 * separated by space(s)
 */
void LoadMask::parseISISStringToVector(const std::string &ins,
                                       std::vector<int> &rangestartvec,
                                       std::vector<int> &rangeendvec) {
  // 1. Split by space
  std::vector<string> splitstrings;
  boost::split(splitstrings, ins, boost::is_any_of(" "),
               boost::token_compress_on);

  // 2. Replace a-b to a - b, remove a-b and insert a, -, b
  bool tocontinue = true;
  size_t index = 0;
  while (tocontinue) {
    // a) Determine end of loop.  Note that loop size changes
    if (index == splitstrings.size() - 1) {
      tocontinue = false;
    }

    // b) Need to split?
    vector<string> temps;
    boost::split(temps, splitstrings[index], boost::is_any_of("-"),
                 boost::token_compress_on);
    if (splitstrings[index].compare("-") == 0 || temps.size() == 1) {
      // Nothing to split
      index++;
    } else if (temps.size() == 2) {
      // Has a '-' inside.  Delete and Replace
      temps.insert(temps.begin() + 1, "-");
      splitstrings.erase(splitstrings.begin() + index);
      for (size_t ic = 0; ic < 3; ic++) {
        if (temps[ic].size() > 0) {
          splitstrings.insert(splitstrings.begin() + index, temps[ic]);
          index++;
        }
      }
    } else {
      // Exception
      g_log.error() << "String " << splitstrings[index]
                    << " has a wrong format.  Too many '-'\n";
      throw std::invalid_argument("Invalid string in input");
    }

    if (index >= splitstrings.size())
      tocontinue = false;

  } // END WHILE

  // 3. Put to output integer vector
  tocontinue = true;
  index = 0;
  while (tocontinue) {
    // i)   push to the starting vector
    rangestartvec.push_back(atoi(splitstrings[index].c_str()));

    // ii)  push the ending vector
    if (index == splitstrings.size() - 1 ||
        splitstrings[index + 1].compare("-") != 0) {
      // the next one is not '-'
      rangeendvec.push_back(atoi(splitstrings[index].c_str()));
      index++;
    } else {
      // the next one is '-', thus read '-', next
      rangeendvec.push_back(atoi(splitstrings[index + 2].c_str()));
      index += 3;
    }

    if (index >= splitstrings.size())
      tocontinue = false;
  } // END-WHILE

  splitstrings.clear();
}
/* Convert spectra mask into det-id mask using workspace as source of spectra-detector maps
*
* @param sourceWS       -- the workspace containing source spectra-detecot map to use on masks
* @param maskedSpecID   -- vector of spectra id to mask
* @param singleDetIds   -- output vector of detectors id to mask
*/
void LoadMask::convertSpMasksToDetIDs(const API::MatrixWorkspace_sptr &SourceWS,
    const std::vector<int32_t> &maskedSpecID, std::vector<int32_t> &singleDetIds) {

    spec2index_map s2imap = SourceWS->getSpectrumToWorkspaceIndexMap();
    detid2index_map sourceDetMap = SourceWS->getDetectorIDToWorkspaceIndexMap(false);

    std::multimap<size_t, Mantid::detid_t> spectr2index_map;
    for (auto it = sourceDetMap.begin(); it != sourceDetMap.end(); it++) {
        spectr2index_map.insert(std::pair<size_t, Mantid::detid_t>(it->second, it->first));
    }
    spec2index_map new_map;
    for (size_t i = 0; i < maskedSpecID.size(); i++) {
        // find spectra number from spectra ID for the source workspace
        const auto itSpec = s2imap.find(maskedSpecID[i]);
        if (itSpec == s2imap.end()) {
            throw std::runtime_error("Can not find spectra with ID: "+
            boost::lexical_cast<std::string>(maskedSpecID[i])+" in the workspace"+
            SourceWS->getName());
        }
        size_t specN = itSpec->second;

        // find detector range related to this spectra id in the source workspace
        const auto source_range = spectr2index_map.equal_range(specN);
        if (source_range.first == spectr2index_map.end()) {
            throw std::runtime_error("Can not find spectra N: " +
                boost::lexical_cast<std::string>(specN) + " in the workspace" +
                SourceWS->getName());
        }
        // add detectors to the masked det-id list
        for (auto it = source_range.first; it != source_range.second; ++it) {
            singleDetIds.push_back(it->second);
        }
    }


}

//----------------------------------------------------------------------------------------------
/** Initialize the Mask Workspace with instrument
 */
void LoadMask::intializeMaskWorkspace() {

    if (m_sourceMapWS) {
        m_maskWS = DataObjects::MaskWorkspace_sptr(
            new DataObjects::MaskWorkspace(m_sourceMapWS->getInstrument()));
    }
    else {
        MatrixWorkspace_sptr tempWs(new DataObjects::Workspace2D());
        const bool ignoreDirs(true);
        const std::string idfPath = API::FileFinder::Instance().getFullPath(
            m_instrumentPropValue, ignoreDirs);

        auto loadInst = createChildAlgorithm("LoadInstrument");
        loadInst->setProperty<MatrixWorkspace_sptr>("Workspace", tempWs);

        if (idfPath.empty())
            loadInst->setPropertyValue("InstrumentName", m_instrumentPropValue);
        else
            loadInst->setPropertyValue("Filename", m_instrumentPropValue);

        loadInst->setProperty("RewriteSpectraMap",
            Mantid::Kernel::OptionalBool(false));
        loadInst->executeAsChildAlg();

        if (!loadInst->isExecuted()) {
            g_log.error() << "Unable to load Instrument " << m_instrumentPropValue
                << '\n';
            throw std::invalid_argument(
                "Incorrect instrument name or invalid IDF given.");
        }

        m_maskWS = DataObjects::MaskWorkspace_sptr(
            new DataObjects::MaskWorkspace(tempWs->getInstrument()));

    }
    m_maskWS->setTitle("Mask");
}

/**Validates if either input workspace or instriment name is defined
@return the inconsistency between Instrument/Workspace properties or empty list if no errors is found.
*/
std::map<std::string, std::string> LoadMask::validateInputs() {

    std::map<std::string, std::string> result;

    API::MatrixWorkspace_sptr inputWS = getProperty("Workspace");
    std::string InstrName = getProperty("Instrument");
    if (InstrName.size() == 0) {
        if (!inputWS) {
            result["Instrumet"] = "Either Instrument Name or Workspace have to be defined";
        }
        else {
            try {
                auto inst = inputWS->getInstrument();
            }
            catch (Kernel::Exception::NotFoundError &) {
                result["Workspace"] = "If workspace is defined, it mast have an instrument";
            }
        }
    }
    else {
        if (inputWS) {
            try {
                auto inst = inputWS->getInstrument();
                std::string Name = inst->getName();
                if (Name != InstrName) {
                    result["Workspace"] = "If both workspace and instrument name are defined, "
                        "workspace has to have the instrument with the same name";
                }
            }
            catch (Kernel::Exception::NotFoundError &) {
                result["Workspace"] = "If workspace is defined, it mast have an instrument";
            }
        }
    }

    return result;

}


} // namespace Mantid
} // namespace DataHandling<|MERGE_RESOLUTION|>--- conflicted
+++ resolved
@@ -206,7 +206,6 @@
         }
     }
 
-<<<<<<< HEAD
     // 3. Mask pairs
     for (size_t i = 0; i < pairdetids_low.size(); ++i) {
         g_log.error() << "To Be Implemented Soon For Pair (" << pairdetids_low[i]
@@ -214,13 +213,6 @@
     }
 
     return;
-=======
-  // 3. Mask pairs
-  for (size_t i = 0; i < pairdetids_low.size(); ++i) {
-    g_log.error() << "To Be Implemented Soon For Pair (" << pairdetids_low[i]
-                  << ", " << pairdetids_up[i] << "!\n";
-  }
->>>>>>> e8c17377
 }
 
 //----------------------------------------------------------------------------------------------
@@ -393,11 +385,7 @@
             spec0 = spec2mask;
         }
     }     // FOR EACH SpecNo
-<<<<<<< HEAD
-
-=======
-  }       // FOR EACH Pair
->>>>>>> e8c17377
+
 }
 
 //----------------------------------------------------------------------------------------------
@@ -611,11 +599,7 @@
             m_MaskSpecID.push_back(spectranum);
         }
     }
-<<<<<<< HEAD
-
-=======
-  }
->>>>>>> e8c17377
+
 }
 
 //----------------------------------------------------------------------------------------------
@@ -758,7 +742,6 @@
   }
 
   ifs.close();
-<<<<<<< HEAD
 
   SpectraMasks.reserve(n_masked_spectra);
   for (size_t i = 0; i < mask_specid_pair_low.size(); i++) {
@@ -767,8 +750,6 @@
   }
 
   return;
-=======
->>>>>>> e8c17377
 }
 
 /*
