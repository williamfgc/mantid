#include "MantidLiveData/Kafka/KafkaEventStreamDecoder.h"
#include "MantidAPI/AlgorithmManager.h"
#include "MantidAPI/Axis.h"
#include "MantidAPI/Run.h"
#include "MantidAPI/WorkspaceFactory.h"
#include "MantidAPI/WorkspaceGroup.h"
#include "MantidKernel/DateAndTimeHelpers.h"
#include "MantidKernel/Logger.h"
#include "MantidKernel/OptionalBool.h"
#include "MantidKernel/TimeSeriesProperty.h"
#include "MantidKernel/UnitFactory.h"
#include "MantidKernel/WarningSuppressions.h"
#include "MantidKernel/make_unique.h"
#include "MantidLiveData/Exception.h"

GCC_DIAG_OFF(conversion)
#include "private/Schema/ba57_run_info_generated.h"
#include "private/Schema/df12_det_spec_map_generated.h"
#include "private/Schema/ev42_events_generated.h"
#include "private/Schema/is84_isis_events_generated.h"
GCC_DIAG_ON(conversion)

#include <boost/make_shared.hpp>

#include <MantidLiveData/Kafka/KafkaTopicSubscriber.h>
#include <cassert>
#include <functional>
#include <map>

using namespace Mantid::Types;

namespace {
/// Logger
Mantid::Kernel::Logger g_log("KafkaEventStreamDecoder");

static const std::string PROTON_CHARGE_PROPERTY = "proton_charge";
static const std::string RUN_NUMBER_PROPERTY = "run_number";
static const std::string RUN_START_PROPERTY = "run_start";

<<<<<<< HEAD
// File identifiers from flatbuffers schema
static const std::string RUN_MESSAGE_ID = "ba57";
static const std::string EVENT_MESSAGE_ID = "ev42";

static const std::chrono::seconds MAX_LATENCY(1);
}
=======
/**
 * Append sample log data to existing log or create a new log if one with
 * specified name does not already exist
 *
 * @tparam T : Type of the log value
 * @param mutableRunInfo : Log manager containing the existing sample logs
 * @param name : Name of the sample log
 * @param time : Time at which the value was measured
 * @param value : Sample log measured value
 */
template <typename T>
void appendToLog(Mantid::API::Run &mutableRunInfo, const std::string &name,
                 const Mantid::Types::Core::DateAndTime &time, T value) {
  if (mutableRunInfo.hasProperty(name)) {
    auto property = mutableRunInfo.getTimeSeriesProperty<T>(name);
    property->addValue(time, value);
  } else {
    auto property = new Mantid::Kernel::TimeSeriesProperty<T>(name);
    property->addValue(time, value);
    mutableRunInfo.addLogData(property);
  }
}

/**
 * Get sample environment log data from the flatbuffer and append it to the
 * workspace
 *
 * @param seData : flatbuffer offset of the sample environment log data
 * @param nSEEvents : number of sample environment log values in the flatbuffer
 * @param mutableRunInfo : Log manager containing the existing sample logs
 */
void addSampleEnvLogs(
    const flatbuffers::Vector<flatbuffers::Offset<ISISStream::SEEvent>> &seData,
    flatbuffers::uoffset_t nSEEvents, Mantid::API::Run &mutableRunInfo) {
  for (decltype(nSEEvents) i = 0; i < nSEEvents; ++i) {
    auto seEvent = seData[i];
    auto name = seEvent->name()->str();

    // Convert time from seconds since start of run to an absolute datetime
    auto time = mutableRunInfo.startTime() + seEvent->time_offset();

    // If sample log with this name already exists then append to it
    // otherwise create a new log
    if (seEvent->value_type() == ISISStream::SEValue_IntValue) {
      auto value = static_cast<const ISISStream::IntValue *>(seEvent->value());
      appendToLog<int32_t>(mutableRunInfo, name, time, value->value());
    } else if (seEvent->value_type() == ISISStream::SEValue_LongValue) {
      auto value = static_cast<const ISISStream::LongValue *>(seEvent->value());
      appendToLog<int64_t>(mutableRunInfo, name, time, value->value());
    } else if (seEvent->value_type() == ISISStream::SEValue_DoubleValue) {
      auto value =
          static_cast<const ISISStream::DoubleValue *>(seEvent->value());
      appendToLog<double>(mutableRunInfo, name, time, value->value());
    } else if (seEvent->value_type() == ISISStream::SEValue_StringValue) {
      auto value =
          static_cast<const ISISStream::StringValue *>(seEvent->value());
      appendToLog<std::string>(mutableRunInfo, name, time,
                               value->value()->str());
    } else {
      g_log.warning() << "SEValue for log named '" << name
                      << "' was not of recognised type" << std::endl;
    }
  }
}
} // namespace
>>>>>>> 52841025

namespace Mantid {
namespace LiveData {
using Types::Event::TofEvent;
using Types::Core::DateAndTime;

// -----------------------------------------------------------------------------
// Public members
// -----------------------------------------------------------------------------
/**
 * Constructor
 * @param broker A reference to a Broker object for creating topic streams
 * @param eventTopic The name of the topic streaming the event data
 * @param spDetTopic The name of the topic streaming the spectrum-detector
 * run mapping
 */
KafkaEventStreamDecoder::KafkaEventStreamDecoder(
    std::shared_ptr<IKafkaBroker> broker, const std::string &eventTopic,
    const std::string &runInfoTopic, const std::string &spDetTopic)
    : m_broker(broker), m_eventTopic(eventTopic), m_runInfoTopic(runInfoTopic),
      m_spDetTopic(spDetTopic), m_interrupt(false), m_localEvents(),
      m_specToIdx(), m_runStart(), m_runNumber(-1), m_thread(),
      m_capturing(false), m_exception(), m_extractWaiting(false),
      m_cbIterationEnd([] {}), m_cbError([] {}) {}

/**
 * Destructor.
 * Stops capturing from the stream
 */
KafkaEventStreamDecoder::~KafkaEventStreamDecoder() { stopCapture(); }

/**
 * Start capturing from the stream on a separate thread. This is a non-blocking
 * call and will return after the thread has started
 */
void KafkaEventStreamDecoder::startCapture(bool startNow) {

  // If we are not starting now, then we want to start at the start of the run
  if (!startNow) {
    // Get last two messages in run topic to ensure we get a runStart message
    m_runStream =
        m_broker->subscribe({m_runInfoTopic}, SubscribeAtOption::LASTTWO);
    std::string rawMsgBuffer;
    auto runStartData = getRunStartMessage(rawMsgBuffer);
    auto startTimeMilliseconds =
        runStartData.startTime * 1000; // seconds to milliseconds
    m_eventStream = m_broker->subscribe(
        {m_eventTopic, m_runInfoTopic},
        static_cast<int64_t>(startTimeMilliseconds), SubscribeAtOption::TIME);
  } else {
    m_eventStream = m_broker->subscribe({m_eventTopic, m_runInfoTopic},
                                        SubscribeAtOption::LATEST);
  }

  // Get last two messages in run topic to ensure we get a runStart message
  m_runStream =
      m_broker->subscribe({m_runInfoTopic}, SubscribeAtOption::LASTTWO);
  m_spDetStream =
      m_broker->subscribe({m_spDetTopic}, SubscribeAtOption::LASTONE);

  m_thread = std::thread([this]() { this->captureImpl(); });
  m_thread.detach();
}

/**
 * Stop capturing from the stream. This is a blocking call until the capturing
 * function has completed
 */
void KafkaEventStreamDecoder::stopCapture() noexcept {
  // This will interrupt the "event" loop
  m_interrupt = true;
  // Wait until the function has completed. The background thread
  // will exit automatically
  while (m_capturing) {
    std::this_thread::sleep_for(std::chrono::milliseconds(50));
  };
}

/**
 * Check if there is data available to extract
 * @return True if data has been accumulated so that extractData()
 * can be called, false otherwise
 */
bool KafkaEventStreamDecoder::hasData() const noexcept {
  std::lock_guard<std::mutex> lock(m_mutex);
  return !m_localEvents.empty();
}

/**
 * Check if a message has indicated that end of run has been reached
 * @return  True if end of run has been reached
 */
bool KafkaEventStreamDecoder::hasReachedEndOfRun() noexcept {
  // Notify the decoder that MonitorLiveData knows it has reached end of run
  // and after giving it opportunity to interrupt, decoder can continue with
  // messages of the next run
  if (!m_extractedEndRunData)
    return false;
  if (m_endRun) {
    std::lock_guard<std::mutex> runStatusLock(m_runStatusMutex);
    m_runStatusSeen = true;
    m_cvRunStatus.notify_one();
  }
  return m_endRun;
}

/**
 * Check for an exception thrown by the background thread and rethrow
 * it if necessary. If no error occurred swap the current internal buffer
 * for a fresh one and return the old buffer.
 * @return A pointer to the data collected since the last call to this
 * method
 */
API::Workspace_sptr KafkaEventStreamDecoder::extractData() {
  if (m_exception) {
    throw * m_exception;
  }

  m_extractWaiting = true;
  m_cv.notify_one();

  auto workspace_ptr = extractDataImpl();

  m_extractWaiting = false;
  m_cv.notify_one();

  return workspace_ptr;
}

// -----------------------------------------------------------------------------
// Private members
// -----------------------------------------------------------------------------

API::Workspace_sptr KafkaEventStreamDecoder::extractDataImpl() {
  std::lock_guard<std::mutex> lock(m_mutex);
  if (m_localEvents.size() == 1) {
    auto temp = createBufferWorkspace(m_localEvents.front());
    std::swap(m_localEvents.front(), temp);
    return temp;
  } else if (m_localEvents.size() > 1) {
    auto group = boost::make_shared<API::WorkspaceGroup>();
    size_t index(0);
    for (auto &filledBuffer : m_localEvents) {
      auto temp = createBufferWorkspace(filledBuffer);
      std::swap(m_localEvents[index++], temp);
      group->addWorkspace(temp);
    }
    return group;
  } else {
    throw Exception::NotYet("Local buffers not initialized.");
  }
}

/**
 * Start decoding data from the streams into the internal buffers.
 * Implementation designed to be entry point for new thread of execution.
 * It catches all thrown exceptions.
 */
void KafkaEventStreamDecoder::captureImpl() noexcept {
  m_capturing = true;
  try {
    captureImplExcept();
  } catch (std::exception &exc) {
    m_cbError();
    m_exception = boost::make_shared<std::runtime_error>(exc.what());
  } catch (...) {
    m_cbError();
    m_exception = boost::make_shared<std::runtime_error>(
        "KafkaEventStreamDecoder: Unknown exception type caught.");
  }
  m_capturing = false;
}

/**
 * Exception-throwing variant of captureImpl(). Do not call this directly
 */
void KafkaEventStreamDecoder::captureImplExcept() {
  g_log.debug("Event capture starting");
  initLocalCaches();

  m_interrupt = false;
  m_endRun = false;
  m_runStatusSeen = false;
  m_extractedEndRunData = true;
  std::string buffer;
  int64_t offset;
  int32_t partition;
  std::string topicName;
  std::unordered_map<std::string, std::vector<int64_t>> stopOffsets;
  std::unordered_map<std::string, std::vector<bool>> reachedEnd;
  // Set to true when a runStop message has been received and we need to start
  // checking if we have reached the last message in the run for each partition
  bool checkOffsets = false;
  while (!m_interrupt) {
<<<<<<< HEAD
=======
    // Pull in events
    m_eventStream->consumeMessage(&buffer);
    // No events, wait for some to come along...
    if (buffer.empty()) {
      m_cbIterationEnd();
      continue;
    }
    auto evtMsg = ISISStream::GetEventMessage(
        reinterpret_cast<const uint8_t *>(buffer.c_str()));
    if (evtMsg->message_type() == ISISStream::MessageTypes_FramePart) {
      auto frameData =
          static_cast<const ISISStream::FramePart *>(evtMsg->message());
      DateAndTime pulseTime =
          m_runStart + static_cast<double>(frameData->frame_time());
      const auto eventData = frameData->n_events();
      const auto &seData = *(frameData->se_events());
      const auto &tofData = *(eventData->tof());
      const auto &specData = *(eventData->spec());
      auto nevents = tofData.size();
      auto nSEEvents = seData.size();

      std::lock_guard<std::mutex> lock(m_mutex);
      if (frameData->period() < 0)
        throw std::runtime_error(
            "KafkaEventStreamDecoder::captureImplExcept() - "
            "Negative period number in event message. Producer error, unable "
            "to continue");
      auto &periodBuffer =
          *m_localEvents[static_cast<size_t>(frameData->period())];
      auto &mutableRunInfo = periodBuffer.mutableRun();
      mutableRunInfo.getTimeSeriesProperty<double>(PROTON_CHARGE_PROPERTY)
          ->addValue(pulseTime, frameData->proton_charge());
      for (decltype(nevents) i = 0; i < nevents; ++i) {
        auto &spectrum = periodBuffer.getSpectrum(m_specToIdx[specData[i]]);
        spectrum.addEventQuickly(TofEvent(tofData[i], pulseTime));
      }
      addSampleEnvLogs(seData, nSEEvents, mutableRunInfo);

      m_endRun = frameData->end_of_run();
      if (m_endRun) {
        // If we've reached the end of a run then set m_extractWaiting to true
        // so that we wait until the buffer is emptied before continuing.
        // Otherwise we can end up with data from two different runs in the
        // same buffer workspace which is problematic if the user wanted the
        // "Stop" or "Rename" run transition option.
        m_extractWaiting = true;
        m_extractedEndRunData = false;
        g_log.debug("Reached end of run in data stream.");
      }
    }

>>>>>>> 52841025
    // If extractData method is waiting for access to the buffer workspace
    // then we wait for it to finish
    std::unique_lock<std::mutex> readyLock(m_waitMutex);
    if (m_extractWaiting) {
      m_cv.wait(readyLock, [&] { return !m_extractWaiting; });
      readyLock.unlock();
      if (m_endRun) {
        m_extractedEndRunData = true;
        // Wait until MonitorLiveData has seen that end of run was
        // reached before setting m_endRun back to false and continuing
        std::unique_lock<std::mutex> runStatusLock(m_runStatusMutex);
        m_cvRunStatus.wait(runStatusLock, [&] { return m_runStatusSeen; });
        m_endRun = false;
        m_runStatusSeen = false;
        runStatusLock.unlock();
        // Give time for MonitorLiveData to act on runStatus information
        // and trigger m_interrupt for next loop iteration if user requested
        // LiveData algorithm to stop at the end of the run
        std::this_thread::sleep_for(std::chrono::milliseconds(100));
      }
    }
<<<<<<< HEAD

    // Pull in events
    m_eventStream->consumeMessage(&buffer, offset, partition, topicName);
    // No events, wait for some to come along...
    if (buffer.empty())
      continue;

    if (checkOffsets) {
      if (offset >= stopOffsets[topicName][static_cast<size_t>(partition)]) {
        reachedEnd[topicName][static_cast<size_t>(partition)] = true;
        g_log.debug() << "Reached end-of-run in " << topicName << " topic."
                      << std::endl;
        g_log.debug() << "topic: " << topicName << " offset: " << offset
                      << " stopOffset: "
                      << stopOffsets[topicName][static_cast<size_t>(partition)]
                      << std::endl;
        // Check if we've reached the stop offset on every partition of every
        // topic
        if (std::all_of(reachedEnd.cbegin(), reachedEnd.cend(),
                        [](std::pair<std::string, std::vector<bool>> kv) {
                          return std::all_of(
                              kv.second.cbegin(), kv.second.cend(),
                              [](bool partitionEnd) { return partitionEnd; });
                        })) {
          m_endRun = true;
          // If we've reached the end of a run then set m_extractWaiting to true
          // so that we wait until the buffer is emptied before continuing.
          // Otherwise we can end up with data from two different runs in the
          // same buffer workspace which is problematic if the user wanted the
          // "Stop" or "Rename" run transition option.
          m_extractWaiting = true;
          m_extractedEndRunData = false;
          g_log.debug() << "Reached end of run in data stream." << std::endl;
        }
      }
    }

    // Check if we have an event message
    // Most will be event messages so we check for this type first
    if (flatbuffers::BufferHasIdentifier(
            reinterpret_cast<const uint8_t *>(buffer.c_str()),
            EVENT_MESSAGE_ID.c_str())) {
      auto eventMsg =
          GetEventMessage(reinterpret_cast<const uint8_t *>(buffer.c_str()));

      DateAndTime pulseTime = static_cast<int64_t>(eventMsg->pulse_time());
      const auto &tofData = *(eventMsg->time_of_flight());
      const auto &detData = *(eventMsg->detector_id());
      auto nEvents = tofData.size();

      if (eventMsg->facility_specific_data_type() != FacilityData_ISISData) {
        throw std::runtime_error("KafkaEventStreamDecoder only knows how to "
                                 "deal with ISIS facility specific data");
      }
      auto ISISMsg =
          static_cast<const ISISData *>(eventMsg->facility_specific_data());

      std::lock_guard<std::mutex> lock(m_mutex);
      auto &periodBuffer =
          *m_localEvents[static_cast<size_t>(ISISMsg->period_number())];
      auto &mutableRunInfo = periodBuffer.mutableRun();
      mutableRunInfo.getTimeSeriesProperty<double>(PROTON_CHARGE_PROPERTY)
          ->addValue(pulseTime, ISISMsg->proton_charge());
      for (decltype(nEvents) i = 0; i < nEvents; ++i) {
        auto &spectrum = periodBuffer.getSpectrum(
            m_specToIdx[static_cast<int32_t>(detData[i])]);
        spectrum.addEventQuickly(
            TofEvent(static_cast<double>(tofData[i]) *
                         1e-3, // nanoseconds to microseconds
                     pulseTime));
      }
    }

    // Check if we have a runMessage
    if (flatbuffers::BufferHasIdentifier(
            reinterpret_cast<const uint8_t *>(buffer.c_str()),
            RUN_MESSAGE_ID.c_str())) {
      // Check if we have a runStop message
      auto runMsg =
          GetRunInfo(reinterpret_cast<const uint8_t *>(buffer.c_str()));
      if (runMsg->info_type_type() == InfoTypes_RunStop) {
        auto runStopMsg = static_cast<const RunStop *>(runMsg->info_type());
        auto stopTime = runStopMsg->stop_time();
        g_log.debug() << "stopTime is " << stopTime << std::endl;
        // Wait for max latency so that we don't miss any late messages
        std::this_thread::sleep_for(MAX_LATENCY);
        stopOffsets =
            m_eventStream->getOffsetsForTimestamp(static_cast<int64_t>(
                (stopTime + 1) * 1000)); // Convert seconds to milliseconds
        // Set reachedEnd to false for each topic and partition
        for (auto keyValue : stopOffsets) {
          // Ignore the runInfo topic
          if (keyValue.first.substr(
                  keyValue.first.length() -
                  KafkaTopicSubscriber::RUN_TOPIC_SUFFIX.length()) !=
              KafkaTopicSubscriber::RUN_TOPIC_SUFFIX) {
            g_log.debug() << "TOPIC: " << keyValue.first
                          << "PARTITIONS: " << keyValue.second.size()
                          << std::endl;
            reachedEnd.insert(
                {keyValue.first,
                 std::vector<bool>(keyValue.second.size(), false)});
          }
        }
        checkOffsets = true;
        g_log.debug("Received an end-of-run message");
      }
    }
=======
    m_cbIterationEnd();
>>>>>>> 52841025
  }
  g_log.debug("Event capture finished");
}

KafkaEventStreamDecoder::RunStartStruct
KafkaEventStreamDecoder::getRunStartMessage(std::string &rawMsgBuffer) {
  getRunInfoMessage(rawMsgBuffer);
  auto runMsg =
      GetRunInfo(reinterpret_cast<const uint8_t *>(rawMsgBuffer.c_str()));
  if (runMsg->info_type_type() != InfoTypes_RunStart) {
    // We want a runStart message, try the next one
    getRunInfoMessage(rawMsgBuffer);
    runMsg =
        GetRunInfo(reinterpret_cast<const uint8_t *>(rawMsgBuffer.c_str()));
    if (runMsg->info_type_type() != InfoTypes_RunStart) {
      throw std::runtime_error("KafkaEventStreamDecoder::initLocalCaches() - "
                               "Could not find a run start message"
                               "in the run info topic. Unable to continue");
    }
  }
  auto runStartData = static_cast<const RunStart *>(runMsg->info_type());
  KafkaEventStreamDecoder::RunStartStruct runStart = {
      runStartData->instrument_name()->str(), runStartData->run_number(),
      runStartData->start_time(),
      static_cast<size_t>(runStartData->n_periods())};
  return runStart;
}

/**
 * Pull information from the run & detector-spectrum stream and initialize
 * the internal EventWorkspace buffer + other cached information such as run
 * start. This includes loading the instrument.
 * By the end of this method the local event buffer is ready to accept
 * events
 */
void KafkaEventStreamDecoder::initLocalCaches() {
  std::string rawMsgBuffer;

  // Load spectra-detector mapping from stream
  int64_t offset;
  int32_t partition;
  std::string topicName;
  m_spDetStream->consumeMessage(&rawMsgBuffer, offset, partition, topicName);
  if (rawMsgBuffer.empty()) {
    throw std::runtime_error("KafkaEventStreamDecoder::initLocalCaches() - "
                             "Empty message received from spectrum-detector "
                             "topic. Unable to continue");
  }
  auto spDetMsg = GetSpectraDetectorMapping(
      reinterpret_cast<const uint8_t *>(rawMsgBuffer.c_str()));
  auto nspec = spDetMsg->spectrum()->size();
  auto nudet = spDetMsg->detector_id()->size();
  if (nudet != nspec) {
    std::ostringstream os;
    os << "KafkaEventStreamDecoder::initLocalEventBuffer() - Invalid "
          "spectra/detector mapping. Expected matched length arrays but "
          "found nspec=" << nspec << ", ndet=" << nudet;
    throw std::runtime_error(os.str());
  }
  // Create buffer
  auto eventBuffer = createBufferWorkspace(
      static_cast<size_t>(spDetMsg->n_spectra()), spDetMsg->spectrum()->data(),
      spDetMsg->detector_id()->data(), nudet);

  // Load run metadata
  auto runStartData = getRunStartMessage(rawMsgBuffer);
  // Load the instrument if possible but continue if we can't
  auto instName = runStartData.instrumentName;
  if (instName.size() > 0)
    loadInstrument(instName, eventBuffer);
  else
    g_log.warning(
        "Empty instrument name received. Continuing without instrument");

  auto &mutableRun = eventBuffer->mutableRun();
  // Run start. Cache locally for computing frame times
  auto runStartTime = static_cast<time_t>(runStartData.startTime);
  char timeString[32];
  strftime(timeString, 32, "%Y-%m-%dT%H:%M:%S", localtime(&runStartTime));
  m_runStart.setFromISO8601(timeString);
  // Run number
  mutableRun.addProperty(RUN_START_PROPERTY, std::string(timeString));
  m_runNumber = runStartData.runNumber;
  mutableRun.addProperty(RUN_NUMBER_PROPERTY, std::to_string(m_runNumber));
  // Create the proton charge property
  mutableRun.addProperty(
      new Kernel::TimeSeriesProperty<double>(PROTON_CHARGE_PROPERTY));

  // Cache spec->index mapping. We assume it is the same across all periods
  m_specToIdx = eventBuffer->getSpectrumToWorkspaceIndexMap();

  // Buffers for each period
  const size_t nperiods = runStartData.nPeriods;
  if (nperiods == 0) {
    throw std::runtime_error(
        "KafkaEventStreamDecoder - Message has n_periods==0. This is "
        "an error by the data producer");
  }
  std::lock_guard<std::mutex> lock(m_mutex);
  m_localEvents.resize(nperiods);
  m_localEvents[0] = eventBuffer;
  for (size_t i = 1; i < nperiods; ++i) {
    // A clone should be cheap here as there are no events yet
    m_localEvents[i] = eventBuffer->clone();
  }
}

/**
 * Try to get a runInfo message from Kafka, throw error if it fails
 * @param rawMsgBuffer : string to use as message buffer
 */
void KafkaEventStreamDecoder::getRunInfoMessage(std::string &rawMsgBuffer) {
  int64_t offset;
  int32_t partition;
  std::string topicName;
  m_runStream->consumeMessage(&rawMsgBuffer, offset, partition, topicName);
  if (rawMsgBuffer.empty()) {
    throw std::runtime_error("KafkaEventStreamDecoder::initLocalCaches() - "
                             "Empty message received from run info "
                             "topic. Unable to continue");
  }
}

/**
 * Create a buffer workspace of the correct size based on the values given.
 * @param nspectra The number of unique spectrum numbers
 * @param spec An array of length ndet specifying the spectrum number of each
 * detector
 * @param udet An array of length ndet specifying the detector ID of each
 * detector
 * @param length The length of the spec/udet arrays
 * @return A new workspace of the appropriate size
 */
DataObjects::EventWorkspace_sptr KafkaEventStreamDecoder::createBufferWorkspace(
    const size_t nspectra, const int32_t *spec, const int32_t *udet,
    const uint32_t length) {
  // Order is important here
  std::map<int32_t, std::set<int32_t>> spdetMap;
  for (uint32_t i = 0; i < length; ++i) {
    auto specNo = spec[i];
    auto detId = udet[i];
    auto search = spdetMap.find(specNo);
    if (search != spdetMap.end()) {
      search->second.insert(detId);
    } else {
      spdetMap.insert({specNo, {detId}});
    }
  }
  assert(nspectra == spdetMap.size());

  // Create event workspace
  auto eventBuffer = boost::static_pointer_cast<DataObjects::EventWorkspace>(
      API::WorkspaceFactory::Instance().create("EventWorkspace", nspectra, 2,
                                               1));
  // Set the units
  eventBuffer->getAxis(0)->unit() =
      Kernel::UnitFactory::Instance().create("TOF");
  eventBuffer->setYUnit("Counts");
  // Setup spectra-detector mapping.
  size_t wsIdx(0);
  for (const auto &spIter : spdetMap) {
    auto &spectrum = eventBuffer->getSpectrum(wsIdx);
    spectrum.setSpectrumNo(spIter.first);
    spectrum.addDetectorIDs(spIter.second);
    ++wsIdx;
  }
  return eventBuffer;
}

/**
 * Create new buffer workspace from an existing copy
 * @param parent A pointer to an existing workspace
 */
DataObjects::EventWorkspace_sptr KafkaEventStreamDecoder::createBufferWorkspace(
    const DataObjects::EventWorkspace_sptr &parent) {
  auto buffer = boost::static_pointer_cast<DataObjects::EventWorkspace>(
      API::WorkspaceFactory::Instance().create(
          "EventWorkspace", parent->getNumberHistograms(), 2, 1));
  // Copy meta data
  API::WorkspaceFactory::Instance().initializeFromParent(*parent, *buffer,
                                                         false);
  // Clear out the old logs, except for the most recent entry
  buffer->mutableRun().clearOutdatedTimeSeriesLogValues();
  return buffer;
}

/**
 * Run LoadInstrument for the given instrument name. If it cannot succeed it
 * does nothing to the internal workspace
 * @param name Name of an instrument to load
 * @param workspace A pointer to the workspace receiving the instrument
 */
void KafkaEventStreamDecoder::loadInstrument(
    const std::string &name, DataObjects::EventWorkspace_sptr workspace) {
  if (name.empty()) {
    g_log.warning("Empty instrument name found");
    return;
  }
  try {
    auto alg =
        API::AlgorithmManager::Instance().createUnmanaged("LoadInstrument");
    // Do not put the workspace in the ADS
    alg->setChild(true);
    alg->initialize();
    alg->setPropertyValue("InstrumentName", name);
    alg->setProperty("Workspace", workspace);
    alg->setProperty("RewriteSpectraMap", Kernel::OptionalBool(false));
    alg->execute();
  } catch (std::exception &exc) {
    g_log.warning() << "Error loading instrument '" << name
                    << "': " << exc.what() << "\n";
  }
}
} // namespace LiveData

} // namespace Mantid<|MERGE_RESOLUTION|>--- conflicted
+++ resolved
@@ -37,80 +37,12 @@
 static const std::string RUN_NUMBER_PROPERTY = "run_number";
 static const std::string RUN_START_PROPERTY = "run_start";
 
-<<<<<<< HEAD
 // File identifiers from flatbuffers schema
 static const std::string RUN_MESSAGE_ID = "ba57";
 static const std::string EVENT_MESSAGE_ID = "ev42";
 
 static const std::chrono::seconds MAX_LATENCY(1);
-}
-=======
-/**
- * Append sample log data to existing log or create a new log if one with
- * specified name does not already exist
- *
- * @tparam T : Type of the log value
- * @param mutableRunInfo : Log manager containing the existing sample logs
- * @param name : Name of the sample log
- * @param time : Time at which the value was measured
- * @param value : Sample log measured value
- */
-template <typename T>
-void appendToLog(Mantid::API::Run &mutableRunInfo, const std::string &name,
-                 const Mantid::Types::Core::DateAndTime &time, T value) {
-  if (mutableRunInfo.hasProperty(name)) {
-    auto property = mutableRunInfo.getTimeSeriesProperty<T>(name);
-    property->addValue(time, value);
-  } else {
-    auto property = new Mantid::Kernel::TimeSeriesProperty<T>(name);
-    property->addValue(time, value);
-    mutableRunInfo.addLogData(property);
-  }
-}
-
-/**
- * Get sample environment log data from the flatbuffer and append it to the
- * workspace
- *
- * @param seData : flatbuffer offset of the sample environment log data
- * @param nSEEvents : number of sample environment log values in the flatbuffer
- * @param mutableRunInfo : Log manager containing the existing sample logs
- */
-void addSampleEnvLogs(
-    const flatbuffers::Vector<flatbuffers::Offset<ISISStream::SEEvent>> &seData,
-    flatbuffers::uoffset_t nSEEvents, Mantid::API::Run &mutableRunInfo) {
-  for (decltype(nSEEvents) i = 0; i < nSEEvents; ++i) {
-    auto seEvent = seData[i];
-    auto name = seEvent->name()->str();
-
-    // Convert time from seconds since start of run to an absolute datetime
-    auto time = mutableRunInfo.startTime() + seEvent->time_offset();
-
-    // If sample log with this name already exists then append to it
-    // otherwise create a new log
-    if (seEvent->value_type() == ISISStream::SEValue_IntValue) {
-      auto value = static_cast<const ISISStream::IntValue *>(seEvent->value());
-      appendToLog<int32_t>(mutableRunInfo, name, time, value->value());
-    } else if (seEvent->value_type() == ISISStream::SEValue_LongValue) {
-      auto value = static_cast<const ISISStream::LongValue *>(seEvent->value());
-      appendToLog<int64_t>(mutableRunInfo, name, time, value->value());
-    } else if (seEvent->value_type() == ISISStream::SEValue_DoubleValue) {
-      auto value =
-          static_cast<const ISISStream::DoubleValue *>(seEvent->value());
-      appendToLog<double>(mutableRunInfo, name, time, value->value());
-    } else if (seEvent->value_type() == ISISStream::SEValue_StringValue) {
-      auto value =
-          static_cast<const ISISStream::StringValue *>(seEvent->value());
-      appendToLog<std::string>(mutableRunInfo, name, time,
-                               value->value()->str());
-    } else {
-      g_log.warning() << "SEValue for log named '" << name
-                      << "' was not of recognised type" << std::endl;
-    }
-  }
-}
 } // namespace
->>>>>>> 52841025
 
 namespace Mantid {
 namespace LiveData {
@@ -305,60 +237,6 @@
   // checking if we have reached the last message in the run for each partition
   bool checkOffsets = false;
   while (!m_interrupt) {
-<<<<<<< HEAD
-=======
-    // Pull in events
-    m_eventStream->consumeMessage(&buffer);
-    // No events, wait for some to come along...
-    if (buffer.empty()) {
-      m_cbIterationEnd();
-      continue;
-    }
-    auto evtMsg = ISISStream::GetEventMessage(
-        reinterpret_cast<const uint8_t *>(buffer.c_str()));
-    if (evtMsg->message_type() == ISISStream::MessageTypes_FramePart) {
-      auto frameData =
-          static_cast<const ISISStream::FramePart *>(evtMsg->message());
-      DateAndTime pulseTime =
-          m_runStart + static_cast<double>(frameData->frame_time());
-      const auto eventData = frameData->n_events();
-      const auto &seData = *(frameData->se_events());
-      const auto &tofData = *(eventData->tof());
-      const auto &specData = *(eventData->spec());
-      auto nevents = tofData.size();
-      auto nSEEvents = seData.size();
-
-      std::lock_guard<std::mutex> lock(m_mutex);
-      if (frameData->period() < 0)
-        throw std::runtime_error(
-            "KafkaEventStreamDecoder::captureImplExcept() - "
-            "Negative period number in event message. Producer error, unable "
-            "to continue");
-      auto &periodBuffer =
-          *m_localEvents[static_cast<size_t>(frameData->period())];
-      auto &mutableRunInfo = periodBuffer.mutableRun();
-      mutableRunInfo.getTimeSeriesProperty<double>(PROTON_CHARGE_PROPERTY)
-          ->addValue(pulseTime, frameData->proton_charge());
-      for (decltype(nevents) i = 0; i < nevents; ++i) {
-        auto &spectrum = periodBuffer.getSpectrum(m_specToIdx[specData[i]]);
-        spectrum.addEventQuickly(TofEvent(tofData[i], pulseTime));
-      }
-      addSampleEnvLogs(seData, nSEEvents, mutableRunInfo);
-
-      m_endRun = frameData->end_of_run();
-      if (m_endRun) {
-        // If we've reached the end of a run then set m_extractWaiting to true
-        // so that we wait until the buffer is emptied before continuing.
-        // Otherwise we can end up with data from two different runs in the
-        // same buffer workspace which is problematic if the user wanted the
-        // "Stop" or "Rename" run transition option.
-        m_extractWaiting = true;
-        m_extractedEndRunData = false;
-        g_log.debug("Reached end of run in data stream.");
-      }
-    }
-
->>>>>>> 52841025
     // If extractData method is waiting for access to the buffer workspace
     // then we wait for it to finish
     std::unique_lock<std::mutex> readyLock(m_waitMutex);
@@ -380,13 +258,13 @@
         std::this_thread::sleep_for(std::chrono::milliseconds(100));
       }
     }
-<<<<<<< HEAD
-
     // Pull in events
     m_eventStream->consumeMessage(&buffer, offset, partition, topicName);
     // No events, wait for some to come along...
-    if (buffer.empty())
+    if (buffer.empty()) {
+      m_cbIterationEnd();
       continue;
+    }
 
     if (checkOffsets) {
       if (offset >= stopOffsets[topicName][static_cast<size_t>(partition)]) {
@@ -489,9 +367,7 @@
         g_log.debug("Received an end-of-run message");
       }
     }
-=======
     m_cbIterationEnd();
->>>>>>> 52841025
   }
   g_log.debug("Event capture finished");
 }
