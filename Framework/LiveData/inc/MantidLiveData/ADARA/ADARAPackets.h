#ifndef __ADARA_PACKETS_H
#define __ADARA_PACKETS_H

#include <stdint.h>
#include <string>
#include <sstream>
#include <string.h>

#include "ADARA.h"
#include "MantidKernel/System.h"

namespace ADARA {

class DLLExport PacketHeader {
public:
  PacketHeader(const uint8_t *data) {
    const uint32_t *field = (const uint32_t *)data;

    m_payload_len = field[0];
    m_type = field[1];
    m_base_type = (PacketType::Type)ADARA_BASE_PKT_TYPE(m_type);
    m_version = (PacketType::Version)ADARA_PKT_VERSION(m_type);

#if 0
// NOTE: Windows doesn't have struct timespec and Mantid doesn't really need this,
// so for now we're just going to comment it out.
      /* Convert EPICS epoch to Unix epoch,
        * Jan 1, 1990 ==> Jan 1, 1970
        */
      m_timestamp.tv_sec = field[2] + EPICS_EPOCH_OFFSET;
      m_timestamp.tv_nsec = field[3];
#endif

    m_pulseId = ((uint64_t)field[2]) << 32;
    m_pulseId |= field[3];
  }

  uint32_t type(void) const { return m_type; }
  PacketType::Type base_type(void) const { return m_base_type; }
  PacketType::Version version(void) const { return m_version; }
  uint32_t payload_length(void) const { return m_payload_len; }
#if 0
	const struct timespec &timestamp(void) const { return m_timestamp; }
#endif
  uint64_t pulseId(void) const { return m_pulseId; }
  uint32_t packet_length(void) const { return m_payload_len + 16; }

  static uint32_t header_length(void) { return 16; }

protected:
  uint32_t m_payload_len;
  uint32_t m_type;
  PacketType::Type m_base_type;
  PacketType::Version m_version;

#if 0
	struct timespec m_timestamp;
#endif
  uint64_t m_pulseId;

  /* Don't allow the default constructor */
  PacketHeader();
};

class DLLExport Packet : public PacketHeader {
public:
  Packet(const uint8_t *data, uint32_t len);
  Packet(const Packet &pkt);

  virtual ~Packet();

  const uint8_t *packet(void) const { return m_data; }
  const uint8_t *payload(void) const { return m_data + header_length(); }

protected:
  const uint8_t *m_data;
  uint32_t m_len;
  bool m_allocated;

private:
  /* Don't allow the default constructor or assignment operator */
  Packet();
  Packet &operator=(const Packet &pkt);
};

class DLLExport RawDataPkt : public Packet {
public:
  RawDataPkt(const RawDataPkt &pkt);

  uint32_t sourceID(void) const { return m_fields[0]; }
  bool endOfPulse(void) const { return !!(m_fields[1] & 0x80000000); }
  uint16_t pktSeq(void) const { return (m_fields[1] >> 16) & 0x7fff; }
  uint16_t dspSeq(void) const { return m_fields[1] & 0x7fff; }
  PulseFlavor::Enum flavor(void) const {
    return static_cast<PulseFlavor::Enum>((m_fields[2] >> 24) & 0x7);
  }
  uint32_t pulseCharge(void) const { return m_fields[2] & 0x00ffffff; }
  bool badVeto(void) const { return !!(m_fields[3] & 0x80000000); }
  bool badCycle(void) const { return !!(m_fields[3] & 0x40000000); }
  uint8_t timingStatus(void) const { return (uint8_t)(m_fields[3] >> 22); }
  uint16_t vetoFlags(void) const { return (m_fields[3] >> 10) & 0xfff; }
  uint16_t cycle(void) const { return m_fields[3] & 0x3ff; }
  uint32_t intraPulseTime(void) const { return m_fields[4]; }
  bool tofCorrected(void) const { return !!(m_fields[5] & 0x80000000); }
  uint32_t tofOffset(void) const { return m_fields[5] & 0x7fffffff; }
  uint32_t tofField(void) const { return m_fields[5]; }

  const Event *events(void) const { return (const Event *)&m_fields[6]; }
  uint32_t num_events(void) const {
    return (m_payload_len - 24) / (uint32_t)(2 * sizeof(uint32_t));
  }

private:
  const uint32_t *m_fields;

  RawDataPkt(const uint8_t *data, uint32_t len);

  friend class Parser;
  friend class MappedDataPkt;
};

class DLLExport MappedDataPkt : public RawDataPkt {
public:
private:
  MappedDataPkt(const uint8_t *data, uint32_t len);

  friend class Parser;
};

class DLLExport RTDLPkt : public Packet {
public:
  RTDLPkt(const RTDLPkt &pkt);

  PulseFlavor::Enum flavor(void) const {
    return static_cast<PulseFlavor::Enum>((m_fields[0] >> 24) & 0x7);
  }

  uint32_t pulseCharge(void) const { return m_fields[0] & 0x00ffffff; }

  void setPulseCharge(uint32_t pulseCharge) {
    m_fields[0] &= 0xff000000;
    m_fields[0] |= pulseCharge & 0x00ffffff;
  }

  bool badVeto(void) const { return !!(m_fields[1] & 0x80000000); }
  bool badCycle(void) const { return !!(m_fields[1] & 0x40000000); }
  uint8_t timingStatus(void) const { return (uint8_t)(m_fields[1] >> 22); }
  uint16_t vetoFlags(void) const { return (m_fields[1] >> 10) & 0xfff; }

  void setVetoFlags(uint16_t vetoFlags) {
    m_fields[1] &= 0xffc003ff;
    m_fields[1] |= (vetoFlags & 0xfff) << 10;
  }

  uint16_t cycle(void) const { return m_fields[1] & 0x3ff; }
  uint32_t intraPulseTime(void) const { return m_fields[2]; }
  bool tofCorrected(void) const { return !!(m_fields[3] & 0x80000000); }
  uint32_t tofOffset(void) const { return m_fields[3] & 0x7fffffff; }
  uint32_t ringPeriod(void) const { return m_fields[4] & 0xffffff; }

  // accessor methods for optional FNA/Frame Data fields

  uint32_t FNA(uint32_t index) const {
    // If out of bounds, just return "0" for "Unused Frame"... ;-D
    if (index > 24)
      return 0;
    else
      return (m_fields[5 + index] >> 24) & 0xff;
  }

  uint32_t frameData(uint32_t index) const {
    // Out of bounds, return "-1" (0xffffff) for Bogus "Frame Data" ;-b
    if (index > 24)
      return -1;
    else
      return m_fields[5 + index] & 0xffffff;
  }

private:
  // Note: RTDLPkt m_fields can't be "const", as we Modify Pulse Charge!
  uint32_t *m_fields;

  RTDLPkt(const uint8_t *data, uint32_t len);

  friend class Parser;
};

class DLLExport SourceListPkt : public Packet {
public:
  const uint32_t *ids(void) const { return (const uint32_t *)payload(); }
  uint32_t num_ids(void) const {
    return (uint32_t)payload_length() / (uint32_t)sizeof(uint32_t);
  }

private:
  SourceListPkt(const uint8_t *data, uint32_t len);

  friend class Parser;
};

class DLLExport BankedEventPkt : public Packet {
public:
  BankedEventPkt(const BankedEventPkt &pkt);

  enum Flags {
    ERROR_PIXELS = 0x00001,
    PARTIAL_DATA = 0x00002,
    PULSE_VETO = 0x00004,
    MISSING_RTDL = 0x00008,
    MAPPING_ERROR = 0x00010,
    DUPLICATE_PULSE = 0x00020,
    PCHARGE_UNCORRECTED = 0x00040,
    VETO_UNCORRECTED = 0x00080,
  };

  uint32_t pulseCharge(void) const { return m_fields[0]; }
  uint32_t pulseEnergy(void) const { return m_fields[1]; }
  uint32_t cycle(void) const { return m_fields[2]; }
  uint32_t vetoFlags(void) const { return (m_fields[3] >> 20) & 0xfff; }
  uint32_t flags(void) const { return m_fields[3] & 0xfffff; }

  // The source, bank and event accessors all return NULL if we've
  // incremented past the end
  const Event *firstEvent() const;
  const Event *nextEvent() const;

  bool getSourceCORFlag() const { return m_isCorrected; }
  uint32_t getSourceTOFOffset() const { return m_TOFOffset; }
  uint32_t curBankId() const { return m_bankId; }

  //        uint32_t curEventCount() const { return ((uint32_t *)m_curBank)[1];
  //        }

private:
  // Two helper functions for firstEvent() & nextEvent()
  void firstEventInSource() const;
  void firstEventInBank() const;

  const uint32_t *m_fields;

  mutable const Event *m_curEvent;

  mutable unsigned m_lastFieldIndex; // index into m_fields for the last valid
                                     // field in the packet
  mutable unsigned m_curFieldIndex;  // where we currently are in the packet

  // Data about the current source section
  mutable unsigned m_sourceStartIndex; // index into m_fields for the start of
                                       // this source
  mutable uint32_t m_bankCount;
  mutable uint32_t m_TOFOffset;
  mutable bool m_isCorrected;
  mutable unsigned m_bankNum; // which bank are we currently in (relative to the
                              // start of the section)

  // Data about the current bank
  mutable unsigned m_bankStartIndex; // index into m_fields for the start of
                                     // this source
  mutable uint32_t m_bankId;
  mutable uint32_t m_eventCount;

  BankedEventPkt(const uint8_t *data, uint32_t len);

  friend class Parser;
};

class DLLExport BeamMonitorPkt : public Packet {
public:
  BeamMonitorPkt(const BeamMonitorPkt &pkt);

  uint32_t pulseCharge(void) const { return m_fields[0]; }
  uint32_t pulseEnergy(void) const { return m_fields[1]; }
  uint32_t cycle(void) const { return m_fields[2]; }
  uint32_t vetoFlags(void) const { return (m_fields[3] >> 20) & 0xfff; }
  uint32_t flags(void) const { return m_fields[3] & 0xfffff; }

  // bool firstSection() const;
  bool nextSection() const; // iterate over the sections in the packet

  // Section-specific functions (these require either firstSection() or
  // nextSection() to have run successfully before they will return
  // valid data.
  uint32_t getSectionMonitorID() const;
  uint32_t getSectionEventCount() const;
  uint32_t getSectionSourceID() const;
  uint32_t getSectionTOFOffset() const;
  bool sectionTOFCorrected() const;
  bool nextEvent(bool &risingEdge, uint32_t &cycle, uint32_t &tof) const;

private:
  const uint32_t *m_fields;

  // Data about the current monitor section
  mutable uint32_t m_sectionStartIndex; // index into m_fields for the start of
                                        // this section

  // used to keep nextEvent from running past the end of the section
  mutable uint32_t m_eventNum;

  BeamMonitorPkt(const uint8_t *data, uint32_t len);

  friend class Parser;
};

class DLLExport PixelMappingPkt : public Packet {
public:
  // TODO implement accessors for fields
private:
  PixelMappingPkt(const uint8_t *data, uint32_t len);

  friend class Parser;
};

class DLLExport RunStatusPkt : public Packet {
public:
  RunStatusPkt(const RunStatusPkt &pkt);

  uint32_t runNumber(void) const { return m_fields[0]; }
  uint32_t runStart(void) const { return m_fields[1]; }
  uint32_t fileNumber(void) const { return m_fields[2] & 0xffffff; }
  RunStatus::Enum status(void) const {
    return static_cast<RunStatus::Enum>(m_fields[2] >> 24);
  }

private:
  const uint32_t *m_fields;

  RunStatusPkt(const uint8_t *data, uint32_t len);

  friend class Parser;
};

class DLLExport RunInfoPkt : public Packet {
public:
  const std::string &info(void) const { return m_xml; }
private:
  std::string m_xml;

  RunInfoPkt(const uint8_t *data, uint32_t len);

  friend class Parser;
};

class DLLExport TransCompletePkt : public Packet {
public:
  TransCompletePkt(const TransCompletePkt &pkt);

  uint16_t status(void) const { return m_status; }
  const std::string &reason(void) const { return m_reason; }

private:
  uint16_t m_status;
  std::string m_reason;

  TransCompletePkt(const uint8_t *data, uint32_t len);

  friend class Parser;
};

class DLLExport ClientHelloPkt : public Packet {
public:
<<<<<<< HEAD
  uint32_t requestedStartTime(void) const { return m_reqStart; }
=======
  ClientHelloPkt(const ClientHelloPkt &pkt);

  enum Flags {
    PAUSE_AGNOSTIC = 0x0000,
    NO_PAUSE_DATA = 0x0001,
    SEND_PAUSE_DATA = 0x0002,
  };

  uint32_t requestedStartTime(void) const { return m_reqStart; }
  uint32_t clientFlags(void) const { return m_clientFlags; }

>>>>>>> fa8a40d8
private:
  uint32_t m_reqStart;
  uint32_t m_clientFlags;

  ClientHelloPkt(const uint8_t *data, uint32_t len);

  friend class Parser;
};

class DLLExport AnnotationPkt : public Packet {
public:
  AnnotationPkt(const AnnotationPkt &pkt);

  bool resetHint(void) const { return !!(m_fields[0] & 0x80000000); }
  MarkerType::Enum marker_type(void) const {
    uint16_t type = (m_fields[0] >> 16) & 0x7fff;
    return static_cast<MarkerType::Enum>(type);
  }
  uint32_t scanIndex(void) const { return m_fields[1]; }
  const std::string &comment(void) const {
    if (!m_comment.length() && (m_fields[0] & 0xffff)) {
      m_comment.assign((const char *)&m_fields[2], m_fields[0] & 0xffff);
    }

    return m_comment;
  }

private:
  const uint32_t *m_fields;
  mutable std::string m_comment;

  AnnotationPkt(const uint8_t *data, uint32_t len);

  friend class Parser;
};

class DLLExport SyncPkt : public Packet {
public:
  // TODO implement accessors for fields
private:
  SyncPkt(const uint8_t *data, uint32_t len);

  friend class Parser;
};

class DLLExport HeartbeatPkt : public Packet {
public:
private:
  HeartbeatPkt(const uint8_t *data, uint32_t len);

  friend class Parser;
};

class DLLExport GeometryPkt : public Packet {
public:
  const std::string &info(void) const { return m_xml; }
private:
  std::string m_xml;

  GeometryPkt(const uint8_t *data, uint32_t len);

  friend class Parser;
};

class DLLExport BeamlineInfoPkt : public Packet {
public:
<<<<<<< HEAD
  const uint32_t &targetNumber(void) const { return m_targetNumber; }
=======
  BeamlineInfoPkt(const BeamlineInfoPkt &pkt);

  const uint32_t &targetStationNumber(void) const {
    return m_targetStationNumber;
  }
>>>>>>> fa8a40d8

  const std::string &id(void) const { return m_id; }
  const std::string &shortName(void) const { return m_shortName; }
  const std::string &longName(void) const { return m_longName; }

private:
  uint32_t m_targetStationNumber;

  std::string m_id;
  std::string m_shortName;
  std::string m_longName;

  BeamlineInfoPkt(const uint8_t *data, uint32_t len);

  friend class Parser;
};

class DLLExport BeamMonitorConfigPkt : public Packet {
public:
  BeamMonitorConfigPkt(const BeamMonitorConfigPkt &pkt);

  uint32_t beamMonCount(void) const { return m_fields[0]; }

  uint32_t bmonId(uint32_t index) const {
    if (index < beamMonCount())
      return m_fields[(index * 6) + 1];
    else
      return (0);
  }

  uint32_t tofOffset(uint32_t index) const {
    if (index < beamMonCount())
      return m_fields[(index * 6) + 2];
    else
      return (0);
  }

  uint32_t tofMax(uint32_t index) const {
    if (index < beamMonCount())
      return m_fields[(index * 6) + 3];
    else
      return (0);
  }

  uint32_t tofBin(uint32_t index) const {
    if (index < beamMonCount())
      return m_fields[(index * 6) + 4];
    else
      return (0);
  }

  double distance(uint32_t index) const {
    if (index < beamMonCount())
      return *(const double *)&m_fields[(index * 6) + 5];
    else
      return (0.0);
  }

private:
  const uint32_t *m_fields;

  BeamMonitorConfigPkt(const uint8_t *data, uint32_t len);

  friend class Parser;
};

class DLLExport DetectorBankSetsPkt : public Packet {
public:
  DetectorBankSetsPkt(const DetectorBankSetsPkt &pkt);

  ~DetectorBankSetsPkt() override;

  // Detector Bank Set Name, alphanumeric characters...
  static const size_t SET_NAME_SIZE = 16;

  // Throttle Suffix, alphanumeric, no spaces/punctuation...
  static const size_t THROTTLE_SUFFIX_SIZE = 16;

  enum Flags {
    EVENT_FORMAT = 0x0001,
    HISTO_FORMAT = 0x0002,
  };

  uint32_t detBankSetCount(void) const { return m_fields[0]; }

  uint32_t sectionOffset(uint32_t index) const {
    if (index < detBankSetCount())
      return (m_sectionOffsets[index]);
    else
      return (0); // Minimum Valid offset is always past Header...
  }

  std::string name(uint32_t index) const {
    if (index < detBankSetCount()) {
      char name_c[SET_NAME_SIZE + 1]; // give them an inch...
      memset((void *)name_c, '\0', SET_NAME_SIZE + 1);
      strncpy(name_c, (const char *)&(m_fields[m_sectionOffsets[index]]),
              SET_NAME_SIZE);
      return (std::string(name_c));
    } else {
      return ("<Out Of Range!>");
    }
  }

  uint32_t flags(uint32_t index) const {
    if (index < detBankSetCount())
      return m_fields[m_sectionOffsets[index] + m_name_offset];
    else
      return (0);
  }

  uint32_t bankCount(uint32_t index) const {
    if (index < detBankSetCount())
      return m_fields[m_sectionOffsets[index] + m_name_offset + 1];
    else
      return (0);
  }

  const uint32_t *banklist(uint32_t index) const {
    if (index < detBankSetCount()) {
      return (const uint32_t *)&m_fields[m_sectionOffsets[index] +
                                         m_name_offset + 2];
    } else {
      // Shouldn't be asking for this if bankCount() returned 0...!
      return ((const uint32_t *)NULL);
    }
  }

  uint32_t tofOffset(uint32_t index) const {
    if (index < detBankSetCount())
      return m_fields[m_after_banks_offset[index]];
    else
      return (0);
  }

  uint32_t tofMax(uint32_t index) const {
    if (index < detBankSetCount())
      return m_fields[m_after_banks_offset[index] + 1];
    else
      return (0);
  }

  uint32_t tofBin(uint32_t index) const {
    if (index < detBankSetCount())
      return m_fields[m_after_banks_offset[index] + 2];
    else
      return (0);
  }

  double throttle(uint32_t index) const {
    if (index < detBankSetCount()) {
      return *(const double *)&m_fields[m_after_banks_offset[index] + 3];
    } else
      return (0.0);
  }

  std::string suffix(uint32_t index) const {
    if (index < detBankSetCount()) {
      char suffix_c[THROTTLE_SUFFIX_SIZE + 1]; // give them an inch
      memset((void *)suffix_c, '\0', THROTTLE_SUFFIX_SIZE + 1);
      strncpy(suffix_c,
              (const char *)&(m_fields[m_after_banks_offset[index] + 5]),
              THROTTLE_SUFFIX_SIZE);
      return (std::string(suffix_c));
    } else {
      std::stringstream ss;
      ss << "out-of-range-";
      ss << index;
      return (ss.str());
    }
  }

private:
  const uint32_t *m_fields;

  static const uint32_t m_name_offset = SET_NAME_SIZE / sizeof(uint32_t);

  static const uint32_t m_suffix_offset =
      THROTTLE_SUFFIX_SIZE / sizeof(uint32_t);

  uint32_t *m_sectionOffsets;

  uint32_t *m_after_banks_offset;

  DetectorBankSetsPkt(const uint8_t *data, uint32_t len);

  friend class Parser;
};

class DLLExport DataDonePkt : public Packet {
public:
private:
  DataDonePkt(const uint8_t *data, uint32_t len);

  friend class Parser;
};

class DLLExport DeviceDescriptorPkt : public Packet {
public:
  uint32_t devId(void) const { return m_devId; }
  const std::string &description(void) const { return m_desc; }

  void remapDevice(uint32_t dev) {
    uint32_t *fields = (uint32_t *)const_cast<uint8_t *>(payload());
    fields[0] = dev;
    m_devId = dev;
  };

private:
  uint32_t m_devId;
  std::string m_desc;

  DeviceDescriptorPkt(const uint8_t *data, uint32_t len);

  friend class Parser;
};

class DLLExport VariableU32Pkt : public Packet {
public:
  VariableU32Pkt(const VariableU32Pkt &pkt);

  uint32_t devId(void) const { return m_fields[0]; }
  uint32_t varId(void) const { return m_fields[1]; }
  VariableStatus::Enum status(void) const {
    return static_cast<VariableStatus::Enum>(m_fields[2] >> 16);
  }
  VariableSeverity::Enum severity(void) const {
    return static_cast<VariableSeverity::Enum>(m_fields[2] & 0xffff);
  }
  uint32_t value(void) const { return m_fields[3]; }

  void remapDeviceId(uint32_t dev) {
    uint32_t *fields = (uint32_t *)const_cast<uint8_t *>(payload());
    fields[0] = dev;
  };

private:
  const uint32_t *m_fields;

  VariableU32Pkt(const uint8_t *data, uint32_t len);

  friend class Parser;
};

class DLLExport VariableDoublePkt : public Packet {
public:
  VariableDoublePkt(const VariableDoublePkt &pkt);

  uint32_t devId(void) const { return m_fields[0]; }
  uint32_t varId(void) const { return m_fields[1]; }
  VariableStatus::Enum status(void) const {
    return static_cast<VariableStatus::Enum>(m_fields[2] >> 16);
  }
  VariableSeverity::Enum severity(void) const {
    return static_cast<VariableSeverity::Enum>(m_fields[2] & 0xffff);
  }
  double value(void) const { return *(const double *)&m_fields[3]; }

  void remapDeviceId(uint32_t dev) {
    uint32_t *fields = (uint32_t *)const_cast<uint8_t *>(payload());
    fields[0] = dev;
  };

private:
  const uint32_t *m_fields;

  VariableDoublePkt(const uint8_t *data, uint32_t len);

  friend class Parser;
};

class DLLExport VariableStringPkt : public Packet {
public:
  VariableStringPkt(const VariableStringPkt &pkt);

  uint32_t devId(void) const { return m_fields[0]; }
  uint32_t varId(void) const { return m_fields[1]; }
  VariableStatus::Enum status(void) const {
    return static_cast<VariableStatus::Enum>(m_fields[2] >> 16);
  }
  VariableSeverity::Enum severity(void) const {
    return static_cast<VariableSeverity::Enum>(m_fields[2] & 0xffff);
  }
  const std::string &value(void) const { return m_val; }

  void remapDeviceId(uint32_t dev) {
    uint32_t *fields = (uint32_t *)const_cast<uint8_t *>(payload());
    fields[0] = dev;
  };

private:
  const uint32_t *m_fields;
  std::string m_val;

  VariableStringPkt(const uint8_t *data, uint32_t len);

  friend class Parser;
};

} /* namespacce ADARA */

#endif /* __ADARA_PACKETS_H */<|MERGE_RESOLUTION|>--- conflicted
+++ resolved
@@ -359,9 +359,6 @@
 
 class DLLExport ClientHelloPkt : public Packet {
 public:
-<<<<<<< HEAD
-  uint32_t requestedStartTime(void) const { return m_reqStart; }
-=======
   ClientHelloPkt(const ClientHelloPkt &pkt);
 
   enum Flags {
@@ -373,7 +370,6 @@
   uint32_t requestedStartTime(void) const { return m_reqStart; }
   uint32_t clientFlags(void) const { return m_clientFlags; }
 
->>>>>>> fa8a40d8
 private:
   uint32_t m_reqStart;
   uint32_t m_clientFlags;
@@ -440,15 +436,11 @@
 
 class DLLExport BeamlineInfoPkt : public Packet {
 public:
-<<<<<<< HEAD
-  const uint32_t &targetNumber(void) const { return m_targetNumber; }
-=======
   BeamlineInfoPkt(const BeamlineInfoPkt &pkt);
 
   const uint32_t &targetStationNumber(void) const {
     return m_targetStationNumber;
   }
->>>>>>> fa8a40d8
 
   const std::string &id(void) const { return m_id; }
   const std::string &shortName(void) const { return m_shortName; }
