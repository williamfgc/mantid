#ifndef __ADARA_PACKETS_H
#define __ADARA_PACKETS_H

#include <stdint.h>
#include <string>
#include <sstream>
#include <string.h>

#include "ADARA.h"
#include "MantidKernel/System.h"

namespace ADARA {

class DLLExport PacketHeader {
public:
  PacketHeader(const uint8_t *data) {
    const uint32_t *field = reinterpret_cast<const uint32_t *>(data);

    m_payload_len = field[0];
    m_type = field[1];
    m_base_type = (PacketType::Type)ADARA_BASE_PKT_TYPE(m_type);
    m_version = (PacketType::Version)ADARA_PKT_VERSION(m_type);

#if 0
// NOTE: Windows doesn't have struct timespec and Mantid doesn't really need this,
// so for now we're just going to comment it out.
      /* Convert EPICS epoch to Unix epoch,
        * Jan 1, 1990 ==> Jan 1, 1970
        */
      m_timestamp.tv_sec = field[2] + EPICS_EPOCH_OFFSET;
      m_timestamp.tv_nsec = field[3];
#endif

    m_pulseId = ((uint64_t)field[2]) << 32;
    m_pulseId |= field[3];
  }

  uint32_t type(void) const { return m_type; }
  PacketType::Type base_type(void) const { return m_base_type; }
  PacketType::Version version(void) const { return m_version; }
  uint32_t payload_length(void) const { return m_payload_len; }
#if 0
	const struct timespec &timestamp(void) const { return m_timestamp; }
#endif
  uint64_t pulseId(void) const { return m_pulseId; }
  uint32_t packet_length(void) const { return m_payload_len + 16; }

  static uint32_t header_length(void) { return 16; }

protected:
  uint32_t m_payload_len;
  uint32_t m_type;
  PacketType::Type m_base_type;
  PacketType::Version m_version;

#if 0
	struct timespec m_timestamp;
#endif
  uint64_t m_pulseId;

  /* Don't allow the default constructor */
  PacketHeader();
};

class DLLExport Packet : public PacketHeader {
public:
  Packet(const uint8_t *data, uint32_t len);
  Packet(const Packet &pkt);

  virtual ~Packet();

  const uint8_t *packet(void) const { return m_data; }
  const uint8_t *payload(void) const { return m_data + header_length(); }

protected:
  const uint8_t *m_data;
  uint32_t m_len;
  bool m_allocated;

private:
  /* Don't allow the default constructor or assignment operator */
  Packet();
  Packet &operator=(const Packet &pkt);
};

class DLLExport RawDataPkt : public Packet {
public:
  RawDataPkt(const RawDataPkt &pkt);

  uint32_t sourceID(void) const { return m_fields[0]; }
  bool endOfPulse(void) const { return !!(m_fields[1] & 0x80000000); }
  uint16_t pktSeq(void) const { return (m_fields[1] >> 16) & 0x7fff; }
  uint16_t dspSeq(void) const { return m_fields[1] & 0x7fff; }
  PulseFlavor::Enum flavor(void) const {
    return static_cast<PulseFlavor::Enum>((m_fields[2] >> 24) & 0x7);
  }
  uint32_t pulseCharge(void) const { return m_fields[2] & 0x00ffffff; }
  bool badVeto(void) const { return !!(m_fields[3] & 0x80000000); }
  bool badCycle(void) const { return !!(m_fields[3] & 0x40000000); }
  uint8_t timingStatus(void) const { return (uint8_t)(m_fields[3] >> 22); }
  uint16_t vetoFlags(void) const { return (m_fields[3] >> 10) & 0xfff; }
  uint16_t cycle(void) const { return m_fields[3] & 0x3ff; }
  uint32_t intraPulseTime(void) const { return m_fields[4]; }
  bool tofCorrected(void) const { return !!(m_fields[5] & 0x80000000); }
  uint32_t tofOffset(void) const { return m_fields[5] & 0x7fffffff; }
  uint32_t tofField(void) const { return m_fields[5]; }

  const Event *events(void) const { return (const Event *)&m_fields[6]; }
  uint32_t num_events(void) const {
    return (m_payload_len - 24) / (uint32_t)(2 * sizeof(uint32_t));
  }

private:
  const uint32_t *m_fields;

  RawDataPkt(const uint8_t *data, uint32_t len);

  friend class Parser;
  friend class MappedDataPkt;
};

class DLLExport MappedDataPkt : public RawDataPkt {
public:
private:
  MappedDataPkt(const uint8_t *data, uint32_t len);

  friend class Parser;
};

class DLLExport RTDLPkt : public Packet {
public:
  RTDLPkt(const RTDLPkt &pkt);

  PulseFlavor::Enum flavor(void) const {
    return static_cast<PulseFlavor::Enum>((m_fields[0] >> 24) & 0x7);
  }

  uint32_t pulseCharge(void) const { return m_fields[0] & 0x00ffffff; }

  void setPulseCharge(uint32_t pulseCharge) {
    m_fields[0] &= 0xff000000;
    m_fields[0] |= pulseCharge & 0x00ffffff;
  }

  bool badVeto(void) const { return !!(m_fields[1] & 0x80000000); }
  bool badCycle(void) const { return !!(m_fields[1] & 0x40000000); }
  uint8_t timingStatus(void) const { return (uint8_t)(m_fields[1] >> 22); }
  uint16_t vetoFlags(void) const { return (m_fields[1] >> 10) & 0xfff; }

  void setVetoFlags(uint16_t vetoFlags) {
    m_fields[1] &= 0xffc003ff;
    m_fields[1] |= (vetoFlags & 0xfff) << 10;
  }

  uint16_t cycle(void) const { return m_fields[1] & 0x3ff; }
  uint32_t intraPulseTime(void) const { return m_fields[2]; }
  bool tofCorrected(void) const { return !!(m_fields[3] & 0x80000000); }
  uint32_t tofOffset(void) const { return m_fields[3] & 0x7fffffff; }
  uint32_t ringPeriod(void) const { return m_fields[4] & 0xffffff; }

  // accessor methods for optional FNA/Frame Data fields

  uint32_t FNA(uint32_t index) const {
    // If out of bounds, just return "0" for "Unused Frame"... ;-D
    if (index > 24)
      return 0;
    else
      return (m_fields[5 + index] >> 24) & 0xff;
  }

  uint32_t frameData(uint32_t index) const {
    // Out of bounds, return "-1" (0xffffff) for Bogus "Frame Data" ;-b
    if (index > 24)
      return -1;
    else
      return m_fields[5 + index] & 0xffffff;
  }

private:
  // Note: RTDLPkt m_fields can't be "const", as we Modify Pulse Charge!
  uint32_t *m_fields;

  RTDLPkt(const uint8_t *data, uint32_t len);

  friend class Parser;
};

class DLLExport SourceListPkt : public Packet {
public:
<<<<<<< HEAD
  const uint32_t *ids(void) const { return (const uint32_t *)payload(); }
=======
  SourceListPkt(const SourceListPkt &pkt);

  const uint32_t *ids(void) const {
    return reinterpret_cast<const uint32_t *>(payload());
  }
>>>>>>> 2e0e77ba
  uint32_t num_ids(void) const {
    return (uint32_t)payload_length() / (uint32_t)sizeof(uint32_t);
  }

private:
  SourceListPkt(const uint8_t *data, uint32_t len);

  friend class Parser;
};

class DLLExport BankedEventPkt : public Packet {
public:
  BankedEventPkt(const BankedEventPkt &pkt);

  enum Flags {
    ERROR_PIXELS = 0x00001,
    PARTIAL_DATA = 0x00002,
    PULSE_VETO = 0x00004,
    MISSING_RTDL = 0x00008,
    MAPPING_ERROR = 0x00010,
    DUPLICATE_PULSE = 0x00020,
    PCHARGE_UNCORRECTED = 0x00040,
    VETO_UNCORRECTED = 0x00080,
  };

  uint32_t pulseCharge(void) const { return m_fields[0]; }
  uint32_t pulseEnergy(void) const { return m_fields[1]; }
  uint32_t cycle(void) const { return m_fields[2]; }
  uint32_t vetoFlags(void) const { return (m_fields[3] >> 20) & 0xfff; }
  uint32_t flags(void) const { return m_fields[3] & 0xfffff; }

  // The source, bank and event accessors all return NULL if we've
  // incremented past the end
  const Event *firstEvent() const;
  const Event *nextEvent() const;

  bool getSourceCORFlag() const { return m_isCorrected; }
  uint32_t getSourceTOFOffset() const { return m_TOFOffset; }
  uint32_t curBankId() const { return m_bankId; }

  //        uint32_t curEventCount() const { return ((uint32_t *)m_curBank)[1];
  //        }

private:
  // Two helper functions for firstEvent() & nextEvent()
  void firstEventInSource() const;
  void firstEventInBank() const;

  const uint32_t *m_fields;

  mutable const Event *m_curEvent;

  mutable unsigned m_lastFieldIndex; // index into m_fields for the last valid
                                     // field in the packet
  mutable unsigned m_curFieldIndex;  // where we currently are in the packet

  // Data about the current source section
  mutable unsigned m_sourceStartIndex; // index into m_fields for the start of
                                       // this source
  mutable uint32_t m_bankCount;
  mutable uint32_t m_TOFOffset;
  mutable bool m_isCorrected;
  mutable unsigned m_bankNum; // which bank are we currently in (relative to the
                              // start of the section)

  // Data about the current bank
  mutable unsigned m_bankStartIndex; // index into m_fields for the start of
                                     // this source
  mutable uint32_t m_bankId;
  mutable uint32_t m_eventCount;

  BankedEventPkt(const uint8_t *data, uint32_t len);

  friend class Parser;
};

class DLLExport BeamMonitorPkt : public Packet {
public:
  BeamMonitorPkt(const BeamMonitorPkt &pkt);

  uint32_t pulseCharge(void) const { return m_fields[0]; }
  uint32_t pulseEnergy(void) const { return m_fields[1]; }
  uint32_t cycle(void) const { return m_fields[2]; }
  uint32_t vetoFlags(void) const { return (m_fields[3] >> 20) & 0xfff; }
  uint32_t flags(void) const { return m_fields[3] & 0xfffff; }

  // bool firstSection() const;
  bool nextSection() const; // iterate over the sections in the packet

  // Section-specific functions (these require either firstSection() or
  // nextSection() to have run successfully before they will return
  // valid data.
  uint32_t getSectionMonitorID() const;
  uint32_t getSectionEventCount() const;
  uint32_t getSectionSourceID() const;
  uint32_t getSectionTOFOffset() const;
  bool sectionTOFCorrected() const;
  bool nextEvent(bool &risingEdge, uint32_t &cycle, uint32_t &tof) const;

private:
  const uint32_t *m_fields;

  // Data about the current monitor section
  mutable uint32_t m_sectionStartIndex; // index into m_fields for the start of
                                        // this section

  // used to keep nextEvent from running past the end of the section
  mutable uint32_t m_eventNum;

  BeamMonitorPkt(const uint8_t *data, uint32_t len);

  friend class Parser;
};

class DLLExport PixelMappingPkt : public Packet {
public:
  // TODO implement accessors for fields
private:
  PixelMappingPkt(const uint8_t *data, uint32_t len);

  friend class Parser;
};

class DLLExport RunStatusPkt : public Packet {
public:
  RunStatusPkt(const RunStatusPkt &pkt);

  uint32_t runNumber(void) const { return m_fields[0]; }
  uint32_t runStart(void) const { return m_fields[1]; }
  uint32_t fileNumber(void) const { return m_fields[2] & 0xffffff; }
  RunStatus::Enum status(void) const {
    return static_cast<RunStatus::Enum>(m_fields[2] >> 24);
  }

private:
  const uint32_t *m_fields;

  RunStatusPkt(const uint8_t *data, uint32_t len);

  friend class Parser;
};

class DLLExport RunInfoPkt : public Packet {
public:
  const std::string &info(void) const { return m_xml; }

private:
  std::string m_xml;

  RunInfoPkt(const uint8_t *data, uint32_t len);

  friend class Parser;
};

class DLLExport TransCompletePkt : public Packet {
public:
  TransCompletePkt(const TransCompletePkt &pkt);

  uint16_t status(void) const { return m_status; }
  const std::string &reason(void) const { return m_reason; }

private:
  uint16_t m_status;
  std::string m_reason;

  TransCompletePkt(const uint8_t *data, uint32_t len);

  friend class Parser;
};

class DLLExport ClientHelloPkt : public Packet {
public:
  enum Flags {
    PAUSE_AGNOSTIC = 0x0000,
    NO_PAUSE_DATA = 0x0001,
    SEND_PAUSE_DATA = 0x0002,
  };

  uint32_t requestedStartTime(void) const { return m_reqStart; }
  uint32_t clientFlags(void) const { return m_clientFlags; }

private:
  uint32_t m_reqStart;
  uint32_t m_clientFlags;

  ClientHelloPkt(const uint8_t *data, uint32_t len);

  friend class Parser;
};

class DLLExport AnnotationPkt : public Packet {
public:
  AnnotationPkt(const AnnotationPkt &pkt);

  bool resetHint(void) const { return !!(m_fields[0] & 0x80000000); }
  MarkerType::Enum marker_type(void) const {
    uint16_t type = (m_fields[0] >> 16) & 0x7fff;
    return static_cast<MarkerType::Enum>(type);
  }
  uint32_t scanIndex(void) const { return m_fields[1]; }
  const std::string &comment(void) const {
    if (!m_comment.length() && (m_fields[0] & 0xffff)) {
      m_comment.assign((const char *)&m_fields[2], m_fields[0] & 0xffff);
    }

    return m_comment;
  }

private:
  const uint32_t *m_fields;
  mutable std::string m_comment;

  AnnotationPkt(const uint8_t *data, uint32_t len);

  friend class Parser;
};

class DLLExport SyncPkt : public Packet {
public:
  // TODO implement accessors for fields
private:
  SyncPkt(const uint8_t *data, uint32_t len);

  friend class Parser;
};

class DLLExport HeartbeatPkt : public Packet {
public:
private:
  HeartbeatPkt(const uint8_t *data, uint32_t len);

  friend class Parser;
};

class DLLExport GeometryPkt : public Packet {
public:
  const std::string &info(void) const { return m_xml; }

private:
  std::string m_xml;

  GeometryPkt(const uint8_t *data, uint32_t len);

  friend class Parser;
};

class DLLExport BeamlineInfoPkt : public Packet {
public:
  BeamlineInfoPkt(const BeamlineInfoPkt &pkt);

  const uint32_t &targetStationNumber(void) const {
    return m_targetStationNumber;
  }

  const std::string &id(void) const { return m_id; }
  const std::string &shortName(void) const { return m_shortName; }
  const std::string &longName(void) const { return m_longName; }

private:
  uint32_t m_targetStationNumber;

  std::string m_id;
  std::string m_shortName;
  std::string m_longName;

  BeamlineInfoPkt(const uint8_t *data, uint32_t len);

  friend class Parser;
};

class DLLExport BeamMonitorConfigPkt : public Packet {
public:
  BeamMonitorConfigPkt(const BeamMonitorConfigPkt &pkt);

  uint32_t beamMonCount(void) const { return m_fields[0]; }

  uint32_t bmonId(uint32_t index) const {
    if (index < beamMonCount())
      return m_fields[(index * 6) + 1];
    else
      return (0);
  }

  uint32_t tofOffset(uint32_t index) const {
    if (index < beamMonCount())
      return m_fields[(index * 6) + 2];
    else
      return (0);
  }

  uint32_t tofMax(uint32_t index) const {
    if (index < beamMonCount())
      return m_fields[(index * 6) + 3];
    else
      return (0);
  }

  uint32_t tofBin(uint32_t index) const {
    if (index < beamMonCount())
      return m_fields[(index * 6) + 4];
    else
      return (0);
  }

  double distance(uint32_t index) const {
    if (index < beamMonCount())
      return *reinterpret_cast<const double *>(&m_fields[(index * 6) + 5]);
    else
      return (0.0);
  }

private:
  const uint32_t *m_fields;

  BeamMonitorConfigPkt(const uint8_t *data, uint32_t len);

  friend class Parser;
};

class DLLExport DetectorBankSetsPkt : public Packet {
public:
  DetectorBankSetsPkt(const DetectorBankSetsPkt &pkt);

  ~DetectorBankSetsPkt() override;

  // Detector Bank Set Name, alphanumeric characters...
  static const size_t SET_NAME_SIZE = 16;

  // Throttle Suffix, alphanumeric, no spaces/punctuation...
  static const size_t THROTTLE_SUFFIX_SIZE = 16;

  enum Flags {
    EVENT_FORMAT = 0x0001,
    HISTO_FORMAT = 0x0002,
  };

  uint32_t detBankSetCount(void) const { return m_fields[0]; }

  uint32_t sectionOffset(uint32_t index) const {
    if (index < detBankSetCount())
      return (m_sectionOffsets[index]);
    else
      return (0); // Minimum Valid offset is always past Header...
  }

  std::string name(uint32_t index) const {
    if (index < detBankSetCount()) {
      char name_c[SET_NAME_SIZE + 1]; // give them an inch...
      memset((void *)name_c, '\0', SET_NAME_SIZE + 1);
      strncpy(name_c, (const char *)&(m_fields[m_sectionOffsets[index]]),
              SET_NAME_SIZE);
      return (std::string(name_c));
    } else {
      return ("<Out Of Range!>");
    }
  }

  uint32_t flags(uint32_t index) const {
    if (index < detBankSetCount())
      return m_fields[m_sectionOffsets[index] + m_name_offset];
    else
      return (0);
  }

  uint32_t bankCount(uint32_t index) const {
    if (index < detBankSetCount())
      return m_fields[m_sectionOffsets[index] + m_name_offset + 1];
    else
      return (0);
  }

  const uint32_t *banklist(uint32_t index) const {
    if (index < detBankSetCount()) {
      return (const uint32_t *)&m_fields[m_sectionOffsets[index] +
                                         m_name_offset + 2];
    } else {
      // Shouldn't be asking for this if bankCount() returned 0...!
      return ((const uint32_t *)nullptr);
    }
  }

  uint32_t tofOffset(uint32_t index) const {
    if (index < detBankSetCount())
      return m_fields[m_after_banks_offset[index]];
    else
      return (0);
  }

  uint32_t tofMax(uint32_t index) const {
    if (index < detBankSetCount())
      return m_fields[m_after_banks_offset[index] + 1];
    else
      return (0);
  }

  uint32_t tofBin(uint32_t index) const {
    if (index < detBankSetCount())
      return m_fields[m_after_banks_offset[index] + 2];
    else
      return (0);
  }

  double throttle(uint32_t index) const {
    if (index < detBankSetCount()) {
      return *reinterpret_cast<const double *>(
                 &m_fields[m_after_banks_offset[index] + 3]);
    } else
      return (0.0);
  }

  std::string suffix(uint32_t index) const {
    if (index < detBankSetCount()) {
      char suffix_c[THROTTLE_SUFFIX_SIZE + 1]; // give them an inch
      memset((void *)suffix_c, '\0', THROTTLE_SUFFIX_SIZE + 1);
      strncpy(suffix_c,
              (const char *)&(m_fields[m_after_banks_offset[index] + 5]),
              THROTTLE_SUFFIX_SIZE);
      return (std::string(suffix_c));
    } else {
      std::stringstream ss;
      ss << "out-of-range-";
      ss << index;
      return (ss.str());
    }
  }

private:
  const uint32_t *m_fields;

  static const uint32_t m_name_offset = SET_NAME_SIZE / sizeof(uint32_t);

  static const uint32_t m_suffix_offset =
      THROTTLE_SUFFIX_SIZE / sizeof(uint32_t);

  uint32_t *m_sectionOffsets;

  uint32_t *m_after_banks_offset;

  DetectorBankSetsPkt(const uint8_t *data, uint32_t len);

  friend class Parser;
};

class DLLExport DataDonePkt : public Packet {
public:
private:
  DataDonePkt(const uint8_t *data, uint32_t len);

  friend class Parser;
};

class DLLExport DeviceDescriptorPkt : public Packet {
public:
  uint32_t devId(void) const { return m_devId; }
  const std::string &description(void) const { return m_desc; }

  void remapDevice(uint32_t dev) {
    uint32_t *fields =
        reinterpret_cast<uint32_t *>(const_cast<uint8_t *>(payload()));
    fields[0] = dev;
    m_devId = dev;
  };

private:
  uint32_t m_devId;
  std::string m_desc;

  DeviceDescriptorPkt(const uint8_t *data, uint32_t len);

  friend class Parser;
};

class DLLExport VariableU32Pkt : public Packet {
public:
  VariableU32Pkt(const VariableU32Pkt &pkt);

  uint32_t devId(void) const { return m_fields[0]; }
  uint32_t varId(void) const { return m_fields[1]; }
  VariableStatus::Enum status(void) const {
    return static_cast<VariableStatus::Enum>(m_fields[2] >> 16);
  }
  VariableSeverity::Enum severity(void) const {
    return static_cast<VariableSeverity::Enum>(m_fields[2] & 0xffff);
  }
  uint32_t value(void) const { return m_fields[3]; }

  void remapDeviceId(uint32_t dev) {
    uint32_t *fields =
        reinterpret_cast<uint32_t *>(const_cast<uint8_t *>(payload()));
    fields[0] = dev;
  };

private:
  const uint32_t *m_fields;

  VariableU32Pkt(const uint8_t *data, uint32_t len);

  friend class Parser;
};

class DLLExport VariableDoublePkt : public Packet {
public:
  VariableDoublePkt(const VariableDoublePkt &pkt);

  uint32_t devId(void) const { return m_fields[0]; }
  uint32_t varId(void) const { return m_fields[1]; }
  VariableStatus::Enum status(void) const {
    return static_cast<VariableStatus::Enum>(m_fields[2] >> 16);
  }
  VariableSeverity::Enum severity(void) const {
    return static_cast<VariableSeverity::Enum>(m_fields[2] & 0xffff);
  }
  double value(void) const {
    return *reinterpret_cast<const double *>(&m_fields[3]);
  }

  void remapDeviceId(uint32_t dev) {
    uint32_t *fields =
        reinterpret_cast<uint32_t *>(const_cast<uint8_t *>(payload()));
    fields[0] = dev;
  };

private:
  const uint32_t *m_fields;

  VariableDoublePkt(const uint8_t *data, uint32_t len);

  friend class Parser;
};

class DLLExport VariableStringPkt : public Packet {
public:
  VariableStringPkt(const VariableStringPkt &pkt);

  uint32_t devId(void) const { return m_fields[0]; }
  uint32_t varId(void) const { return m_fields[1]; }
  VariableStatus::Enum status(void) const {
    return static_cast<VariableStatus::Enum>(m_fields[2] >> 16);
  }
  VariableSeverity::Enum severity(void) const {
    return static_cast<VariableSeverity::Enum>(m_fields[2] & 0xffff);
  }
  const std::string &value(void) const { return m_val; }

  void remapDeviceId(uint32_t dev) {
    uint32_t *fields =
        reinterpret_cast<uint32_t *>(const_cast<uint8_t *>(payload()));
    fields[0] = dev;
  };

private:
  const uint32_t *m_fields;
  std::string m_val;

  VariableStringPkt(const uint8_t *data, uint32_t len);

  friend class Parser;
};

} /* namespacce ADARA */

#endif /* __ADARA_PACKETS_H */<|MERGE_RESOLUTION|>--- conflicted
+++ resolved
@@ -187,15 +187,10 @@
 
 class DLLExport SourceListPkt : public Packet {
 public:
-<<<<<<< HEAD
-  const uint32_t *ids(void) const { return (const uint32_t *)payload(); }
-=======
   SourceListPkt(const SourceListPkt &pkt);
-
   const uint32_t *ids(void) const {
     return reinterpret_cast<const uint32_t *>(payload());
   }
->>>>>>> 2e0e77ba
   uint32_t num_ids(void) const {
     return (uint32_t)payload_length() / (uint32_t)sizeof(uint32_t);
   }
