#include "MantidPythonInterface/kernel/Converters/NumpyFunctions.h"

namespace Mantid {
namespace PythonInterface {
namespace Converters {
namespace Impl {

PyObject *func_PyArray_IterNew(PyArrayObject *arr) {
  return PyArray_IterNew(reinterpret_cast<PyObject *>(arr));
}

PyArrayObject *func_PyArray_NewFromDescr(int datatype, const int ndims,
                                         Py_intptr_t *dims) {
  return reinterpret_cast<PyArrayObject *>(PyArray_NewFromDescr(
      &PyArray_Type, PyArray_DescrFromType(datatype), ndims, // rank
      dims, // Length in each dimension
<<<<<<< HEAD
      nullptr, NULL, 0, nullptr);
=======
      NULL, NULL, 0, NULL));
>>>>>>> cc032dd2
}
}
}
}
}<|MERGE_RESOLUTION|>--- conflicted
+++ resolved
@@ -14,11 +14,7 @@
   return reinterpret_cast<PyArrayObject *>(PyArray_NewFromDescr(
       &PyArray_Type, PyArray_DescrFromType(datatype), ndims, // rank
       dims, // Length in each dimension
-<<<<<<< HEAD
-      nullptr, NULL, 0, nullptr);
-=======
-      NULL, NULL, 0, NULL));
->>>>>>> cc032dd2
+      nullptr, NULL, 0, nullptr));
 }
 }
 }
