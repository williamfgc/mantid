#include "MantidAPI/IMDHistoWorkspace.h"
#include "MantidPythonInterface/kernel/Converters/NDArrayTypeIndex.h"
#include "MantidPythonInterface/kernel/Registry/RegisterWorkspacePtrToPython.h"

#include <boost/python/class.hpp>
#include <boost/python/copy_non_const_reference.hpp>
#include <boost/python/numeric.hpp>
#define PY_ARRAY_UNIQUE_SYMBOL API_ARRAY_API
#define NO_IMPORT_ARRAY
#include <numpy/arrayobject.h>

using namespace Mantid::API;
using Mantid::PythonInterface::Registry::RegisterWorkspacePtrToPython;
namespace Converters = Mantid::PythonInterface::Converters;
using namespace boost::python;

namespace {
/**
 * Determine the sizes of each dimensions
 * @param array :: the C++ array
 * @param dims :: the dimensions vector (Py_intptr_t type)
 * @returns A python object containing the numpy array
 */
PyObject *WrapReadOnlyNumpyFArray(Mantid::signal_t *arr,
                                  std::vector<Py_intptr_t> dims) {
  int datatype = Converters::NDArrayTypeIndex<Mantid::signal_t>::typenum;
#if NPY_API_VERSION >= 0x00000007 //(1.7)
<<<<<<< HEAD
  PyArrayObject *nparray = (PyArrayObject *)PyArray_New(
      &PyArray_Type, static_cast<int>(dims.size()), &dims[0], datatype, nullptr,
      static_cast<void *>(const_cast<double *>(arr)), 0, NPY_ARRAY_FARRAY,
      nullptr);
=======
  PyArrayObject *nparray = reinterpret_cast<PyArrayObject *>(PyArray_New(
      &PyArray_Type, static_cast<int>(dims.size()), &dims[0], datatype, NULL,
      static_cast<void *>(const_cast<double *>(arr)), 0, NPY_ARRAY_FARRAY,
      NULL));
>>>>>>> cc032dd2
  PyArray_CLEARFLAGS(nparray, NPY_ARRAY_WRITEABLE);
#else
  PyArrayObject *nparray = (PyArrayObject *)PyArray_New(
      &PyArray_Type, static_cast<int>(dims.size()), &dims[0], datatype, NULL,
      static_cast<void *>(const_cast<double *>(arr)), 0, NPY_FARRAY, NULL);
  nparray->flags &= ~NPY_WRITEABLE;
#endif
  return reinterpret_cast<PyObject *>(nparray);
}

/**
 * Determine the sizes of each dimensions
 * @param self :: A reference to the calling object
 * @returns A vector of the dimension sizes
 */
std::vector<Py_intptr_t> countDimensions(const IMDHistoWorkspace &self) {
  size_t ndims = self.getNumDims();
  std::vector<size_t> nd;
  nd.reserve(ndims);

  // invert dimensions in C way, e.g. slowest changing ndim goes first
  for (size_t i = 0; i < ndims; ++i) {
    nd.push_back(self.getDimension(i)->getNBins());
  }

  ndims = nd.size();
  std::vector<Py_intptr_t> dims(ndims);
  for (size_t i = 0; i < ndims; ++i)
    dims[i] = static_cast<Py_intptr_t>(nd[i]);

  if (dims.empty()) {
    throw std::runtime_error("Workspace has zero dimensions!");
  } else {
    return dims;
  }
}

/**
 * Returns the signal array from the workspace as a numpy array
 * @param self :: A reference to the calling object
 */
PyObject *getSignalArrayAsNumpyArray(IMDHistoWorkspace &self) {
  auto dims = countDimensions(self);
  return WrapReadOnlyNumpyFArray(self.getSignalArray(), dims);
}

/**
 * Returns the error squared array from the workspace as a numpy array
 * @param self :: A reference to the calling object
 */
PyObject *getErrorSquaredArrayAsNumpyArray(IMDHistoWorkspace &self) {
  auto dims = countDimensions(self);
  return WrapReadOnlyNumpyFArray(self.getErrorSquaredArray(), dims);
}

/**
 * Returns the number of events array from the workspace as a numpy array
 * @param self :: A reference to the calling object
 */
PyObject *getNumEventsArrayAsNumpyArray(IMDHistoWorkspace &self) {
  auto dims = countDimensions(self);
  return WrapReadOnlyNumpyFArray(self.getNumEventsArray(), dims);
}

/**
 * Checks the size of the given array against the given MDHistoWorkspace to see
 * if they match. Throws if not
 * @param self :: The calling object
 * @param signal :: The new values
 * @param fnLabel :: A message prefix to pass if the sizes are incorrect
 */
void throwIfSizeIncorrect(IMDHistoWorkspace &self, const numeric::array &signal,
                          const std::string &fnLabel) {
  auto wsShape = countDimensions(self);
  const size_t ndims = wsShape.size();
  auto arrShape = signal.attr("shape");
  if (ndims != static_cast<size_t>(len(arrShape))) {
    std::ostringstream os;
    os << fnLabel << ": The number of  dimensions doe not match the current "
                     "workspace size. Workspace=" << ndims
       << " array=" << len(arrShape);
    throw std::invalid_argument(os.str());
  }

  for (size_t i = 0; i < ndims; ++i) {
    int arrDim = extract<int>(arrShape[i])();
    if (wsShape[i] != arrDim) {
      std::ostringstream os;
      os << fnLabel << ": The dimension size for the "
         << boost::lexical_cast<std::string>(i) << "th dimension do not match. "
         << "Workspace dimension size=" << wsShape[i]
         << ", array size=" << arrDim;
      throw std::invalid_argument(os.str());
    }
  }
}

/**
 * Set the signal array from a numpy array. This simply loops over the array &
 * sets each value
 * It does not allow the workspace dimensions to be resized, it will throw if
 * the sizes are not
 * correct
 */
void setSignalArray(IMDHistoWorkspace &self,
                    const numeric::array &signalValues) {
  throwIfSizeIncorrect(self, signalValues, "setSignalArray");
  object rav = signalValues.attr("ravel")("F");
  object flattened = rav.attr("flat");
  auto length = len(flattened);
  for (auto i = 0; i < length; ++i) {
    self.setSignalAt(i, extract<double>(flattened[i])());
  }
}

/**
 * Set the square of the errors array from a numpy array. This simply loops over
 * the array & sets each value
 * It does not allow the workspace dimensions to be resized, it will throw if
 * the sizes are not
 * correct
 */
void setErrorSquaredArray(IMDHistoWorkspace &self,
                          const numeric::array &errorSquared) {
  throwIfSizeIncorrect(self, errorSquared, "setErrorSquaredArray");
  object rav = errorSquared.attr("ravel")("F");
  object flattened = rav.attr("flat");
  auto length = len(flattened);
  for (auto i = 0; i < length; ++i) {
    self.setErrorSquaredAt(i, extract<double>(flattened[i])());
  }
}
}

void export_IMDHistoWorkspace() {
  // IMDHistoWorkspace class
  class_<IMDHistoWorkspace, bases<IMDWorkspace, MultipleExperimentInfos>,
         boost::noncopyable>("IMDHistoWorkspace", no_init)
      .def("getSignalArray", &getSignalArrayAsNumpyArray, arg("self"),
           "Returns a read-only numpy array containing the signal values")

      .def("getErrorSquaredArray", &getErrorSquaredArrayAsNumpyArray,
           arg("self"),
           "Returns a read-only numpy array containing the square of the error "
           "values")

      .def("getNumEventsArray", &getNumEventsArrayAsNumpyArray, arg("self"),
           "Returns a read-only numpy array containing the number of MD events "
           "in each bin")

      .def("signalAt", &IMDHistoWorkspace::signalAt,
           (arg("self"), arg("index")),
           return_value_policy<copy_non_const_reference>(),
           "Return a reference to the signal at the linear index")

      .def("errorSquaredAt", &IMDHistoWorkspace::errorSquaredAt,
           (arg("self"), arg("index")),
           return_value_policy<copy_non_const_reference>(),
           "Return the squared-errors at the linear index")

      .def("setSignalAt", &IMDHistoWorkspace::setSignalAt,
           (arg("self"), arg("index"), arg("value")),
           "Sets the signal at the specified index.")

      .def("setErrorSquaredAt", &IMDHistoWorkspace::setErrorSquaredAt,
           (arg("self"), arg("index"), arg("value")),
           "Sets the squared-error at the specified index.")

      .def("setSignalArray", &setSignalArray,
           (arg("self"), arg("signalValues")),
           "Sets the signal from a numpy array. The sizes must match the "
           "current workspace sizes. A ValueError is thrown if not")

      .def("setErrorSquaredArray", &setErrorSquaredArray,
           (arg("self"), arg("errorSquared")),
           "Sets the square of the errors from a numpy array. The sizes must "
           "match the current workspace sizes. A ValueError is thrown if not")

      .def("setTo", &IMDHistoWorkspace::setTo,
           (arg("self"), arg("signal"), arg("error_squared"),
            arg("num_events")),
           "Sets all signals/errors in the workspace to the given values")

      .def("getInverseVolume", &IMDHistoWorkspace::getInverseVolume,
           arg("self"), return_value_policy<return_by_value>(),
           "Return the inverse of volume of EACH cell in the workspace.")

      .def("getLinearIndex",
           (size_t (IMDHistoWorkspace::*)(size_t, size_t) const) &
               IMDHistoWorkspace::getLinearIndex,
           (arg("self"), arg("index1"), arg("index2")),
           return_value_policy<return_by_value>(),
           "Get the 1D linear index from the 2D array")

      .def("getLinearIndex",
           (size_t (IMDHistoWorkspace::*)(size_t, size_t, size_t) const) &
               IMDHistoWorkspace::getLinearIndex,
           (arg("self"), arg("index1"), arg("index2"), arg("index3")),
           return_value_policy<return_by_value>(),
           "Get the 1D linear index from the 3D array")

      .def("getLinearIndex",
           (size_t (IMDHistoWorkspace::*)(size_t, size_t, size_t, size_t)
                const) &
               IMDHistoWorkspace::getLinearIndex,
           (arg("self"), arg("index1"), arg("index2"), arg("index3"),
            arg("index4")),
           return_value_policy<return_by_value>(),
           "Get the 1D linear index from the 4D array")

      .def("getCenter", &IMDHistoWorkspace::getCenter,
           (arg("self"), arg("linear_index")),
           return_value_policy<return_by_value>(),
           "Return the position of the center of a bin at a given position");

  //-------------------------------------------------------------------------------------------------

  RegisterWorkspacePtrToPython<IMDHistoWorkspace>();
}<|MERGE_RESOLUTION|>--- conflicted
+++ resolved
@@ -25,17 +25,10 @@
                                   std::vector<Py_intptr_t> dims) {
   int datatype = Converters::NDArrayTypeIndex<Mantid::signal_t>::typenum;
 #if NPY_API_VERSION >= 0x00000007 //(1.7)
-<<<<<<< HEAD
-  PyArrayObject *nparray = (PyArrayObject *)PyArray_New(
+  PyArrayObject *nparray = reinterpret_cast<PyArrayObject *>(PyArray_New(
       &PyArray_Type, static_cast<int>(dims.size()), &dims[0], datatype, nullptr,
       static_cast<void *>(const_cast<double *>(arr)), 0, NPY_ARRAY_FARRAY,
-      nullptr);
-=======
-  PyArrayObject *nparray = reinterpret_cast<PyArrayObject *>(PyArray_New(
-      &PyArray_Type, static_cast<int>(dims.size()), &dims[0], datatype, NULL,
-      static_cast<void *>(const_cast<double *>(arr)), 0, NPY_ARRAY_FARRAY,
-      NULL));
->>>>>>> cc032dd2
+      nullptr));
   PyArray_CLEARFLAGS(nparray, NPY_ARRAY_WRITEABLE);
 #else
   PyArrayObject *nparray = (PyArrayObject *)PyArray_New(
