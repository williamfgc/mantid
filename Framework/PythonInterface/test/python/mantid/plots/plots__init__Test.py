# Mantid Repository : https://github.com/mantidproject/mantid
#
# Copyright &copy; 2018 ISIS Rutherford Appleton Laboratory UKRI,
#     NScD Oak Ridge National Laboratory, European Spallation Source
#     & Institut Laue - Langevin
# SPDX - License - Identifier: GPL - 3.0 +
from __future__ import (absolute_import, division, print_function)

import matplotlib

matplotlib.use('AGG')  # noqa
import matplotlib.pyplot as plt
from matplotlib.collections import PolyCollection
from matplotlib.container import ErrorbarContainer
import numpy as np
import unittest

from mantid.kernel import config
from mantid.plots import datafunctions
from mantid.plots.legend import convert_color_to_hex
<<<<<<< HEAD
from mantid.plots.axesfunctions import get_colorplot_extents
=======
from mantid.plots.plotfunctions import get_colorplot_extents
from mantid.plots.utility import MantidAxType
>>>>>>> 88847b2e
from mantid.py3compat.mock import Mock, patch
from mantid.simpleapi import (CreateWorkspace, CreateSampleWorkspace, DeleteWorkspace,
                              RemoveSpectra, AnalysisDataService as ADS)
from mantidqt.plotting.markers import SingleMarker


class Plots__init__Test(unittest.TestCase):
    '''
    Just test if mantid projection works
    '''
    @classmethod
    def setUpClass(cls):
        cls.ws2d_histo = CreateWorkspace(DataX=[10, 20, 30, 10, 20, 30, 10, 20, 30],
                                         DataY=[2, 3, 4, 5, 3, 5],
                                         DataE=[1, 2, 3, 4, 1, 1],
                                         NSpec=3,
                                         Distribution=True,
                                         UnitX='Wavelength',
                                         VerticalAxisUnit='DeltaE',
                                         VerticalAxisValues=[4, 6, 8],
                                         OutputWorkspace='ws2d_histo')

    @classmethod
    def tearDownClass(cls):
        DeleteWorkspace('ws2d_histo')

    def setUp(self):
        self.fig, self.ax = plt.subplots(subplot_kw={'projection': 'mantid'})

    def tearDown(self):
        plt.close('all')
        self.fig, self.ax = None, None

    def test_line2d_plots(self):
        self.ax.plot(self.ws2d_histo, 'rs', specNum=2, linewidth=6)
        self.assertEqual('r', self.ax.lines[-1].get_color())
        self.ax.plot(np.arange(10), np.arange(10), 'bo-')

    def test_errorbar_plots(self):
        self.ax.errorbar(self.ws2d_histo, specNum=2, linewidth=6)
        self.ax.errorbar(np.arange(10), np.arange(10), 0.1 * np.ones((10, )), fmt='bo-')

    def test_imshow(self):
        self.ax.imshow(self.ws2d_histo)

    def test_pcolor(self):
        self.ax.pcolor(self.ws2d_histo)

    def test_pcolorfast(self):
        self.ax.pcolorfast(self.ws2d_histo)

    def test_pcolormesh(self):
        self.ax.pcolormesh(self.ws2d_histo)

    def test_remove_workspace_artist_for_known_workspace_removes_plot(self):
        self.ax.plot(self.ws2d_histo, specNum=2, linewidth=6)
        is_empty = self.ax.remove_workspace_artists(self.ws2d_histo)
        self.assertEqual(True, is_empty)
        self.assertEqual(0, len(self.ax.lines))

    def test_remove_workspace_artist_for_unknown_workspace_does_nothing(self):
        self.ax.plot(self.ws2d_histo, specNum=2, linewidth=6)
        unknown_ws = CreateSampleWorkspace()
        self.ax.remove_workspace_artists(unknown_ws)
        self.assertEqual(1, len(self.ax.lines))

    def test_remove_workspace_artist_for_removes_only_specified_workspace(self):
        second_ws = CreateSampleWorkspace()
        line_ws2d_histo = self.ax.plot(self.ws2d_histo, specNum=2, linewidth=6)[0]
        line_second_ws = self.ax.plot(second_ws, specNum=5)[0]
        self.assertEqual(2, len(self.ax.lines))

        self.ax.remove_workspace_artists(self.ws2d_histo)
        self.assertEqual(1, len(self.ax.lines))
        self.assertTrue(line_ws2d_histo not in self.ax.lines)
        self.assertTrue(line_second_ws in self.ax.lines)
        DeleteWorkspace(second_ws)

    def test_remove_workspace_artist_with_predicate_removes_only_lines_from_specified_workspace_which_return_true(
            self):
        line_ws2d_histo_spec_2 = self.ax.plot(self.ws2d_histo, specNum=2, linewidth=6)[0]
        line_ws2d_histo_spec_3 = self.ax.plot(self.ws2d_histo, specNum=3, linewidth=6)[0]
        self.assertEqual(2, len(self.ax.lines))

        self.ax.remove_artists_if(lambda artist: artist.get_label() == 'ws2d_histo: 6')
        self.assertEqual(1, len(self.ax.lines))
        self.assertTrue(line_ws2d_histo_spec_2 not in self.ax.lines)
        self.assertTrue(line_ws2d_histo_spec_3 in self.ax.lines)

    def test_workspace_artist_object_correctly_removed_if_all_lines_removed(self):
        line_ws2d_histo_spec_2 = self.ax.plot(self.ws2d_histo, specNum=2, linewidth=6)[0]
        line_ws2d_histo_spec_3 = self.ax.plot(self.ws2d_histo, specNum=3, linewidth=6)[0]
        self.assertEqual(2, len(self.ax.lines))

        is_empty = self.ax.remove_artists_if(
            lambda artist: artist.get_label() in ['ws2d_histo: 6', 'ws2d_histo: 8'])
        self.assertEqual(0, len(self.ax.lines))
        self.assertTrue(line_ws2d_histo_spec_2 not in self.ax.lines)
        self.assertTrue(line_ws2d_histo_spec_3 not in self.ax.lines)
        self.assertEqual(self.ax.tracked_workspaces, {})
        self.assertTrue(is_empty)

    def test_remove_if_correctly_prunes_workspace_artist_list(self):
        line_ws2d_histo_spec_2 = self.ax.plot(self.ws2d_histo, specNum=2, linewidth=6)[0]
        line_ws2d_histo_spec_3 = self.ax.plot(self.ws2d_histo, specNum=3, linewidth=6)[0]
        self.assertEqual(2, len(self.ax.lines))

        self.ax.remove_artists_if(lambda artist: artist.get_label() == 'ws2d_histo: 6')
        self.assertEqual(1, len(self.ax.lines))
        self.assertTrue(line_ws2d_histo_spec_2 not in self.ax.lines)
        self.assertTrue(line_ws2d_histo_spec_3 in self.ax.lines)
        self.assertEqual(self.ax.tracked_workspaces[self.ws2d_histo.name()][0]._artists,
                         [line_ws2d_histo_spec_3])

    def test_remove_if_removes_untracked_artists(self):
        line = self.ax.plot([0], [0])[0]
        err_cont = self.ax.errorbar([0], [0])
        img = self.ax.imshow([[0, 1], [0, 1]])

        self.ax.remove_artists_if(lambda art: art in [line, err_cont, img])
        self.assertNotIn(line, self.ax.lines)
        self.assertNotIn(err_cont[0], self.ax.lines)
        self.assertNotIn(err_cont, self.ax.containers)
        self.assertNotIn(img, self.ax.images)

    def test_remove_if_correctly_removes_lines_associated_with_multiple_workspaces(self):
        second_ws = CreateSampleWorkspace()
        line_ws2d_histo_spec_2 = self.ax.plot(self.ws2d_histo, specNum=2, linewidth=6)[0]
        line_ws2d_histo_spec_3 = self.ax.plot(self.ws2d_histo, specNum=3, linewidth=6)[0]
        line_second_ws = self.ax.plot(second_ws, specNum=5)[0]
        self.assertEqual(3, len(self.ax.lines))

        is_empty = self.ax.remove_artists_if(
            lambda artist: artist.get_label() in ['ws2d_histo: 6', 'second_ws: spec 5'])
        self.assertEqual(1, len(self.ax.lines))
        self.assertTrue(line_ws2d_histo_spec_2 not in self.ax.lines)
        self.assertTrue(line_ws2d_histo_spec_3 in self.ax.lines)
        self.assertTrue(line_second_ws not in self.ax.lines)
        self.assertEqual(len(self.ax.tracked_workspaces), 1)
        self.assertFalse(is_empty)
        DeleteWorkspace(second_ws)

    def test_replace_workspace_data_plot(self):
        plot_data = CreateWorkspace(DataX=[10, 20, 30, 10, 20, 30, 10, 20, 30],
                                    DataY=[3, 4, 5, 3, 4, 5],
                                    DataE=[1, 2, 3, 4, 1, 1],
                                    NSpec=3)
        line_ws2d_histo = self.ax.plot(plot_data, specNum=2, color='r')[0]
        plot_data = CreateWorkspace(DataX=[20, 30, 40, 20, 30, 40, 20, 30, 40],
                                    DataY=[3, 4, 5, 3, 4, 5],
                                    DataE=[1, 2, 3, 4, 1, 1],
                                    NSpec=3)
        self.ax.replace_workspace_artists(plot_data)
        self.assertAlmostEqual(25, line_ws2d_histo.get_xdata()[0])
        self.assertAlmostEqual(35, line_ws2d_histo.get_xdata()[-1])
        self.assertEqual('r', line_ws2d_histo.get_color())
        # try deleting
        self.ax.remove_workspace_artists(plot_data)

    def test_replace_workspace_data_plot_with_fewer_spectra(self):
        plot_data = CreateWorkspace(DataX=[10, 20, 30, 10, 20, 30, 10, 20, 30],
                                    DataY=[3, 4, 5, 3, 4, 5],
                                    DataE=[1, 2, 3, 4, 1, 1],
                                    NSpec=3)
        line_ws2d_histo_spec_1 = self.ax.plot(plot_data, specNum=1, color='r')[0]
        line_ws2d_histo_spec_2 = self.ax.plot(plot_data, specNum=2, color='r')[0]
        line_ws2d_histo_spec_3 = self.ax.plot(plot_data, specNum=3, color='r')[0]

        plot_data = CreateWorkspace(DataX=[20, 30, 40, 20, 30, 40],
                                    DataY=[3, 4, 3, 4],
                                    DataE=[1, 2, 1, 2],
                                    NSpec=2)
        self.ax.replace_workspace_artists(plot_data)
        self.assertAlmostEqual(25, line_ws2d_histo_spec_2.get_xdata()[0])
        self.assertAlmostEqual(35, line_ws2d_histo_spec_2.get_xdata()[-1])
        self.assertEqual('r', line_ws2d_histo_spec_2.get_color())
        # try deleting
        self.ax.remove_workspace_artists(plot_data)

    def test_replace_workspace_data_errorbar(self):
        eb_data = CreateWorkspace(DataX=[10, 20, 30, 10, 20, 30, 10, 20, 30],
                                  DataY=[3, 4, 5, 3, 4, 5],
                                  DataE=[1, 2, 3, 4, 1, 1],
                                  NSpec=3)
        self.ax.errorbar(eb_data, specNum=2, color='r')
        eb_data = CreateWorkspace(DataX=[20, 30, 40, 20, 30, 40, 20, 30, 40],
                                  DataY=[3, 4, 5, 3, 4, 5],
                                  DataE=[.1, .2, .3, .4, .1, .1],
                                  NSpec=3)
        self.ax.replace_workspace_artists(eb_data)
        self.assertEqual(1, len(self.ax.containers))
        eb_container = self.ax.containers[0]
        self.assertTrue(isinstance(eb_container, ErrorbarContainer))
        self.assertAlmostEqual(25, eb_container[0].get_xdata()[0])
        self.assertAlmostEqual(35, eb_container[0].get_xdata()[-1])
        self.assertEqual('r', eb_container[0].get_color())
        # try deleting
        self.ax.remove_workspace_artists(eb_data)

    def _do_image_replace_common_bins(self, color_func, artists):
        im_data = CreateWorkspace(DataX=[10, 20, 30, 10, 20, 30, 10, 20, 30],
                                  DataY=[3, 4, 5, 3, 4, 5],
                                  DataE=[1, 2, 3, 4, 1, 1],
                                  NSpec=3)
        getattr(self.ax, color_func)(im_data)
        im_data = CreateWorkspace(DataX=[20, 30, 40, 20, 30, 40, 20, 30, 40],
                                  DataY=[3, 4, 5, 3, 4, 5],
                                  DataE=[.1, .2, .3, .4, .1, .1],
                                  NSpec=3,
                                  VerticalAxisValues=[2, 3, 4],
                                  VerticalAxisUnit='DeltaE')
        self.ax.replace_workspace_artists(im_data)
        self.assertEqual(1, len(artists))
        left, right, bottom, top = get_colorplot_extents(artists[0])
        self.assertAlmostEqual(20., left)
        self.assertAlmostEqual(40., right)
        self.assertAlmostEqual(1.5, bottom)
        self.assertAlmostEqual(4.5, top)
        # try deleting
        self.ax.remove_workspace_artists(im_data)

    def test_replace_workspace_data_imshow(self):
        self._do_image_replace_common_bins('imshow', self.ax.images)

    def test_replace_workspace_data_pcolor(self):
        self._do_image_replace_common_bins('pcolor', self.ax.collections)

    def test_replace_workspace_data_pcolorfast(self):
        self._do_image_replace_common_bins('pcolorfast', self.ax.collections)

    def test_replace_workspace_data_pcolormesh(self):
        self._do_image_replace_common_bins('pcolormesh', self.ax.collections)

    def test_3d_plots(self):
        fig = plt.figure()
        ax = fig.add_subplot(111, projection='mantid3d')
        ax.plot(self.ws2d_histo, specNum=1)
        ax.plot(np.arange(10), np.arange(10), np.arange(10))
        ax.plot_wireframe(self.ws2d_histo)

    def test_fail(self):
        fig, ax = plt.subplots()
        self.assertRaises(Exception, ax.plot, self.ws2d_histo, 'rs', specNum=1)
        self.assertRaises(Exception, ax.pcolormesh, self.ws2d_histo)

    def test_fail_3d(self):
        fig = plt.figure()
        ax = fig.add_subplot(111, projection='3d')
        self.assertRaises(Exception, ax.plot_wireframe, self.ws2d_histo)
        self.assertRaises(Exception, ax.plot_surface, self.ws2d_histo)

    def test_plot_is_not_normalized_for_bin_plots(self):
        workspace = CreateWorkspace(DataX=[10, 20],
                                    DataY=[2, 3, 4, 5, 6],
                                    DataE=[1, 2, 1, 2, 1],
                                    NSpec=5,
                                    Distribution=False,
                                    OutputWorkspace='workspace')
        self.ax.plot(workspace, specNum=1, axis=MantidAxType.BIN, distribution=False)
        self.ax.plot(workspace, specNum=1, axis=MantidAxType.BIN, distribution=True)
        self.ax.plot(workspace, specNum=1, axis=MantidAxType.BIN)
        ws_artists = self.ax.tracked_workspaces[workspace.name()]
        self.assertFalse(ws_artists[0].is_normalized)
        self.assertFalse(ws_artists[1].is_normalized)
        self.assertFalse(ws_artists[2].is_normalized)

    def test_artists_normalization_state_labeled_correctly_for_dist_workspace(self):
        dist_ws = CreateWorkspace(DataX=[10, 20],
                                  DataY=[2, 3],
                                  DataE=[1, 2],
                                  NSpec=1,
                                  Distribution=True,
                                  OutputWorkspace='dist_workpace')
        self.ax.plot(dist_ws, specNum=1, distribution=False)
        self.ax.plot(dist_ws, specNum=1, distribution=True)
        self.ax.plot(dist_ws, specNum=1)
        ws_artists = self.ax.tracked_workspaces[dist_ws.name()]
        self.assertTrue(ws_artists[0].is_normalized)
        self.assertTrue(ws_artists[1].is_normalized)
        self.assertTrue(ws_artists[2].is_normalized)

    def test_artists_normalization_state_labeled_correctly_for_non_dist_workspace(self):
        non_dist_ws = CreateWorkspace(DataX=[10, 20],
                                      DataY=[2, 3],
                                      DataE=[1, 2],
                                      NSpec=1,
                                      Distribution=False,
                                      OutputWorkspace='non_dist_workpace')
        self.ax.plot(non_dist_ws, specNum=1, distribution=False)
        self.assertTrue(self.ax.tracked_workspaces[non_dist_ws.name()][0].is_normalized)
        del self.ax.tracked_workspaces[non_dist_ws.name()]

        self.ax.errorbar(non_dist_ws, specNum=1, distribution=True)
        self.assertFalse(self.ax.tracked_workspaces[non_dist_ws.name()][0].is_normalized)
        del self.ax.tracked_workspaces[non_dist_ws.name()]

        self.ax.plot(non_dist_ws, specNum=1)
        auto_dist = (config['graph1d.autodistribution'] == 'On')
        self.assertEqual(auto_dist, self.ax.tracked_workspaces[non_dist_ws.name()][0].is_normalized)
        del self.ax.tracked_workspaces[non_dist_ws.name()]

    def test_artists_normalization_state_labeled_correctly_for_non_dist_workspace_with_uneven_spectra(self):
        non_dist_ws = CreateWorkspace(DataX=[10, 20, 25, 30],
                                      DataY=[2, 3, 4, 5],
                                      DataE=[1, 2, 1, 2],
                                      NSpec=1,
                                      Distribution=False,
                                      OutputWorkspace='non_dist_workpace')
        self.ax.plot(non_dist_ws, specNum=1)
        config['graph1d.autodistribution'] = 'Off'
        self.assertTrue(self.ax.tracked_workspaces[non_dist_ws.name()][0].is_normalized)
        del self.ax.tracked_workspaces[non_dist_ws.name()]

    def test_artists_normalization_state_labeled_correctly_for_2d_plots_of_dist_workspace(self):
        plot_funcs = ['imshow', 'pcolor', 'pcolormesh', 'pcolorfast', 'tripcolor',
                      'contour', 'contourf', 'tricontour', 'tricontourf']
        dist_2d_ws = CreateWorkspace(DataX=[10, 20, 10, 20],
                                     DataY=[2, 3, 2, 3],
                                     DataE=[1, 2, 1, 2],
                                     NSpec=2,
                                     Distribution=True,
                                     OutputWorkspace='non_dist_workpace')
        for plot_func in plot_funcs:
            func = getattr(self.ax, plot_func)
            func(dist_2d_ws, distribution=False)
            func(dist_2d_ws, distribution=True)
            func(dist_2d_ws)
            ws_artists = self.ax.tracked_workspaces[dist_2d_ws.name()]
            self.assertTrue(ws_artists[0].is_normalized)
            self.assertTrue(ws_artists[1].is_normalized)
            self.assertTrue(ws_artists[2].is_normalized)

    def test_artists_normalization_labeled_correctly_for_2d_plots_of_non_dist_workspace_and_dist_argument_false(self):
        plot_funcs = ['imshow', 'pcolor', 'pcolormesh', 'pcolorfast', 'tripcolor',
                        'contour', 'contourf', 'tricontour', 'tricontourf']
        non_dist_2d_ws = CreateWorkspace(DataX=[10, 20, 10, 20],
                                         DataY=[2, 3, 2, 3],
                                         DataE=[1, 2, 1, 2],
                                         NSpec=2,
                                         Distribution=False,
                                         OutputWorkspace='non_dist_workpace')
        for plot_func in plot_funcs:
            func = getattr(self.ax, plot_func)
            func(non_dist_2d_ws, distribution=False)
            self.assertTrue(self.ax.tracked_workspaces[non_dist_2d_ws.name()][0].is_normalized)
            del self.ax.tracked_workspaces[non_dist_2d_ws.name()]

    def test_artists_normalization_labeled_correctly_for_2d_plots_of_non_dist_workspace_and_dist_argument_true(self):
        plot_funcs = ['imshow', 'pcolor', 'pcolormesh', 'pcolorfast', 'tripcolor',
                      'contour', 'contourf', 'tricontour', 'tricontourf']
        non_dist_2d_ws = CreateWorkspace(DataX=[10, 20, 10, 20],
                                         DataY=[2, 3, 2, 3],
                                         DataE=[1, 2, 1, 2],
                                         NSpec=2,
                                         Distribution=False,
                                         OutputWorkspace='non_dist_workpace')
        for plot_func in plot_funcs:
            func = getattr(self.ax, plot_func)
            func(non_dist_2d_ws, distribution=True)
            self.assertFalse(self.ax.tracked_workspaces[non_dist_2d_ws.name()][0].is_normalized)
            del self.ax.tracked_workspaces[non_dist_2d_ws.name()]

    def test_artists_normalization_labeled_correctly_for_2d_plots_of_non_dist_workspace_and_global_setting_on(self):
        plot_funcs = ['imshow', 'pcolor', 'pcolormesh', 'pcolorfast', 'tripcolor',
                      'contour', 'contourf', 'tricontour', 'tricontourf']
        non_dist_2d_ws = CreateWorkspace(DataX=[10, 20, 10, 20],
                                         DataY=[2, 3, 2, 3],
                                         DataE=[1, 2, 1, 2],
                                         NSpec=2,
                                         Distribution=False,
                                         OutputWorkspace='non_dist_workpace')
        for plot_func in plot_funcs:
            func = getattr(self.ax, plot_func)
            func(non_dist_2d_ws)
            auto_dist = (config['graph1d.autodistribution'] == 'On')
            self.assertEqual(auto_dist, self.ax.tracked_workspaces[non_dist_2d_ws.name()][0].is_normalized)
            del self.ax.tracked_workspaces[non_dist_2d_ws.name()]

    def test_artists_normalization_state_labeled_correctly_for_2d_plots_of_non_dist_workspace_with_uneven_spectra(self):
        plot_funcs = ['imshow', 'pcolor', 'pcolormesh', 'pcolorfast', 'tripcolor',
                      'contour', 'contourf', 'tricontour', 'tricontourf']
        non_dist_2d_ws = CreateWorkspace(DataX=[10, 20, 25, 30, 10, 20, 25, 30],
                                         DataY=[2, 3, 4, 5, 2, 3, 4, 5],
                                         DataE=[1, 2, 1, 2, 1, 2, 1, 2],
                                         NSpec=2,
                                         Distribution=False,
                                         OutputWorkspace='non_dist_workpace')
        for plot_func in plot_funcs:
            func = getattr(self.ax, plot_func)
            func(non_dist_2d_ws)
            config['graph1d.autodistribution'] = 'Off'
            self.assertTrue(self.ax.tracked_workspaces[non_dist_2d_ws.name()][0].is_normalized)
            del self.ax.tracked_workspaces[non_dist_2d_ws.name()]

    def test_check_axes_distribution_consistency_mixed_normalization(self):
        mock_logger = self._run_check_axes_distribution_consistency([True, False, True])
        mock_logger.assert_called_once_with("You are overlaying distribution and "
                                            "non-distribution data!")

    def test_check_axes_distribution_consistency_all_normalized(self):
        mock_logger = self._run_check_axes_distribution_consistency([True, True, True])
        self.assertEqual(0, mock_logger.call_count)

    def test_check_axes_distribution_consistency_all_non_normalized(self):
        mock_logger = self._run_check_axes_distribution_consistency([False, False, False])
        self.assertEqual(0, mock_logger.call_count)

    def test_that_autoscaling_can_be_turned_off_when_data_changes(self):
        """We should be able to plot a workspace without having it
        autoscale if the workspace changes
        """
        ws = CreateWorkspace(DataX=[10, 20], DataY=[10, 20], OutputWorkspace="ws")
        self.ax.plot(ws, autoscale_on_update=False)
        CreateWorkspace(DataX=[10, 20], DataY=[10, 5000], OutputWorkspace="ws")
        self.assertLess(self.ax.get_ylim()[1], 5000)

    def test_that_autoscaling_can_be_turned_off_when_plotting_multiple_workspaces(self):
        """We should be able to plot a new workspace without having the plot scale to it"""
        ws = CreateWorkspace(DataX=[10, 20], DataY=[10, 20])
        self.ax.plot(ws)
        ws2 = CreateWorkspace(DataX=[10, 20], DataY=[10, 5000])
        self.ax.plot(ws2, autoscale_on_update=False)
        self.assertLess(self.ax.get_ylim()[1], 5000)

    def test_that_plot_autoscales_by_default(self):
        ws = CreateWorkspace(DataX=[10, 20], DataY=[10, 20], OutputWorkspace="ws")
        self.ax.plot(ws)
        ws2 = CreateWorkspace(DataX=[10, 20], DataY=[10, 5000], OutputWorkspace="ws2")
        self.ax.plot(ws2)
        self.assertGreaterEqual(self.ax.get_ylim()[1], 5000)

    def test_that_errorbar_autoscales_by_default(self):
        ws = CreateWorkspace(DataX=[10, 20], DataY=[10, 20], DataE=[1, 1], OutputWorkspace="ws")
        self.ax.errorbar(ws)
        ws2 = CreateWorkspace(DataX=[10, 20], DataY=[10, 5000], DataE=[1, 1], OutputWorkspace="ws2")
        self.ax.errorbar(ws2)
        self.assertGreaterEqual(self.ax.get_ylim()[1], 5000)

    def test_that_errorbar_autoscaling_can_be_turned_off_when_plotting_multiple_workspaces(self):
        ws = CreateWorkspace(DataX=[10, 20], DataY=[10, 20])
        self.ax.errorbar(ws)
        ws2 = CreateWorkspace(DataX=[10, 20], DataY=[10, 5000])
        self.ax.errorbar(ws2, autoscale_on_update=False)
        self.assertLess(self.ax.get_ylim()[1], 5000)

    def test_that_errorbar_autoscaling_can_be_turned_off(self):
        ws = CreateWorkspace(DataX=[10, 20], DataY=[10, 20], DataE=[1, 2], OutputWorkspace="ws")
        self.ax.errorbar(ws)
        ws2 = CreateWorkspace(DataX=[10, 20], DataY=[10, 5000], DataE=[1, 1], OutputWorkspace="ws2")
        self.ax.errorbar(ws2, autoscale_on_update=False)
        self.assertLess(self.ax.get_ylim()[1], 5000)

    def test_that_plotting_ws_without_giving_spec_num_sets_spec_num_if_ws_has_1_histogram(self):
        ws_name = "ws-with-one-spec"
        ws = CreateWorkspace(DataX=[10, 20],
                             DataY=[10, 5000],
                             DataE=[1, 1],
                             OutputWorkspace=ws_name)
        self.ax.plot(ws)
        ws_artist = self.ax.tracked_workspaces[ws_name][0]
        self.assertEqual(1, ws_artist.spec_num)

    def test_that_plotting_ws_without_giving_spec_num_raises_if_ws_has_more_than_1_histogram(self):
        self.assertRaises(RuntimeError, self.ax.plot, self.ws2d_histo)

    def test_that_plotting_ws_without_giving_spec_num_sets_correct_spec_num_after_spectra_removed(
            self):
        CreateWorkspace(DataX=[10, 20, 30],
                        DataY=[10, 20, 30],
                        DataE=[1, 1, 1],
                        NSpec=3,
                        OutputWorkspace="ws-with-3-spec")
        RemoveSpectra("ws-with-3-spec", [0, 1], OutputWorkspace='out_ws')
        out_ws = ADS.retrieve('out_ws')
        self.ax.plot(out_ws)
        ws_artist = self.ax.tracked_workspaces['out_ws'][0]
        self.assertEqual(3, ws_artist.spec_num)

    def test_that_plotting_ws_without_spec_num_adds_default_spec_num_to_creation_args(self):
        ws_name = "ws-with-one-spec"
        ws = CreateWorkspace(DataX=[10, 20],
                             DataY=[10, 5000],
                             DataE=[1, 1],
                             OutputWorkspace=ws_name)
        self.ax.plot(ws)
        self.assertEqual(1, self.ax.creation_args[0]['specNum'])

    def test_that_relim_ignores_interactive_markers(self):
        """
        When calling .relim the content limits of the axes is calculated
        and a margin added. When the axes is resized the interactive
        markers re-calculate their limits to be the new axes limits,
        i.e. the original limits plus the margin. This mean repeatedly
        calling relim and autoscale will zoom out on the axes.

        This test makes sure this isn't happening and that the markers
        are ignored when calling .relim in this case.
        """
        fig, ax = plt.subplots(subplot_kw={'projection': 'mantid'})
        ax.plot([0, 1], [0, 1])
        y_min, y_max = ax.get_ylim()
        SingleMarker(
            fig.canvas,
            'g',
            0.5,
            y_min,
            y_max,
            marker_type='XSingle',
            axis=ax
        )
        ax.relim()
        ax.autoscale()
        np.testing.assert_almost_equal((y_min, y_max), ax.get_ylim())

    def test_converting_from_1d_plot_to_waterfall_plot(self):
        fig, ax = plt.subplots(subplot_kw={'projection': 'mantid'})
        # Plot the same line twice.
        ax.plot([0, 1], [0, 1])
        ax.plot([0, 1], [0, 1])

        # Make a waterfall plot.
        ax.set_waterfall(True)

        self.assertTrue(ax.is_waterfall())
        # Check the lines' data are different now that it is a waterfall plot.
        self.assertNotEqual(ax.get_lines()[0].get_xdata()[0], ax.get_lines()[1].get_xdata()[0])
        self.assertNotEqual(ax.get_lines()[0].get_ydata()[0], ax.get_lines()[1].get_ydata()[0])

    def test_converting_from_waterfall_plot_to_1d_plot(self):
        fig, ax = plt.subplots(subplot_kw={'projection': 'mantid'})
        # Plot the same line twice.
        ax.plot([0, 1], [0, 1])
        ax.plot([0, 1], [0, 1])

        # Make a waterfall plot.
        ax.set_waterfall(True)
        # Make the plot non-waterfall again.
        ax.set_waterfall(False)

        self.assertFalse(ax.is_waterfall())
        # Check that the lines have the same x and y data.
        self.assertEqual(ax.get_lines()[0].get_xdata()[0], ax.get_lines()[1].get_xdata()[0])
        self.assertEqual(ax.get_lines()[0].get_ydata()[0], ax.get_lines()[1].get_ydata()[0])

    def test_create_fill_creates_fills_for_waterfall_plot(self):
        fig, ax = plt.subplots(subplot_kw={'projection': 'mantid'})
        ax.plot([0, 1], [0, 1])
        ax.plot([0, 1], [0, 1])

        # Make a waterfall plot.
        ax.set_waterfall(True)
        # Add filled areas.
        ax.set_waterfall_fill(True)

        fills = datafunctions.get_waterfall_fills(ax)
        self.assertEqual(len(fills), 2)

    def test_remove_fill_removes_fills_for_waterfall_plots(self):
        fig, ax = plt.subplots(subplot_kw={'projection': 'mantid'})
        ax.plot([0, 1], [0, 1])
        ax.plot([0, 1], [0, 1])

        # Make a waterfall plot.
        ax.set_waterfall(True)
        # Add filled areas.
        ax.set_waterfall_fill(True)
        # Remove filled areas.
        ax.set_waterfall_fill(False)

        self.assertFalse(ax.waterfall_has_fill())

    def test_converting_from_waterfall_to_1d_plot_removes_filled_areas(self):
        fig, ax = plt.subplots(subplot_kw={'projection': 'mantid'})
        ax.plot([0, 1], [0, 1])
        ax.plot([0, 1], [0, 1])

        # Make a waterfall plot.
        ax.set_waterfall(True)
        # Add filled areas.
        ax.set_waterfall_fill(True)
        # Make the plot non-waterfall again.
        ax.set_waterfall(False)

        self.assertFalse(ax.waterfall_has_fill())

    def test_overplotting_onto_waterfall_plot_with_line_colour_fills_adds_another_filled_area_with_new_line_colour(self):
        fig, ax = plt.subplots(subplot_kw={'projection': 'mantid'})
        ax.plot([0, 1], [0, 1], color="#ff9900")
        ax.plot([0, 1], [0, 1], color="#00d1ff")

        # Make a waterfall plot.
        ax.set_waterfall(True)
        # Add filled areas.
        ax.set_waterfall_fill(True)
        # Set the fills to be the same colour as their lines.
        ax.collections[0].set_facecolor(ax.lines[0].get_color())
        ax.collections[1].set_facecolor(ax.lines[0].get_color())

        # Plot another line and make it join the waterfall.
        ax.plot([0, 1], [0,1], color='#00fff0')
        datafunctions.convert_single_line_to_waterfall(ax, 2)
        datafunctions.waterfall_update_fill(ax)

        # Check that there are now three filled areas and the new line colour matches the new fill colour.
        self.assertEqual(convert_color_to_hex(ax.collections[2].get_facecolor()[0]), ax.lines[2].get_color())

    def test_overplotting_onto_waterfall_plot_with_solid_colour_fills_adds_a_filled_area_with_the_same_colour(self):
        fig, ax = plt.subplots(subplot_kw={'projection': 'mantid'})
        ax.plot([0, 1], [0, 1])
        ax.plot([0, 1], [0, 1])

        # Make a waterfall plot.
        ax.set_waterfall(True)
        # Add filled areas.
        ax.set_waterfall_fill(True)
        # Set the fills to be the same colour.
        ax.collections[0].set_facecolor([1, 0, 0, 1])
        ax.collections[1].set_facecolor([1, 0, 0, 1])

        # Plot another line and make it join the waterfall.
        ax.plot([0, 1], [0, 1])
        datafunctions.convert_single_line_to_waterfall(ax, 2)
        datafunctions.waterfall_update_fill(ax)

        # Check that there are now three filled areas and the new fill colour matches the others.
        self.assertTrue((ax.collections[2].get_facecolor() == [1, 0, 0, 1]).all())

    def _run_check_axes_distribution_consistency(self, normalization_states):
        mock_tracked_workspaces = {
            'ws': [
                Mock(is_normalized=normalization_states[0]),
                Mock(is_normalized=normalization_states[1])
            ],
            'ws1': [Mock(is_normalized=normalization_states[2])]
        }
        with patch('mantid.kernel.logger.warning', Mock()) as mock_logger:
            with patch.object(self.ax, 'tracked_workspaces', mock_tracked_workspaces):
                self.ax.check_axes_distribution_consistency()
        return mock_logger


if __name__ == '__main__':
    unittest.main()<|MERGE_RESOLUTION|>--- conflicted
+++ resolved
@@ -18,12 +18,8 @@
 from mantid.kernel import config
 from mantid.plots import datafunctions
 from mantid.plots.legend import convert_color_to_hex
-<<<<<<< HEAD
+from mantid.plots.utility import MantidAxType
 from mantid.plots.axesfunctions import get_colorplot_extents
-=======
-from mantid.plots.plotfunctions import get_colorplot_extents
-from mantid.plots.utility import MantidAxType
->>>>>>> 88847b2e
 from mantid.py3compat.mock import Mock, patch
 from mantid.simpleapi import (CreateWorkspace, CreateSampleWorkspace, DeleteWorkspace,
                               RemoveSpectra, AnalysisDataService as ADS)
