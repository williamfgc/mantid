--- conflicted
+++ resolved
@@ -4,11 +4,8 @@
     BesselTest.py
     DSFinterp1DFitTest.py
     EISFDiffSphereTest.py
-<<<<<<< HEAD
     FmuFTest.py
-=======
     CombGaussLorentzKTTest.py
->>>>>>> a7a23a3c
     EISFDiffCylinderTest.py
     EISFDiffSphereAlkylTest.py
     Example1DFunctionTest.py
