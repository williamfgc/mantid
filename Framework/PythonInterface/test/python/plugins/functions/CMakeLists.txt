--- conflicted
+++ resolved
@@ -15,14 +15,10 @@
     MsdPetersTest.py
     MsdYiTest.py
     MuHTest.py
-<<<<<<< HEAD
-    TeixeiraWaterTest.py
-    StaticLorentzianKTTest.py)
-=======
+    StaticLorentzianKTTest.py
     StretchedExpFTTest.py
     TeixeiraWaterTest.py
     TriangleOscTest.py)
->>>>>>> 1ca1925c
 
 check_tests_valid(${CMAKE_CURRENT_SOURCE_DIR} ${TEST_PY_FILES})
 
