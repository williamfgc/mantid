--- conflicted
+++ resolved
@@ -652,25 +652,13 @@
                 self.log().information(
                     'Input run for #{0} has one wing, perform energy transfer, no unmirroring will happen'.format(red))
             else:
-<<<<<<< HEAD
-                xmin = np.maximum(xmin_left, xmin_right)
-                xmax = np.minimum(xmax_left, xmax_right)
-
-        elif self._mirror_sense == 16:
-            # One wing, no right workspace
-            xmin, xmax = monitor_range(mon)
-
-        if self._reduction_type == 'QENS':
-            mask_reduced_ws(red, xmin, xmax)
-=======
                 self.log().warning('Input for run #{0}: Doppler.mirror_sense not defined, assuming one wing.'
                                    .format(red))
             convert_to_energy(red)
-            if self._scan_type == 'QENS':
+            if self._reduction_type == 'QENS':
                 xmin, xmax = monitor_range(monitor)
                 xmax_left = xmin
                 xmin_right = xmax
->>>>>>> faf00c13
 
         return [xmin, xmax, xmax_left, xmin_right]
 
