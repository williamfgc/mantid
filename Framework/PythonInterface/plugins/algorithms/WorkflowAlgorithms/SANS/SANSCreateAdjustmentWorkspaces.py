--- conflicted
+++ resolved
@@ -14,11 +14,8 @@
 from mantid.kernel import (Direction, PropertyManagerProperty, StringListValidator, CompositeValidator)
 from mantid.api import (DistributedDataProcessorAlgorithm, MatrixWorkspaceProperty, AlgorithmFactory, PropertyMode,
                         WorkspaceUnitValidator)
-<<<<<<< HEAD
 from sans.algorithm_detail.NormalizeToSANSMonitor import NormalizeToSANSMonitor
-=======
 from sans.algorithm_detail.CalculateSANSTransmission import CalculateSANSTransmission
->>>>>>> 7401df0a
 
 from sans.common.constants import EMPTY_NAME
 from sans.common.enums import (DataType, DetectorType)
