from __future__ import (absolute_import, division, print_function)

from mantid import logger, AlgorithmFactory
from mantid.api import *
from mantid.kernel import *
import mantid.simpleapi as ms

<<<<<<< HEAD
=======

class IqtFitSequential(PythonAlgorithm):
>>>>>>> 96731782

class IqtFitSequential(PythonAlgorithm):
    _input_ws = None
    _function = None
    _fit_type = None
    _start_x = None
    _end_x = None
    _spec_min = None
    _spec_max = None
    _intensities_constrained = None
    _minimizer = None
    _max_iterations = None
    _result_name = None
    _result_ws = None
    _parameter_name = None
    _fit_group_name = None

    def category(self):
        return "Workflow\\MIDAS"

    def summary(self):
        return "Fits an \*\_iqt file generated by I(Q,t) sequentially."

    def PyInit(self):
        self.declareProperty(MatrixWorkspaceProperty('InputWorkspace', '', direction=Direction.Input),
                             doc='The _iqt.nxs InputWorkspace used by the algorithm')

        self.declareProperty(name='Function', defaultValue='',
                             doc='The function to use in fitting')

        self.declareProperty(name='FitType', defaultValue='',
                             doc='The type of fit being carried out')

        self.declareProperty(name='StartX', defaultValue=0.0,
                             validator=FloatBoundedValidator(0.0),
                             doc="The first value for X")

        self.declareProperty(name='EndX', defaultValue=0.2,
                             validator=FloatBoundedValidator(0.0),
                             doc="The last value for X")

        self.declareProperty(name='SpecMin', defaultValue=0,
                             validator=IntBoundedValidator(0),
                             doc='Minimum spectra in the workspace to fit')

        self.declareProperty(name='SpecMax', defaultValue=1,
                             validator=IntBoundedValidator(0),
                             doc='Maximum spectra in the workspace to fit')

        self.declareProperty(name='Minimizer', defaultValue='Levenberg-Marquardt',
                             doc='The minimizer to use in fitting')

        self.declareProperty(name="MaxIterations", defaultValue=500,
                             validator=IntBoundedValidator(0),
                             doc="The Maximum number of iterations for the fit")

        self.declareProperty(name='ConstrainIntensities', defaultValue=False,
                             doc="If the Intensities should be constrained during the fit")

        self.declareProperty(MatrixWorkspaceProperty('OutputResultWorkspace', '', direction=Direction.Output),
                             doc='The output workspace containing the results of the fit data')

        self.declareProperty(ITableWorkspaceProperty('OutputParameterWorkspace', '', direction=Direction.Output),
                             doc='The output workspace containing the parameters for each fit')

        self.declareProperty(WorkspaceGroupProperty('OutputWorkspaceGroup', '', direction=Direction.Output),
                             doc='The OutputWorkspace group Data, Calc and Diff, values for the fit of each spectra')

    def validateInputs(self):
        self._get_properties()
        issues = dict()
        if self._start_x >= self._end_x:
            issues['StartX'] = 'StartX must be more than EndX'
        return issues

    def _get_properties(self):
        self._input_ws = self.getProperty('InputWorkspace').value
        self._function = self.getProperty('Function').value
        self._fit_type = self.getProperty('FitType').value
        self._start_x = self.getProperty('StartX').value
        self._end_x = self.getProperty('EndX').value
        self._spec_min = self.getProperty('SpecMin').value
        self._spec_max = self.getProperty('SpecMax').value
        self._intensities_constrained = self.getProperty('ConstrainIntensities').value
        self._minimizer = self.getProperty('Minimizer').value
        self._max_iterations = self.getProperty('MaxIterations').value
        self._result_name = self.getPropertyValue('OutputResultWorkspace')
        self._parameter_name = self.getPropertyValue('OutputParameterWorkspace')
        self._fit_group_name = self.getPropertyValue('OutputWorkspaceGroup')

    def PyExec(self):
        from IndirectCommon import (getWSprefix, convertToElasticQ)

        setup_prog = Progress(self, start=0.0, end=0.1, nreports=4)
        self._fit_type = self._fit_type[:-2]
        logger.information('Option: ' + self._fit_type)
        logger.information(self._function)

        setup_prog.report('Cropping workspace')
        tmp_fit_name = "__IqtFit_ws"
        crop_alg = self.createChildAlgorithm("CropWorkspace", enableLogging=False)
        crop_alg.setProperty("InputWorkspace", self._input_ws)
        crop_alg.setProperty("OutputWorkspace", tmp_fit_name)
        crop_alg.setProperty("XMin", self._start_x)
        crop_alg.setProperty("XMax", self._end_x)
        crop_alg.execute()

        num_hist = self._input_ws.getNumberHistograms()
        if self._spec_max is None:
            self._spec_max = num_hist - 1

        # Name stem for generated workspace
        output_workspace = '%sIqtFit_%s_s%d_to_%d' % (getWSprefix(self._input_ws.name()),
                                                      self._fit_type, self._spec_min,
                                                      self._spec_max)

        setup_prog.report('Converting to Histogram')
        convert_to_hist_alg = self.createChildAlgorithm("ConvertToHistogram", enableLogging=False)
        convert_to_hist_alg.setProperty("InputWorkspace", crop_alg.getProperty("OutputWorkspace").value)
        convert_to_hist_alg.setProperty("OutputWorkspace", tmp_fit_name)
        convert_to_hist_alg.execute()
        mtd.addOrReplace(tmp_fit_name, convert_to_hist_alg.getProperty("OutputWorkspace").value)

        setup_prog.report('Convert to Elastic Q')
        convertToElasticQ(tmp_fit_name)

        # Build input string for PlotPeakByLogValue
        input_str = [tmp_fit_name + ',i%d' % i for i in range(self._spec_min, self._spec_max + 1)]
        input_str = ';'.join(input_str)

        fit_prog = Progress(self, start=0.1, end=0.8, nreports=2)
        fit_prog.report('Fitting...')
        ms.PlotPeakByLogValue(Input=input_str,
                              OutputWorkspace=output_workspace,
                              Function=self._function,
                              Minimizer=self._minimizer,
                              MaxIterations=self._max_iterations,
                              StartX=self._start_x,
                              EndX=self._end_x,
                              FitType='Sequential',
                              CreateOutput=True)
        fit_prog.report('Fitting complete')

        conclusion_prog = Progress(self, start=0.8, end=1.0, nreports=5)
        # Remove unused workspaces
        delete_alg = self.createChildAlgorithm("DeleteWorkspace", enableLogging=False)
        delete_alg.setProperty("Workspace", output_workspace + '_NormalisedCovarianceMatrices')
        delete_alg.execute()
        delete_alg.setProperty("Workspace", output_workspace + '_Parameters')
        delete_alg.execute()
        delete_alg.setProperty("Workspace", tmp_fit_name)
        delete_alg.execute()

        conclusion_prog.report('Renaming workspaces')
        # rename workspaces to match user input
        rename_alg = self.createChildAlgorithm("RenameWorkspace", enableLogging=False)
        if output_workspace + "_Workspaces" != self._fit_group_name:
            rename_alg.setProperty("InputWorkspace", output_workspace + "_Workspaces")
            rename_alg.setProperty("OutputWorkspace", self._fit_group_name)
            rename_alg.execute()
        if output_workspace != self._parameter_name:
            rename_alg.setProperty("InputWorkspace", output_workspace)
            rename_alg.setProperty("OutputWorkspace", self._parameter_name)
            rename_alg.execute()

        # Create *_Result workspace
        parameter_names = 'A0,Height,Lifetime,Stretching'
        conclusion_prog.report('Processing indirect fit parameters')
        pifp_alg = self.createChildAlgorithm("ProcessIndirectFitParameters")
        pifp_alg.setProperty("InputWorkspace", self._parameter_name)
        pifp_alg.setProperty("ColumnX", "axis-1")
        pifp_alg.setProperty("XAxisUnit", "MomentumTransfer")
        pifp_alg.setProperty("ParameterNames", parameter_names)
        pifp_alg.setProperty("OutputWorkspace", self._result_name)
        pifp_alg.execute()
        self._result_ws = pifp_alg.getProperty("OutputWorkspace").value

        mtd.addOrReplace(self._result_name, self._result_ws)

        # Process generated workspaces
        wsnames = mtd[self._fit_group_name].getNames()
        for i, workspace in enumerate(wsnames):
            output_ws = output_workspace + '_Workspace_%d' % i
            rename_alg.setProperty("InputWorkspace", workspace)
            rename_alg.setProperty("OutputWorkspace", output_ws)
            rename_alg.execute()

        conclusion_prog.report('Copying and transferring sample logs')
        self._transfer_sample_logs()

        self.setProperty('OutputParameterWorkspace', self._parameter_name)
        self.setProperty('OutputWorkspaceGroup', self._fit_group_name)
        self.setProperty('OutputResultWorkspace', self._result_ws)
        conclusion_prog.report('Algorithm complete')

    def _transfer_sample_logs(self):
        """
        Copy the sample logs from the input workspace and add them to the output workspaces
        """

        sample_logs = {'start_x': self._start_x, 'end_x': self._end_x, 'fit_type': self._fit_type,
                       'intensities_constrained': self._intensities_constrained, 'beta_constrained': False}

        copy_log_alg = self.createChildAlgorithm("CopyLogs", enableLogging=False)
        copy_log_alg.setProperty("InputWorkspace", self._input_ws)
        copy_log_alg.setProperty("OutputWorkspace", self._fit_group_name)
        copy_log_alg.execute()
        copy_log_alg.setProperty("InputWorkspace", self._input_ws)
        copy_log_alg.setProperty("OutputWorkspace", self._result_ws.name())
        copy_log_alg.execute()

        log_names = [item for item in sample_logs]
        log_values = [sample_logs[item] for item in sample_logs]

<<<<<<< HEAD
        add_sample_log_multi = self.createChildAlgorithm("AddSampleLogMultiple", enableLogging=False)
        add_sample_log_multi.setProperty("Workspace", self._result_ws.getName())
=======
        add_sample_log_multi = self.createChildAlgorithm("AddSampleLogMultiple")
        add_sample_log_multi.setProperty("Workspace", self._result_ws.name())
>>>>>>> 96731782
        add_sample_log_multi.setProperty("LogNames", log_names)
        add_sample_log_multi.setProperty("LogValues", log_values)
        add_sample_log_multi.execute()
        add_sample_log_multi.setProperty("Workspace", self._fit_group_name)
        add_sample_log_multi.setProperty("LogNames", log_names)
        add_sample_log_multi.setProperty("LogValues", log_values)
        add_sample_log_multi.execute()


AlgorithmFactory.subscribe(IqtFitSequential)<|MERGE_RESOLUTION|>--- conflicted
+++ resolved
@@ -5,11 +5,6 @@
 from mantid.kernel import *
 import mantid.simpleapi as ms
 
-<<<<<<< HEAD
-=======
-
-class IqtFitSequential(PythonAlgorithm):
->>>>>>> 96731782
 
 class IqtFitSequential(PythonAlgorithm):
     _input_ws = None
@@ -224,13 +219,8 @@
         log_names = [item for item in sample_logs]
         log_values = [sample_logs[item] for item in sample_logs]
 
-<<<<<<< HEAD
         add_sample_log_multi = self.createChildAlgorithm("AddSampleLogMultiple", enableLogging=False)
-        add_sample_log_multi.setProperty("Workspace", self._result_ws.getName())
-=======
-        add_sample_log_multi = self.createChildAlgorithm("AddSampleLogMultiple")
         add_sample_log_multi.setProperty("Workspace", self._result_ws.name())
->>>>>>> 96731782
         add_sample_log_multi.setProperty("LogNames", log_names)
         add_sample_log_multi.setProperty("LogValues", log_values)
         add_sample_log_multi.execute()
