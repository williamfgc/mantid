#Pylint: disable=no-init,invalid-name
from __future__ import (absolute_import, division, print_function)

import os
from mantid.api import *
from mantid.kernel import *


class EQSANSDirectBeamTransmission(PythonAlgorithm):

    def category(self):
        return 'Workflow\\SANS\\UsesPropertyManager'

    def name(self):
        return 'EQSANSDirectBeamTransmission'

    def summary(self):
        return "Compute the transmission using the direct beam method on EQSANS"

    def PyInit(self):
        self.declareProperty(MatrixWorkspaceProperty("InputWorkspace", "",
                                                     direction=Direction.Input))
        self.declareProperty(FileProperty("SampleDataFilename", "",
                                          action=FileAction.Load,
                                          extensions=['xml', 'nxs', 'nxs.h5']))
        self.declareProperty(FileProperty("EmptyDataFilename", "",
                                          action=FileAction.Load,
                                          extensions=['xml', 'nxs', 'nxs.h5']))
        self.declareProperty("BeamRadius", 3.0, "Beam radius [pixels]")
        self.declareProperty("ThetaDependent", True,
                             "If true, a theta-dependent correction will be applied")
        self.declareProperty(FileProperty("DarkCurrentFilename", "",
                                          action=FileAction.OptionalLoad,
                                          extensions=['xml', 'nxs', 'nxs.h5']))
        self.declareProperty("UseSampleDarkCurrent", True,
                             "If true, the sample dark current will be used")
        self.declareProperty("BeamCenterX", 0.0, "Beam center position in X")
        self.declareProperty("BeamCenterY", 0.0, "Beam center position in Y")
        self.declareProperty("FitFramesTogether", False,
                             "If true, the two frames will be fit together")
        self.declareProperty("ReductionProperties", "__sans_reduction_properties",
                             validator=StringMandatoryValidator(),
                             doc="Property manager name for the reduction")
        self.declareProperty(MatrixWorkspaceProperty("OutputWorkspace", "",
                                                     direction = Direction.Output),
                             "Workspace containing the data corrected for the transmission.")
        self.declareProperty(MatrixWorkspaceProperty("TransmissionWorkspace", "",
                                                     optional = PropertyMode.Optional,
                                                     direction = Direction.Output),
                             "Workspace containing the fitted transmission distribution.")
        self.declareProperty(MatrixWorkspaceProperty("RawTransmissionWorkspace", "",
                                                     optional = PropertyMode.Optional,
                                                     direction = Direction.Output),
                             "Workspace containing the transmission distribution before fitting.")
        self.declareProperty("OutputMessage", "",
                             direction=Direction.Output, doc = "Output message")

    def PyExec(self):
        workspace = self.getProperty('InputWorkspace').value

        # Perform transmission correction according to whether or not
        # we are in frame-skipping mode
        if self.getProperty('FitFramesTogether').value or \
            not workspace.getRun().hasProperty('is_frame_skipping') or \
            (workspace.getRun().hasProperty('is_frame_skipping')
             and workspace.getRun().getProperty('is_frame_skipping').value == 0):
            output_ws_name = self.getPropertyValue('OutputWorkspace')
            msg, ws, trans_ws, trans_name, raw_ws, raw_name = self._call_sans_transmission(workspace, output_ws_name)
            self.setPropertyValue("OutputMessage", msg)
            self.setProperty("OutputWorkspace", ws)
            if trans_ws is not None:
                self.setPropertyValue("TransmissionWorkspace", trans_name)
                self.setProperty("TransmissionWorkspace", trans_ws)
            if raw_ws is not None:
                self.setPropertyValue("RawTransmissionWorkspace", raw_name)
                self.setProperty("RawTransmissionWorkspace", raw_ws)

            # Save the transmission to disk
            self._save_transmission(trans_ws, raw_ws)
        else:
            ws = self._with_frame_skipping(workspace)
            self.setProperty("OutputWorkspace", ws)

    def _call_sans_transmission(self, workspace, output_workspace_name):
        """
            Call the generic transmission correction for SANS
            @param workspace: workspace to correct
            @param output_workspace_name: name of the output workspace
        """
        alg = AlgorithmManager.create('SANSDirectBeamTransmission')
        alg.initialize()
        alg.setChild(True)
        alg.setProperty('InputWorkspace', workspace)
        sample_data_file = self.getProperty("SampleDataFilename").value
        alg.setProperty("SampleDataFilename", sample_data_file)
        empty_data_file = self.getProperty("EmptyDataFilename").value
        alg.setProperty("EmptyDataFilename", empty_data_file)
        beam_radius = self.getProperty("BeamRadius").value
        alg.setProperty("BeamRadius", beam_radius)
        theta_dependent = self.getProperty("ThetaDependent").value
        alg.setProperty("ThetaDependent", theta_dependent)
        dark_current_file = self.getProperty("DarkCurrentFilename").value
        alg.setProperty("DarkCurrentFilename", dark_current_file)
        use_sample_dc = self.getProperty("UseSampleDarkCurrent").value
        alg.setProperty("UseSampleDarkCurrent", use_sample_dc)
        center_x = self.getProperty("BeamCenterX").value
        alg.setProperty("BeamCenterX", center_x)
        center_y = self.getProperty("BeamCenterY").value
        alg.setProperty("BeamCenterY", center_y)
        red_props = self.getProperty("ReductionProperties").value
        alg.setProperty("ReductionProperties", red_props)
        alg.setPropertyValue("OutputWorkspace", output_workspace_name)
        alg.execute()
        if alg.existsProperty('OutputMessage'):
            output_msg = alg.getProperty('OutputMessage').value
        else:
            output_msg = None
        output_ws = alg.getProperty('OutputWorkspace').value

        if alg.existsProperty('TransmissionWorkspace'):
            trans_ws = alg.getProperty('TransmissionWorkspace').value
            trans_name = alg.getPropertyValue('TransmissionWorkspace')
        else:
            trans_ws = None
            trans_name = ''

        if alg.existsProperty('RawTransmissionWorkspace'):
            raw_ws = alg.getProperty('RawTransmissionWorkspace').value
            raw_name = alg.getPropertyValue('RawTransmissionWorkspace')
        else:
            raw_ws = None
            raw_name = ''
        return (output_msg, output_ws, trans_ws, trans_name, raw_ws, raw_name)

    #pylint: disable=too-many-locals
    def _with_frame_skipping(self, workspace):
        """
            Perform transmission correction assuming frame-skipping
        """
        import TransmissionUtils
        input_ws_name = self.getPropertyValue('InputWorkspace')
        sample_file = self.getPropertyValue("SampleDataFilename")
        empty_file = self.getPropertyValue("EmptyDataFilename")

        property_manager_name = self.getProperty("ReductionProperties").value
        property_manager = PropertyManagerDataService.retrieve(property_manager_name)

        # Build the name we are going to give the transmission workspace
        sample_basename = os.path.basename(sample_file)
        empty_basename = os.path.basename(empty_file)
        entry_name = "Transmission%s%s" % (sample_basename, empty_basename)
        trans_ws_name = "__transmission_fit_%s" % sample_basename
        trans_ws = None

        if property_manager.existsProperty(entry_name):
            trans_ws_name = property_manager.getProperty(entry_name)
            if AnalysisDataService.doesExist(trans_ws_name):
                trans_ws = AnalysisDataService.retrieve(trans_ws_name)

        if trans_ws is None:
            trans_ws_name = "__transmission_fit_"+input_ws_name
            # Load data files
            sample_mon_ws, empty_mon_ws, first_det, _, _ = TransmissionUtils.load_monitors(self, property_manager)

            def _crop_and_compute(wl_min_prop, wl_max_prop, suffix):
                # Get the wavelength band from the run properties
                if workspace.getRun().hasProperty(wl_min_prop):
                    wl_min = workspace.getRun().getProperty(wl_min_prop).value
                else:
                    raise RuntimeError("DirectBeamTransmission could not retrieve the %s property" % wl_min_prop)

                if workspace.getRun().hasProperty(wl_max_prop):
                    wl_max = workspace.getRun().getProperty(wl_max_prop).value
                else:
                    raise RuntimeError("DirectBeamTransmission could not retrieve the %s property" % wl_max_prop)

                rebin_params = "%4.1f,%4.1f,%4.1f" % (wl_min, 0.1, wl_max)
                alg = TransmissionUtils.simple_algorithm("Rebin",
                                                         {"InputWorkspace": sample_mon_ws,
                                                          "OutputWorkspace": "__sample_mon_"+suffix,
                                                          "Params": rebin_params,
<<<<<<< HEAD
                                                          "PreserveEvents": False
                                                         })
=======
                                                          "PreserveEvents": False})
>>>>>>> 8ab67e8d
                sample_ws = alg.getProperty("OutputWorkspace").value
                alg = TransmissionUtils.simple_algorithm("Rebin",
                                                         {"InputWorkspace": empty_mon_ws,
                                                          "OutputWorkspace": "__empty_mon_"+suffix,
                                                          "Params": rebin_params,
<<<<<<< HEAD
                                                          "PreserveEvents": False
                                                         })
=======
                                                          "PreserveEvents": False})
>>>>>>> 8ab67e8d
                empty_ws = alg.getProperty("OutputWorkspace").value
                trans_ws, raw_ws = TransmissionUtils.calculate_transmission(self,
                                                                            sample_ws,
                                                                            empty_ws,
                                                                            first_det,
                                                                            "__transmission_"+suffix)
                alg = TransmissionUtils.simple_algorithm("RebinToWorkspace",
                                                         {"WorkspaceToRebin": trans_ws,
                                                          "WorkspaceToMatch": workspace,
                                                          "OutputWorkspace": "__transmission_"+suffix,
<<<<<<< HEAD
                                                          "PreserveEvents": False
                                                         })
=======
                                                          "PreserveEvents": False})
>>>>>>> 8ab67e8d
                trans_ws = alg.getProperty("OutputWorkspace").value
                alg = TransmissionUtils.simple_algorithm("RebinToWorkspace",
                                                         {"WorkspaceToRebin": raw_ws,
                                                          "WorkspaceToMatch": workspace,
                                                          "OutputWorkspace": "__transmission_unfitted_"+suffix,
<<<<<<< HEAD
                                                          "PreserveEvents": False
                                                         })
=======
                                                          "PreserveEvents": False})
>>>>>>> 8ab67e8d
                raw_ws = alg.getProperty("OutputWorkspace").value

                return trans_ws, raw_ws

            # First frame
            trans_frame_1, raw_frame_1 = _crop_and_compute("wavelength_min", "wavelength_max", "_frame1")

            # Second frame
            trans_frame_2, raw_frame_2 = _crop_and_compute("wavelength_min_frame2", "wavelength_max_frame2", "_frame2")

            alg = TransmissionUtils.simple_algorithm("Plus",
                                                     {"LHSWorkspace": trans_frame_1,
                                                      "RHSWorkspace": trans_frame_2,
<<<<<<< HEAD
                                                      "OutputWorkspace": "__transmission",
                                                     })
=======
                                                      "OutputWorkspace": "__transmission"})
>>>>>>> 8ab67e8d
            trans_ws = alg.getProperty("OutputWorkspace").value
            self.setPropertyValue("TransmissionWorkspace", trans_ws_name)
            self.setProperty("TransmissionWorkspace", trans_ws)

            alg = TransmissionUtils.simple_algorithm("Plus",
                                                     {"LHSWorkspace": raw_frame_1,
                                                      "RHSWorkspace": raw_frame_2,
<<<<<<< HEAD
                                                      "OutputWorkspace": "__transmission_unfitted",
                                                     })
=======
                                                      "OutputWorkspace": "__transmission_unfitted"})
>>>>>>> 8ab67e8d
            raw_ws = alg.getProperty("OutputWorkspace").value
            raw_ws_name = "__transmission_raw_%s" % input_ws_name
            self.setPropertyValue("RawTransmissionWorkspace", raw_ws_name)
            self.setProperty("RawTransmissionWorkspace", raw_ws)

            # Save the transmission to disk
            self._save_transmission(trans_ws, raw_ws)

        # 2- Apply correction (Note: Apply2DTransCorr)
        #Apply angle-dependent transmission correction using the zero-angle transmission
        return TransmissionUtils.apply_transmission(self, workspace, trans_ws)

    def _save_transmission(self, trans_ws, raw_ws):
        """
            Save the transmission data and fit to disk.
            @param trans_ws: transmission workspace
            @param raw_ws: transmission fit workspace
        """
        property_manager_name = self.getProperty("ReductionProperties").value
        property_manager = PropertyManagerDataService.retrieve(property_manager_name)

        output_ws_name = self.getPropertyValue('OutputWorkspace')
        if property_manager.existsProperty("OutputDirectory"):
            output_dir = property_manager.getProperty("OutputDirectory").value
            if os.path.isdir(output_dir):
                if raw_ws is not None:
                    filename = os.path.join(output_dir, output_ws_name+'_transmission.txt')
                    alg = AlgorithmManager.create("SaveAscii")
                    alg.initialize()
                    alg.setChild(True)
                    alg.setProperty("Filename", filename)
                    alg.setProperty("InputWorkspace", raw_ws)
                    alg.setProperty("Separator", "Tab")
                    alg.setProperty("CommentIndicator", "# ")
                    alg.setProperty("WriteSpectrumID", False)
                    alg.execute()

                if trans_ws is not None:
                    filename = os.path.join(output_dir, output_ws_name+'_transmission_fit.txt')
                    alg = AlgorithmManager.create("SaveAscii")
                    alg.initialize()
                    alg.setChild(True)
                    alg.setProperty("Filename", filename)
                    alg.setProperty("InputWorkspace", trans_ws)
                    alg.setProperty("Separator", "Tab")
                    alg.setProperty("CommentIndicator", "# ")
                    alg.setProperty("WriteSpectrumID", False)
                    alg.execute()
            else:
                msg = "Output directory doesn't exist: %s\n" % output_dir
                Logger(__file__).error(msg)
        else:
            Logger(__file__).error("Could not find output directory")

AlgorithmFactory.subscribe(EQSANSDirectBeamTransmission)<|MERGE_RESOLUTION|>--- conflicted
+++ resolved
@@ -179,23 +179,13 @@
                                                          {"InputWorkspace": sample_mon_ws,
                                                           "OutputWorkspace": "__sample_mon_"+suffix,
                                                           "Params": rebin_params,
-<<<<<<< HEAD
-                                                          "PreserveEvents": False
-                                                         })
-=======
-                                                          "PreserveEvents": False})
->>>>>>> 8ab67e8d
+                                                          "PreserveEvents": False})
                 sample_ws = alg.getProperty("OutputWorkspace").value
                 alg = TransmissionUtils.simple_algorithm("Rebin",
                                                          {"InputWorkspace": empty_mon_ws,
                                                           "OutputWorkspace": "__empty_mon_"+suffix,
                                                           "Params": rebin_params,
-<<<<<<< HEAD
-                                                          "PreserveEvents": False
-                                                         })
-=======
-                                                          "PreserveEvents": False})
->>>>>>> 8ab67e8d
+                                                          "PreserveEvents": False})
                 empty_ws = alg.getProperty("OutputWorkspace").value
                 trans_ws, raw_ws = TransmissionUtils.calculate_transmission(self,
                                                                             sample_ws,
@@ -206,23 +196,13 @@
                                                          {"WorkspaceToRebin": trans_ws,
                                                           "WorkspaceToMatch": workspace,
                                                           "OutputWorkspace": "__transmission_"+suffix,
-<<<<<<< HEAD
-                                                          "PreserveEvents": False
-                                                         })
-=======
-                                                          "PreserveEvents": False})
->>>>>>> 8ab67e8d
+                                                          "PreserveEvents": False})
                 trans_ws = alg.getProperty("OutputWorkspace").value
                 alg = TransmissionUtils.simple_algorithm("RebinToWorkspace",
                                                          {"WorkspaceToRebin": raw_ws,
                                                           "WorkspaceToMatch": workspace,
                                                           "OutputWorkspace": "__transmission_unfitted_"+suffix,
-<<<<<<< HEAD
-                                                          "PreserveEvents": False
-                                                         })
-=======
-                                                          "PreserveEvents": False})
->>>>>>> 8ab67e8d
+                                                          "PreserveEvents": False})
                 raw_ws = alg.getProperty("OutputWorkspace").value
 
                 return trans_ws, raw_ws
@@ -236,12 +216,7 @@
             alg = TransmissionUtils.simple_algorithm("Plus",
                                                      {"LHSWorkspace": trans_frame_1,
                                                       "RHSWorkspace": trans_frame_2,
-<<<<<<< HEAD
-                                                      "OutputWorkspace": "__transmission",
-                                                     })
-=======
                                                       "OutputWorkspace": "__transmission"})
->>>>>>> 8ab67e8d
             trans_ws = alg.getProperty("OutputWorkspace").value
             self.setPropertyValue("TransmissionWorkspace", trans_ws_name)
             self.setProperty("TransmissionWorkspace", trans_ws)
@@ -249,12 +224,7 @@
             alg = TransmissionUtils.simple_algorithm("Plus",
                                                      {"LHSWorkspace": raw_frame_1,
                                                       "RHSWorkspace": raw_frame_2,
-<<<<<<< HEAD
-                                                      "OutputWorkspace": "__transmission_unfitted",
-                                                     })
-=======
                                                       "OutputWorkspace": "__transmission_unfitted"})
->>>>>>> 8ab67e8d
             raw_ws = alg.getProperty("OutputWorkspace").value
             raw_ws_name = "__transmission_raw_%s" % input_ws_name
             self.setPropertyValue("RawTransmissionWorkspace", raw_ws_name)
