.. algorithm::

.. summary::

.. alias::

.. properties::

Description
-----------

Applies algorithm :ref:`algm-Cropworkspace` to an input workspace or a group of workspaces to crop the empty time channels. Boundaries are calculated as follows:

    :math:`X_{min} = 0`

    :math:`X_{max} = N_{fc}\times\Delta t`

where :math:`N_{fc}` is the number of full time channels defined in the *full_channels* sample log and :math:`\Delta t` is the channel width defined in the *channel_width* sample log.


Restrictions on the input workspace
###################################

-  The unit of the X-axis must be **Time-of-flight**.
-  Workspace must contain *channel_width*, *full_channels* and *TOF1* sample logs.


Usage
-----

**Example**

.. testcode:: ExTOFTOFCropWorkspace

    # Load data
    ws=Load(Filename='TOFTOFTestdata.nxs')

    print("Input workspace")
<<<<<<< HEAD
    print("Total number of time channels: " + str(len(ws.readX(0))))
    print("Number of filled time channels: " + str(ws.getRun().getLogData('full_channels').value))
=======
    print("Total number of time channels: {}".format(len(ws.readX(0))))
    print ("Number of filled time channels: {}".format(ws.getRun().getLogData('full_channels').value))
>>>>>>> 1f44b094

    wscropped = TOFTOFCropWorkspace(ws)

    print("Output workspace")
<<<<<<< HEAD
    print("Total number of time channels: " + str(len(wscropped.readX(0))))
=======
    print("Total number of time channels: {}".format(len(wscropped.readX(0))))
>>>>>>> 1f44b094

Output:

.. testoutput:: ExTOFTOFCropWorkspace

    Input workspace
    Total number of time channels: 1025
    Number of filled time channels: 1020.0
    Output workspace
    Total number of time channels: 1020
    
.. categories::

.. sourcelink::<|MERGE_RESOLUTION|>--- conflicted
+++ resolved
@@ -36,22 +36,15 @@
     ws=Load(Filename='TOFTOFTestdata.nxs')
 
     print("Input workspace")
-<<<<<<< HEAD
-    print("Total number of time channels: " + str(len(ws.readX(0))))
-    print("Number of filled time channels: " + str(ws.getRun().getLogData('full_channels').value))
-=======
     print("Total number of time channels: {}".format(len(ws.readX(0))))
     print ("Number of filled time channels: {}".format(ws.getRun().getLogData('full_channels').value))
->>>>>>> 1f44b094
+
 
     wscropped = TOFTOFCropWorkspace(ws)
 
     print("Output workspace")
-<<<<<<< HEAD
-    print("Total number of time channels: " + str(len(wscropped.readX(0))))
-=======
     print("Total number of time channels: {}".format(len(wscropped.readX(0))))
->>>>>>> 1f44b094
+
 
 Output:
 
